/**
 *
 * No description provided (generated by Swagger Codegen https://github.com/swagger-api/swagger-codegen)
 *
 * OpenAPI spec version: 1.0.2
 *
 *
 * NOTE: This class is auto generated by the swagger code generator program.
 * https://github.com/swagger-api/swagger-codegen.git
 * Do not edit the class manually.
 *
 * Licensed under the Apache License, Version 2.0 (the "License");
 * you may not use this file except in compliance with the License.
 * You may obtain a copy of the License at
 *
 * http://www.apache.org/licenses/LICENSE-2.0
 *
 * Unless required by applicable law or agreed to in writing, software
 * distributed under the License is distributed on an "AS IS" BASIS,
 * WITHOUT WARRANTIES OR CONDITIONS OF ANY KIND, either express or implied.
 * See the License for the specific language governing permissions and
 * limitations under the License.
 */

import * as models from "./models"

export class HealthElementDto {
  constructor(json: JSON | any) {
    Object.assign(this as HealthElementDto, json)
  }
  id?: string

  rev?: string

  deletionDate?: number

  created?: number

  modified?: number

  endOfLife?: number

  author?: string

  responsible?: string

  medicalLocationId?: string

  codes?: Array<models.CodeDto>

  tags?: Array<models.CodeDto>

  secretForeignKeys?: Array<string>

  cryptedForeignKeys?: { [key: string]: Array<models.DelegationDto> }

  delegations?: { [key: string]: Array<models.DelegationDto> }

  encryptionKeys?: { [key: string]: Array<models.DelegationDto> }

  healthElementId?: string

  descr?: string

  note?: string

  relevant?: boolean

  valueDate?: number

  openingDate?: number

  closingDate?: number

  idOpeningContact?: string

  idClosingContact?: string

  status?: number

  idService?: string

  plansOfAction?: Array<models.PlanOfActionDto>

<<<<<<< HEAD
  careTeam?: Array<models.CareMemberDto>
=======
  episodes?: Array<models.EpisodeDto>
>>>>>>> 07b161ef

  encryptedSelf?: string
}<|MERGE_RESOLUTION|>--- conflicted
+++ resolved
@@ -82,11 +82,9 @@
 
   plansOfAction?: Array<models.PlanOfActionDto>
 
-<<<<<<< HEAD
+  episodes?: Array<models.EpisodeDto>
+
   careTeam?: Array<models.CareMemberDto>
-=======
-  episodes?: Array<models.EpisodeDto>
->>>>>>> 07b161ef
 
   encryptedSelf?: string
 }