--- conflicted
+++ resolved
@@ -101,11 +101,8 @@
   contactPerson?: string
 
   contactPersonHcpId?: string
-<<<<<<< HEAD
-=======
 
   flatRateTarifications?: Array<models.FlatRateTarificationDto>
->>>>>>> a9ad9a15
 }
 export namespace HealthcarePartyDto {
   export enum GenderEnum {
