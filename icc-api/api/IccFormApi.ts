/**
 * iCure Data Stack API Documentation
 * The iCure Data Stack Application API is the native interface to iCure. This version is obsolete, please use v2.
 *
 * OpenAPI spec version: v1
 *
 *
 * NOTE: This class is auto generated by the swagger code generator program.
 * https://github.com/swagger-api/swagger-codegen.git
 * Do not edit the class manually.
 */
import { XHR } from './XHR'
import { Delegation } from '../model/Delegation'
import { DocIdentifier } from '../model/DocIdentifier'
import { Form } from '../model/Form'
import { FormTemplate } from '../model/FormTemplate'
import { IcureStub } from '../model/IcureStub'
import { ListOfIds } from '../model/ListOfIds'

export class IccFormApi {
  host: string
  headers: Array<XHR.Header>
  fetchImpl?: (input: RequestInfo, init?: RequestInit) => Promise<Response>

  constructor(host: string, headers: any, fetchImpl?: (input: RequestInfo, init?: RequestInit) => Promise<Response>) {
    this.host = host
    this.headers = Object.keys(headers).map((k) => new XHR.Header(k, headers[k]))
    this.fetchImpl = fetchImpl
  }

  setHeaders(h: Array<XHR.Header>) {
    this.headers = h
  }

  handleError(e: XHR.XHRError): never {
    throw e
  }

  /**
   * Returns an instance of created form.
   * @summary Create a form with the current user
   * @param body
   */
  createForm(body?: Form): Promise<Form> {
    let _body = null
    _body = body

    const _url = this.host + `/form` + '?ts=' + new Date().getTime()
    let headers = this.headers
    headers = headers.filter((h) => h.header !== 'Content-Type').concat(new XHR.Header('Content-Type', 'application/json'))
    return XHR.sendCommand('POST', _url, headers, _body, this.fetchImpl)
      .then((doc) => new Form(doc.body as JSON))
      .catch((err) => this.handleError(err))
  }

  /**
   * Returns an instance of created form template.
   * @summary Create a form template with the current user
   * @param body
   */
  createFormTemplate(body?: FormTemplate): Promise<FormTemplate> {
    let _body = null
    _body = body

    const _url = this.host + `/form/template` + '?ts=' + new Date().getTime()
    let headers = this.headers
    headers = headers.filter((h) => h.header !== 'Content-Type').concat(new XHR.Header('Content-Type', 'application/json'))
    return XHR.sendCommand('POST', _url, headers, _body, this.fetchImpl)
      .then((doc) => new FormTemplate(doc.body as JSON))
      .catch((err) => this.handleError(err))
  }

  /**
   * Returns the created forms.
   * @summary Create a batch of forms
   * @param body
   */
  createForms(body?: Array<Form>): Promise<Array<Form>> {
    let _body = null
    _body = body

    const _url = this.host + `/form/batch` + '?ts=' + new Date().getTime()
    let headers = this.headers
    headers = headers.filter((h) => h.header !== 'Content-Type').concat(new XHR.Header('Content-Type', 'application/json'))
    return XHR.sendCommand('POST', _url, headers, _body, this.fetchImpl)
      .then((doc) => (doc.body as Array<JSON>).map((it) => new Form(it)))
      .catch((err) => this.handleError(err))
  }

  /**
   *
   * @summary Delete a form template
   * @param formTemplateId
   */
  deleteFormTemplate(formTemplateId: string): Promise<DocIdentifier> {
    let _body = null

    const _url = this.host + `/form/template/${encodeURIComponent(String(formTemplateId))}` + '?ts=' + new Date().getTime()
    let headers = this.headers
    return XHR.sendCommand('DELETE', _url, headers, _body, this.fetchImpl)
      .then((doc) => new DocIdentifier(doc.body as JSON))
      .catch((err) => this.handleError(err))
  }

  /**
   * Response is a set containing the ID's of deleted forms.
   * @summary Delete forms.
   * @param formIds
   */
  deleteForms(formIds: string): Promise<Array<DocIdentifier>> {
    let _body = null

    const _url = this.host + `/form/${encodeURIComponent(String(formIds))}` + '?ts=' + new Date().getTime()
    let headers = this.headers
    return XHR.sendCommand('DELETE', _url, headers, _body, this.fetchImpl)
      .then((doc) => (doc.body as Array<JSON>).map((it) => new DocIdentifier(it)))
      .catch((err) => this.handleError(err))
  }

  /**
   *
   * @summary Gets all form templates for current user
   * @param loadLayout
   */
  findFormTemplates(loadLayout?: boolean): Promise<Array<FormTemplate>> {
    let _body = null

    const _url =
      this.host + `/form/template` + '?ts=' + new Date().getTime() + (loadLayout ? '&loadLayout=' + encodeURIComponent(String(loadLayout)) : '')
    let headers = this.headers
    return XHR.sendCommand('GET', _url, headers, _body, this.fetchImpl)
      .then((doc) => (doc.body as Array<JSON>).map((it) => new FormTemplate(it)))
      .catch((err) => this.handleError(err))
  }

  /**
   *
   * @summary Gets all form templates
   * @param specialityCode
   * @param loadLayout
   */
  findFormTemplatesBySpeciality(specialityCode: string, loadLayout?: boolean): Promise<Array<FormTemplate>> {
    let _body = null

    const _url =
      this.host +
      `/form/template/bySpecialty/${encodeURIComponent(String(specialityCode))}` +
      '?ts=' +
      new Date().getTime() +
      (loadLayout ? '&loadLayout=' + encodeURIComponent(String(loadLayout)) : '')
    let headers = this.headers
    return XHR.sendCommand('GET', _url, headers, _body, this.fetchImpl)
      .then((doc) => (doc.body as Array<JSON>).map((it) => new FormTemplate(it)))
      .catch((err) => this.handleError(err))
  }

  /**
   * Keys must be delimited by coma
   * @summary List forms found By Healthcare Party and secret foreign keys.
   * @param hcPartyId
   * @param secretFKeys
   * @param healthElementId
   * @param planOfActionId
   * @param formTemplateId
   */
  findFormsByHCPartyPatientForeignKeys(
    hcPartyId: string,
    secretFKeys: string,
    healthElementId?: string,
    planOfActionId?: string,
    formTemplateId?: string
  ): Promise<Array<Form>> {
    let _body = null

    const _url =
      this.host +
      `/form/byHcPartySecretForeignKeys` +
      '?ts=' +
      new Date().getTime() +
      (hcPartyId ? '&hcPartyId=' + encodeURIComponent(String(hcPartyId)) : '') +
      (secretFKeys ? '&secretFKeys=' + encodeURIComponent(String(secretFKeys)) : '') +
      (healthElementId ? '&healthElementId=' + encodeURIComponent(String(healthElementId)) : '') +
      (planOfActionId ? '&planOfActionId=' + encodeURIComponent(String(planOfActionId)) : '') +
      (formTemplateId ? '&formTemplateId=' + encodeURIComponent(String(formTemplateId)) : '')
    let headers = this.headers
    return XHR.sendCommand('GET', _url, headers, _body, this.fetchImpl)
      .then((doc) => (doc.body as Array<JSON>).map((it) => new Form(it)))
      .catch((err) => this.handleError(err))
  }

  /**
   * Keys must be delimited by coma
   * @summary List form stubs found By Healthcare Party and secret foreign keys.
   * @param hcPartyId
   * @param secretFKeys
   */
  findFormsDelegationsStubsByHCPartyPatientForeignKeys(hcPartyId: string, secretFKeys: string): Promise<Array<IcureStub>> {
    let _body = null

    const _url =
      this.host +
      `/form/byHcPartySecretForeignKeys/delegations` +
      '?ts=' +
      new Date().getTime() +
      (hcPartyId ? '&hcPartyId=' + encodeURIComponent(String(hcPartyId)) : '') +
      (secretFKeys ? '&secretFKeys=' + encodeURIComponent(String(secretFKeys)) : '')
    let headers = this.headers
    return XHR.sendCommand('GET', _url, headers, _body, this.fetchImpl)
      .then((doc) => (doc.body as Array<JSON>).map((it) => new IcureStub(it)))
      .catch((err) => this.handleError(err))
  }

  /**
   * Keys must be delimited by coma
   * @summary Get a list of forms by ids
   * @param formId
   * @param hcPartyId
   */
  getChildrenForms(formId: string, hcPartyId: string): Promise<Array<Form>> {
    let _body = null

    const _url =
      this.host + `/form/childrenOf/${encodeURIComponent(String(formId))}/${encodeURIComponent(String(hcPartyId))}` + '?ts=' + new Date().getTime()
    let headers = this.headers
    return XHR.sendCommand('GET', _url, headers, _body, this.fetchImpl)
      .then((doc) => (doc.body as Array<JSON>).map((it) => new Form(it)))
      .catch((err) => this.handleError(err))
  }

  /**
   *
   * @summary Gets a form
   * @param formId
   */
  getForm(formId: string): Promise<Form> {
    let _body = null

    const _url = this.host + `/form/${encodeURIComponent(String(formId))}` + '?ts=' + new Date().getTime()
    let headers = this.headers
    return XHR.sendCommand('GET', _url, headers, _body, this.fetchImpl)
      .then((doc) => new Form(doc.body as JSON))
      .catch((err) => this.handleError(err))
  }

  /**
   *
   * @summary Gets the most recent form with the given logicalUuid
   * @param logicalUuid
   */
  getFormByLogicalUuid(logicalUuid: string): Promise<Form> {
    let _body = null

    const _url = this.host + `/form/logicalUuid/${encodeURIComponent(String(logicalUuid))}` + '?ts=' + new Date().getTime()
    let headers = this.headers
    return XHR.sendCommand('GET', _url, headers, _body, this.fetchImpl)
      .then((doc) => new Form(doc.body as JSON))
      .catch((err) => this.handleError(err))
  }

  /**
   *
   * @summary Gets the most recent form with the given uniqueId
   * @param uniqueId
   */
  getFormByUniqueId(uniqueId: string): Promise<Form> {
    let _body = null

    const _url = this.host + `/form/uniqueId/${encodeURIComponent(String(uniqueId))}` + '?ts=' + new Date().getTime()
    let headers = this.headers
    return XHR.sendCommand('GET', _url, headers, _body, this.fetchImpl)
      .then((doc) => new Form(doc.body as JSON))
      .catch((err) => this.handleError(err))
  }

  /**
   *
   * @summary Gets a form template by guid
   * @param formTemplateId
   */
  getFormTemplate(formTemplateId: string): Promise<FormTemplate> {
    let _body = null

    const _url = this.host + `/form/template/${encodeURIComponent(String(formTemplateId))}` + '?ts=' + new Date().getTime()
    let headers = this.headers
    return XHR.sendCommand('GET', _url, headers, _body, this.fetchImpl)
      .then((doc) => new FormTemplate(doc.body as JSON))
      .catch((err) => this.handleError(err))
  }

  /**
   *
   * @summary Gets a form template
   * @param formTemplateGuid
   * @param specialityCode
   */
  getFormTemplatesByGuid(formTemplateGuid: string, specialityCode: string): Promise<Array<FormTemplate>> {
    let _body = null

    const _url =
      this.host +
      `/form/template/${encodeURIComponent(String(specialityCode))}/guid/${encodeURIComponent(String(formTemplateGuid))}` +
      '?ts=' +
      new Date().getTime()
    let headers = this.headers
    return XHR.sendCommand('GET', _url, headers, _body, this.fetchImpl)
      .then((doc) => (doc.body as Array<JSON>).map((it) => new FormTemplate(it)))
      .catch((err) => this.handleError(err))
  }

  /**
   * Keys must be delimited by coma
   * @summary Get a list of forms by ids
   * @param body
   */
  getForms(body?: ListOfIds): Promise<Array<Form>> {
    let _body = null
    _body = body

    const _url = this.host + `/form/byIds` + '?ts=' + new Date().getTime()
    let headers = this.headers
    headers = headers.filter((h) => h.header !== 'Content-Type').concat(new XHR.Header('Content-Type', 'application/json'))
    return XHR.sendCommand('POST', _url, headers, _body, this.fetchImpl)
      .then((doc) => (doc.body as Array<JSON>).map((it) => new Form(it)))
      .catch((err) => this.handleError(err))
  }

  /**
   *
   * @summary Gets all forms with given logicalUuid
   * @param logicalUuid
   */
  getFormsByLogicalUuid(logicalUuid: string): Promise<Array<Form>> {
    let _body = null

    const _url = this.host + `/form/all/logicalUuid/${encodeURIComponent(String(logicalUuid))}` + '?ts=' + new Date().getTime()
    let headers = this.headers
    return XHR.sendCommand('GET', _url, headers, _body, this.fetchImpl)
      .then((doc) => (doc.body as Array<JSON>).map((it) => new Form(it)))
      .catch((err) => this.handleError(err))
  }

  /**
   *
   * @summary Gets all forms by uniqueId
   * @param uniqueId
   */
  getFormsByUniqueId(uniqueId: string): Promise<Array<Form>> {
    let _body = null

    const _url = this.host + `/form/all/uniqueId/${encodeURIComponent(String(uniqueId))}` + '?ts=' + new Date().getTime()
    let headers = this.headers
    return XHR.sendCommand('GET', _url, headers, _body, this.fetchImpl)
      .then((doc) => (doc.body as Array<JSON>).map((it) => new Form(it)))
      .catch((err) => this.handleError(err))
  }

  /**
   * Returns the modified form.
   * @summary Modify a form
   * @param body
   */
  modifyForm(body?: Form): Promise<Form> {
    let _body = null
    _body = body

    const _url = this.host + `/form` + '?ts=' + new Date().getTime()
    let headers = this.headers
    headers = headers.filter((h) => h.header !== 'Content-Type').concat(new XHR.Header('Content-Type', 'application/json'))
    return XHR.sendCommand('PUT', _url, headers, _body, this.fetchImpl)
      .then((doc) => new Form(doc.body as JSON))
      .catch((err) => this.handleError(err))
  }

  /**
   * Returns the modified forms.
   * @summary Modify a batch of forms
   * @param body
   */
  modifyForms(body?: Array<Form>): Promise<Array<Form>> {
    let _body = null
    _body = body

    const _url = this.host + `/form/batch` + '?ts=' + new Date().getTime()
    let headers = this.headers
    headers = headers.filter((h) => h.header !== 'Content-Type').concat(new XHR.Header('Content-Type', 'application/json'))
    return XHR.sendCommand('PUT', _url, headers, _body, this.fetchImpl)
      .then((doc) => (doc.body as Array<JSON>).map((it) => new Form(it)))
      .catch((err) => this.handleError(err))
  }

  /**
   * It delegates a form to a healthcare party. Returns the form with the new delegations.
   * @summary Delegates a form to a healthcare party
   * @param body
   * @param formId
   */
  newFormDelegations(formId: string, body?: Array<Delegation>): Promise<Form> {
    let _body = null
    _body = body

    const _url = this.host + `/form/delegate/${encodeURIComponent(String(formId))}` + '?ts=' + new Date().getTime()
    let headers = this.headers
    headers = headers.filter((h) => h.header !== 'Content-Type').concat(new XHR.Header('Content-Type', 'application/json'))
    return XHR.sendCommand('POST', _url, headers, _body, this.fetchImpl)
      .then((doc) => new Form(doc.body as JSON))
      .catch((err) => this.handleError(err))
  }

  /**
   * Keys must be delimited by coma
   * @summary Update delegations in form.
   * @param body
   */
  setFormsDelegations(body?: Array<IcureStub>): Promise<Array<IcureStub>> {
    let _body = null
    _body = body

    const _url = this.host + `/form/delegations` + '?ts=' + new Date().getTime()
    let headers = this.headers
<<<<<<< HEAD
    headers = headers.filter(h => h.header !== "Content-Type").concat(new XHR.Header("Content-Type", "application/json"))
    return XHR.sendCommand("POST", _url, headers, _body, this.fetchImpl)
      .then(doc => 
          
              (doc.body as Array<JSON>).map(it => new IcureStub(it))
      )
      .catch(err => this.handleError(err))
}

     /**
      * 
      * @summary Update a form template's layout
      * @param attachment 
      * @param formTemplateId 
      */
 setTemplateAttachmentMulti(attachment?: ArrayBuffer | any[], formTemplateId?: string): Promise<string> {
=======
    headers = headers.filter((h) => h.header !== 'Content-Type').concat(new XHR.Header('Content-Type', 'application/json'))
    return XHR.sendCommand('POST', _url, headers, _body, this.fetchImpl)
      .then((doc) => (doc.body as Array<JSON>).map((it) => new IcureStub(it)))
      .catch((err) => this.handleError(err))
  }

  /**
   *
   * @summary Update a form template's layout
   * @param attachment
   * @param formTemplateId
   */
  setTemplateAttachmentMulti(attachment: ArrayBuffer, formTemplateId: string): Promise<string> {
>>>>>>> e84d9a91
    let _body = null
    if (attachment && !_body) {
      const parts = Array.isArray(attachment) ? (attachment as any[]) : [attachment as ArrayBuffer]
      const _blob = new Blob(parts, { type: 'application/octet-stream' })
      _body = new FormData()
      _body.append('attachment', _blob)
    }

    const _url = this.host + `/form/template/${encodeURIComponent(String(formTemplateId))}/attachment/multipart` + '?ts=' + new Date().getTime()
    let headers = this.headers
    headers = headers.filter((h) => h.header !== 'Content-Type').concat(new XHR.Header('Content-Type', 'multipart/form-data'))
    return XHR.sendCommand('PUT', _url, headers, _body, this.fetchImpl)
      .then((doc) => JSON.parse(JSON.stringify(doc.body)))
      .catch((err) => this.handleError(err))
  }

  /**
   * Returns an instance of created form template.
   * @summary Modify a form template with the current user
   * @param body
   * @param formTemplateId
   */
  updateFormTemplate(formTemplateId: string, body?: FormTemplate): Promise<FormTemplate> {
    let _body = null
    _body = body

    const _url = this.host + `/form/template/${encodeURIComponent(String(formTemplateId))}` + '?ts=' + new Date().getTime()
    let headers = this.headers
    headers = headers.filter((h) => h.header !== 'Content-Type').concat(new XHR.Header('Content-Type', 'application/json'))
    return XHR.sendCommand('PUT', _url, headers, _body, this.fetchImpl)
      .then((doc) => new FormTemplate(doc.body as JSON))
      .catch((err) => this.handleError(err))
  }
}<|MERGE_RESOLUTION|>--- conflicted
+++ resolved
@@ -417,15 +417,11 @@
 
     const _url = this.host + `/form/delegations` + '?ts=' + new Date().getTime()
     let headers = this.headers
-<<<<<<< HEAD
-    headers = headers.filter(h => h.header !== "Content-Type").concat(new XHR.Header("Content-Type", "application/json"))
-    return XHR.sendCommand("POST", _url, headers, _body, this.fetchImpl)
-      .then(doc => 
-          
-              (doc.body as Array<JSON>).map(it => new IcureStub(it))
-      )
-      .catch(err => this.handleError(err))
-}
+    headers = headers.filter((h) => h.header !== 'Content-Type').concat(new XHR.Header('Content-Type', 'application/json'))
+    return XHR.sendCommand('POST', _url, headers, _body, this.fetchImpl)
+      .then((doc) => (doc.body as Array<JSON>).map((it) => new IcureStub(it)))
+      .catch((err) => this.handleError(err))
+  }
 
      /**
       * 
@@ -434,21 +430,6 @@
       * @param formTemplateId 
       */
  setTemplateAttachmentMulti(attachment?: ArrayBuffer | any[], formTemplateId?: string): Promise<string> {
-=======
-    headers = headers.filter((h) => h.header !== 'Content-Type').concat(new XHR.Header('Content-Type', 'application/json'))
-    return XHR.sendCommand('POST', _url, headers, _body, this.fetchImpl)
-      .then((doc) => (doc.body as Array<JSON>).map((it) => new IcureStub(it)))
-      .catch((err) => this.handleError(err))
-  }
-
-  /**
-   *
-   * @summary Update a form template's layout
-   * @param attachment
-   * @param formTemplateId
-   */
-  setTemplateAttachmentMulti(attachment: ArrayBuffer, formTemplateId: string): Promise<string> {
->>>>>>> e84d9a91
     let _body = null
     if (attachment && !_body) {
       const parts = Array.isArray(attachment) ? (attachment as any[]) : [attachment as ArrayBuffer]
