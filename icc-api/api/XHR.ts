export namespace XHR {
  export class Header {
    header: string
    data: string

    constructor(header: string, data: string) {
      this.header = header
      this.data = data
    }
  }

  export class Data {
    status: number
    contentType: string
    body: JSON | Array<JSON> | any //stream bytes|json|array<json>

    constructor(status: number, contentType: string, body: JSON | Array<JSON> | any) {
      this.status = status
      this.contentType = contentType
      this.body = body
    }
  }

  export class XHRError extends Error {
    status: number
    code: number
    headers: Headers

    constructor(message: string, status: number, code: number, headers: Headers) {
      super(message)
      this.status = status
      this.code = code
      this.headers = headers
    }
  }

  function fetchWithTimeout(url: string, init: RequestInit, timeout = 10000): Promise<Response> {
    return new Promise((resolve, reject) => {
      // Set timeout timer
      let timer = setTimeout(
        () => reject({ message: "Request timed out", status: "Request timed out" }),
        timeout
      )
      fetch(url, init)
        .then(response => {
          clearTimeout(timer)
          resolve(response)
        })
        .catch(err => {
          clearTimeout(timer)
          reject(err)
        })
    })
  }

  export function sendCommand(
    method: string,
    url: string,
    headers: Array<Header> | null,
    data: string | any = ""
  ): Promise<Data> {
    const contentType =
      headers &&
      headers.find(it => (it.header ? it.header.toLowerCase() === "content-type" : false))
<<<<<<< HEAD

    return fetch(
=======
    const clientTimeout =
      headers &&
      headers.find(it => (it.header ? it.header.toUpperCase() === "X-CLIENT-SIDE-TIMEOUT" : false))
    const timeout = clientTimeout ? Number(clientTimeout.data) : 600000
    return fetchWithTimeout(
>>>>>>> d08ba975
      url,
      Object.assign(
        {
          method: method,
          credentials: "include",
          headers:
            (headers &&
              headers
                .filter(
                  h =>
                    (h.header.toLowerCase() !== "content-type" ||
                      h.data !== "multipart/form-data") &&
                    h.header.toUpperCase() !== "X-CLIENT-SIDE-TIMEOUT"
                )
                .reduce((acc: { [key: string]: string }, h) => {
                  acc[h.header] = h.data
                  return acc
                }, {})) ||
            {}
        },
        method === "POST" || method === "PUT"
          ? {
              body:
                (!contentType || contentType.data) === "application/json"
                  ? JSON.stringify(data)
                  : data
            }
          : {}
      ),
      timeout
    ).then(function(response) {
      if (response.status >= 400) {
        throw new XHRError(response.statusText, response.status, response.status, response.headers)
      }
      const ct = response.headers.get("content-type") || "text/plain"
      return (ct.startsWith("application/json")
        ? response.json()
        : ct.startsWith("application/xml") || ct.startsWith("text/")
          ? response.text()
          : response.arrayBuffer()
      ).then(d => new Data(response.status, ct, d))
    })
  }
}<|MERGE_RESOLUTION|>--- conflicted
+++ resolved
@@ -62,16 +62,11 @@
     const contentType =
       headers &&
       headers.find(it => (it.header ? it.header.toLowerCase() === "content-type" : false))
-<<<<<<< HEAD
-
-    return fetch(
-=======
     const clientTimeout =
       headers &&
       headers.find(it => (it.header ? it.header.toUpperCase() === "X-CLIENT-SIDE-TIMEOUT" : false))
     const timeout = clientTimeout ? Number(clientTimeout.data) : 600000
     return fetchWithTimeout(
->>>>>>> d08ba975
       url,
       Object.assign(
         {
