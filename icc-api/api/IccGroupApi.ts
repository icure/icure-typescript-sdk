/**
 * iCure Data Stack API Documentation
 * The iCure Data Stack Application API is the native interface to iCure. This version is obsolete, please use v2.
 *
 * OpenAPI spec version: v1
 *
 *
 * NOTE: This class is auto generated by the swagger code generator program.
 * https://github.com/swagger-api/swagger-codegen.git
 * Do not edit the class manually.
 */
import { XHR } from './XHR'
import { DatabaseInitialisation } from '../model/DatabaseInitialisation'
import { Group } from '../model/Group'
import { GroupDatabasesInfo } from '../model/GroupDatabasesInfo'
import { IdWithRev } from '../model/IdWithRev'
import { ListOfIds } from '../model/ListOfIds'
import { ListOfProperties } from '../model/ListOfProperties'
import { PaginatedListGroup } from '../model/PaginatedListGroup'
import { RegistrationInformation } from '../model/RegistrationInformation'
import { RegistrationSuccess } from '../model/RegistrationSuccess'
import { ReplicationInfo } from '../model/ReplicationInfo'
import { Unit } from '../model/Unit'
<<<<<<< HEAD
import { AuthenticationProvider, NoAuthenticationProvider } from '../../icc-x-api/auth/AuthenticationProvider'
=======
import { AuthenticationProvider } from '../../icc-x-api/auth/AuthenticationProvider'
>>>>>>> 01f69a52

export class IccGroupApi {
  host: string
  headers: Array<XHR.Header>
  authenticationProvider: AuthenticationProvider
  fetchImpl?: (input: RequestInfo, init?: RequestInit) => Promise<Response>

  constructor(
    host: string,
    headers: any,
<<<<<<< HEAD
    authenticationProvider?: AuthenticationProvider,
=======
    authenticationProvider: AuthenticationProvider,
>>>>>>> 01f69a52
    fetchImpl?: (input: RequestInfo, init?: RequestInit) => Promise<Response>
  ) {
    this.host = host
    this.headers = Object.keys(headers).map((k) => new XHR.Header(k, headers[k]))
<<<<<<< HEAD
    this.authenticationProvider = !!authenticationProvider ? authenticationProvider : new NoAuthenticationProvider()
=======
    this.authenticationProvider = authenticationProvider
>>>>>>> 01f69a52
    this.fetchImpl = fetchImpl
  }

  setHeaders(h: Array<XHR.Header>) {
    this.headers = h
  }

  handleError(e: XHR.XHRError): never {
    throw e
  }

  /**
   * Create a new group and associated dbs.  The created group will be manageable by the users that belong to the same group as the one that called createGroup. Several tasks can be executed during the group creation like DB replications towards the created DBs, users creation and healthcare parties creation
   * @summary Create a group
   * @param body
   * @param id The id of the group, also used for subsequent authentication against the db (can only contain digits, letters, - and _)
   * @param name The name of the group
   * @param type The type of the group.
   * @param password The password of the group (can only contain digits, letters, - and _)
   * @param server The server on which the group dbs will be created
   * @param q The number of shards for patient and healthdata dbs : 3-8 is a recommended range of value
   * @param n The number of replications for dbs : 3 is a recommended value
   * @param superGroup Group parent
   */
  createGroup(
    id: string,
    name: string,
    password: string,
    server?: string,
    q?: number,
    n?: number,
    superGroup?: string,
    type?: string,
    body?: DatabaseInitialisation
  ): Promise<Group> {
    let _body = null
    _body = body

    const _url =
      this.host +
      `/group/${encodeURIComponent(String(id))}` +
      '?ts=' +
      new Date().getTime() +
      (name ? '&name=' + encodeURIComponent(String(name)) : '') +
      (type ? '&type=' + encodeURIComponent(String(type)) : '') +
      (server ? '&server=' + encodeURIComponent(String(server)) : '') +
      (q ? '&q=' + encodeURIComponent(String(q)) : '') +
      (n ? '&n=' + encodeURIComponent(String(n)) : '') +
      (superGroup ? '&superGroup=' + encodeURIComponent(String(superGroup)) : '')
    let headers = this.headers
    headers = headers.filter((h) => h.header !== 'Content-Type').concat(new XHR.Header('Content-Type', 'application/json'))
    password && (headers = headers.concat(new XHR.Header('password', password)))
    return XHR.sendCommand('POST', _url, headers, _body, this.fetchImpl, undefined, this.authenticationProvider.getAuthService())
      .then((doc) => new Group(doc.body as JSON))
      .catch((err) => this.handleError(err))
  }

  /**
   * Delete group without reset or deleteing storage
   * @summary Delete group
   * @param id The id of group to delete
   */
  deleteGroup(id: string): Promise<Group> {
    let _body = null

    const _url = this.host + `/group/${encodeURIComponent(String(id))}` + '?ts=' + new Date().getTime()
    let headers = this.headers
    return XHR.sendCommand('DELETE', _url, headers, _body, this.fetchImpl, undefined, this.authenticationProvider.getAuthService())
      .then((doc) => new Group(doc.body as JSON))
      .catch((err) => this.handleError(err))
  }

  /**
   * List groups that are the children of the group with the provided parent id
   * @summary Find groups by parent
   * @param id The id of the group
   * @param startDocumentId A group document ID used as a cursor for pagination
   * @param limit Number of rows
   */
  findGroups(id: string, startDocumentId?: string, limit?: number): Promise<PaginatedListGroup> {
    let _body = null

    const _url =
      this.host +
      `/group/${encodeURIComponent(String(id))}/children` +
      '?ts=' +
      new Date().getTime() +
      (startDocumentId ? '&startDocumentId=' + encodeURIComponent(String(startDocumentId)) : '') +
      (limit ? '&limit=' + encodeURIComponent(String(limit)) : '')
    let headers = this.headers
    return XHR.sendCommand('GET', _url, headers, _body, this.fetchImpl, undefined, this.authenticationProvider.getAuthService())
      .then((doc) => new PaginatedListGroup(doc.body as JSON))
      .catch((err) => this.handleError(err))
  }

  /**
   * List groups that are the children of the group with the provided parent id and that match the provided search string
   * @summary Find groups by parent and content
   * @param id The id of the group
   * @param searchString The string to search for in the group. Properties, name and id are scanned for the provided search string.
   * @param startKey The start key for pagination, depends on the filters used
   * @param startDocumentId A group document ID used as a cursor for pagination
   * @param limit Number of rows
   */
  findGroupsWithContent(id: string, searchString: string, startKey?: string, startDocumentId?: string, limit?: number): Promise<PaginatedListGroup> {
    let _body = null

    const _url =
      this.host +
      `/group/${encodeURIComponent(String(id))}/children/search` +
      '?ts=' +
      new Date().getTime() +
      (searchString ? '&searchString=' + encodeURIComponent(String(searchString)) : '') +
      (startKey ? '&startKey=' + encodeURIComponent(String(startKey)) : '') +
      (startDocumentId ? '&startDocumentId=' + encodeURIComponent(String(startDocumentId)) : '') +
      (limit ? '&limit=' + encodeURIComponent(String(limit)) : '')
    let headers = this.headers
    return XHR.sendCommand('GET', _url, headers, _body, this.fetchImpl, undefined, this.authenticationProvider.getAuthService())
      .then((doc) => new PaginatedListGroup(doc.body as JSON))
      .catch((err) => this.handleError(err))
  }

  /**
   * Get a group by id
   * @summary Get a group by id
   * @param id The id of the group
   */
  getGroup(id: string): Promise<Group> {
    let _body = null

    const _url = this.host + `/group/${encodeURIComponent(String(id))}` + '?ts=' + new Date().getTime()
    let headers = this.headers
    return XHR.sendCommand('GET', _url, headers, _body, this.fetchImpl, undefined, this.authenticationProvider.getAuthService())
      .then((doc) => new Group(doc.body as JSON))
      .catch((err) => this.handleError(err))
  }

  /**
   * Reset storage
   * @summary Reset storage for group
   * @param body
   */
  getGroupsStorageInfos(body?: ListOfIds): Promise<Array<GroupDatabasesInfo>> {
    let _body = null
    _body = body

    const _url = this.host + `/group/storage/info` + '?ts=' + new Date().getTime()
    let headers = this.headers
    headers = headers.filter((h) => h.header !== 'Content-Type').concat(new XHR.Header('Content-Type', 'application/json'))
    return XHR.sendCommand('POST', _url, headers, _body, this.fetchImpl, undefined, this.authenticationProvider.getAuthService())
      .then((doc) => (doc.body as Array<JSON>).map((it) => new GroupDatabasesInfo(it)))
      .catch((err) => this.handleError(err))
  }

  /**
   *
   * @summary Get index info
   * @param id The id of the group
   */
  getReplicationInfo1(id: string): Promise<ReplicationInfo> {
    let _body = null

    const _url = this.host + `/group/${encodeURIComponent(String(id))}/r` + '?ts=' + new Date().getTime()
    let headers = this.headers
    return XHR.sendCommand('GET', _url, headers, _body, this.fetchImpl, undefined, this.authenticationProvider.getAuthService())
      .then((doc) => new ReplicationInfo(doc.body as JSON))
      .catch((err) => this.handleError(err))
  }

  /**
   * Init design docs for provided group
   * @summary Init design docs
   * @param id The id of the group
   * @param clazz The class of the design doc
   * @param warmup Warmup the design doc
   */
  initDesignDocs(id: string, clazz?: string, warmup?: boolean): Promise<Unit> {
    let _body = null

    const _url =
      this.host +
      `/group/${encodeURIComponent(String(id))}/dd` +
      '?ts=' +
      new Date().getTime() +
      (clazz ? '&clazz=' + encodeURIComponent(String(clazz)) : '') +
      (warmup ? '&warmup=' + encodeURIComponent(String(warmup)) : '')
    let headers = this.headers
    return XHR.sendCommand('PUT', _url, headers, _body, this.fetchImpl, undefined, this.authenticationProvider.getAuthService())
      .then((doc) => new Unit(doc.body as JSON))
      .catch((err) => this.handleError(err))
  }

  /**
   * List available apps for user
   * @summary List apps
   */
  listApps(): Promise<Array<Group>> {
    let _body = null

    const _url = this.host + `/group/apps` + '?ts=' + new Date().getTime()
    let headers = this.headers
    return XHR.sendCommand('GET', _url, headers, _body, this.fetchImpl, undefined, this.authenticationProvider.getAuthService())
      .then((doc) => (doc.body as Array<JSON>).map((it) => new Group(it)))
      .catch((err) => this.handleError(err))
  }

  /**
   * List existing groups
   * @summary List groups
   */
  listGroups(): Promise<Array<Group>> {
    let _body = null

    const _url = this.host + `/group` + '?ts=' + new Date().getTime()
    let headers = this.headers
    return XHR.sendCommand('GET', _url, headers, _body, this.fetchImpl, undefined, this.authenticationProvider.getAuthService())
      .then((doc) => (doc.body as Array<JSON>).map((it) => new Group(it)))
      .catch((err) => this.handleError(err))
  }

  /**
   * Update existing group name
   * @summary Update group name
   * @param id The id of the group
   * @param name The new name for the group
   */
  modifyGroupName(id: string, name: string): Promise<Group> {
    let _body = null

    const _url = this.host + `/group/${encodeURIComponent(String(id))}/name/${encodeURIComponent(String(name))}` + '?ts=' + new Date().getTime()
    let headers = this.headers
    return XHR.sendCommand('PUT', _url, headers, _body, this.fetchImpl, undefined, this.authenticationProvider.getAuthService())
      .then((doc) => new Group(doc.body as JSON))
      .catch((err) => this.handleError(err))
  }

  /**
   * Update existing group properties
   * @summary Update group properties
   * @param body
   * @param id The id of the group
   */
  modifyGroupProperties(id: string, body?: ListOfProperties): Promise<Group> {
    let _body = null
    _body = body

    const _url = this.host + `/group/${encodeURIComponent(String(id))}/properties` + '?ts=' + new Date().getTime()
    let headers = this.headers
    headers = headers.filter((h) => h.header !== 'Content-Type').concat(new XHR.Header('Content-Type', 'application/json'))
    return XHR.sendCommand('PUT', _url, headers, _body, this.fetchImpl, undefined, this.authenticationProvider.getAuthService())
      .then((doc) => new Group(doc.body as JSON))
      .catch((err) => this.handleError(err))
  }

  /**
   * Create a new group and associated dbs.  The created group will be manageable by the users that belong to the same group as the one that called createGroup. Several tasks can be executed during the group creation like DB replications towards the created DBs, users creation and healthcare parties creation
   * @summary Create a group
   * @param body
   */
  registerNewGroupAdministrator(body?: RegistrationInformation): Promise<RegistrationSuccess> {
    let _body = null
    _body = body

    const _url = this.host + `/group/register/trial` + '?ts=' + new Date().getTime()
    let headers = this.headers
    headers = headers.filter((h) => h.header !== 'Content-Type').concat(new XHR.Header('Content-Type', 'application/json'))
    return XHR.sendCommand('POST', _url, headers, _body, this.fetchImpl, undefined, this.authenticationProvider.getAuthService())
      .then((doc) => new RegistrationSuccess(doc.body as JSON))
      .catch((err) => this.handleError(err))
  }

  /**
   * Reset storage
   * @summary Reset storage for group
   * @param body
   * @param id The id of the group
   * @param q The number of shards for patient and healthdata dbs : 3-8 is a recommended range of value
   * @param n The number of replications for dbs : 3 is a recommended value
   */
  resetStorage(id: string, q?: number, n?: number, body?: ListOfIds): Promise<Unit> {
    let _body = null
    _body = body

    const _url =
      this.host +
      `/group/${encodeURIComponent(String(id))}/reset/storage` +
      '?ts=' +
      new Date().getTime() +
      (q ? '&q=' + encodeURIComponent(String(q)) : '') +
      (n ? '&n=' + encodeURIComponent(String(n)) : '')
    let headers = this.headers
    headers = headers.filter((h) => h.header !== 'Content-Type').concat(new XHR.Header('Content-Type', 'application/json'))
    return XHR.sendCommand('POST', _url, headers, _body, this.fetchImpl, undefined, this.authenticationProvider.getAuthService())
      .then((doc) => new Unit(doc.body as JSON))
      .catch((err) => this.handleError(err))
  }

  /**
   * Update password for provided group
   * @summary Set group password
   * @param id The id of the group
   * @param password The new password for the group (can only contain digits, letters, - and _)
   */
  setGroupPassword(id: string, password: string): Promise<Group> {
    let _body = null

    const _url = this.host + `/group/${encodeURIComponent(String(id))}/password` + '?ts=' + new Date().getTime()
    let headers = this.headers
    password && (headers = headers.concat(new XHR.Header('password', password)))
    return XHR.sendCommand('PUT', _url, headers, _body, this.fetchImpl, undefined, this.authenticationProvider.getAuthService())
      .then((doc) => new Group(doc.body as JSON))
      .catch((err) => this.handleError(err))
  }

  /**
   * Solve conflicts for group
   * @summary Solve conflicts for group
   * @param id The id of the group
   * @param limit Solve at most limit conflicts
   * @param warmup Warmup the design doc
   */
  solveConflicts(id: string, limit?: number, warmup?: boolean): Promise<Array<IdWithRev>> {
    let _body = null

    const _url =
      this.host +
      `/group/${encodeURIComponent(String(id))}/conflicts` +
      '?ts=' +
      new Date().getTime() +
      (limit ? '&limit=' + encodeURIComponent(String(limit)) : '') +
      (warmup ? '&warmup=' + encodeURIComponent(String(warmup)) : '')
    let headers = this.headers
    return XHR.sendCommand('POST', _url, headers, _body, this.fetchImpl, undefined, this.authenticationProvider.getAuthService())
      .then((doc) => (doc.body as Array<JSON>).map((it) => new IdWithRev(it)))
      .catch((err) => this.handleError(err))
  }
}<|MERGE_RESOLUTION|>--- conflicted
+++ resolved
@@ -21,11 +21,7 @@
 import { RegistrationSuccess } from '../model/RegistrationSuccess'
 import { ReplicationInfo } from '../model/ReplicationInfo'
 import { Unit } from '../model/Unit'
-<<<<<<< HEAD
-import { AuthenticationProvider, NoAuthenticationProvider } from '../../icc-x-api/auth/AuthenticationProvider'
-=======
 import { AuthenticationProvider } from '../../icc-x-api/auth/AuthenticationProvider'
->>>>>>> 01f69a52
 
 export class IccGroupApi {
   host: string
@@ -36,20 +32,12 @@
   constructor(
     host: string,
     headers: any,
-<<<<<<< HEAD
-    authenticationProvider?: AuthenticationProvider,
-=======
     authenticationProvider: AuthenticationProvider,
->>>>>>> 01f69a52
     fetchImpl?: (input: RequestInfo, init?: RequestInit) => Promise<Response>
   ) {
     this.host = host
     this.headers = Object.keys(headers).map((k) => new XHR.Header(k, headers[k]))
-<<<<<<< HEAD
-    this.authenticationProvider = !!authenticationProvider ? authenticationProvider : new NoAuthenticationProvider()
-=======
     this.authenticationProvider = authenticationProvider
->>>>>>> 01f69a52
     this.fetchImpl = fetchImpl
   }
 
