import { before } from 'mocha'

import 'isomorphic-fetch'

import { LocalStorage } from 'node-localstorage'
import * as os from 'os'
import { Api } from '../../icc-x-api'
import { crypto } from '../../node-compat'
import { Patient } from '../../icc-api/model/Patient'
import { assert } from 'chai'
import { randomUUID } from 'crypto'
import { TestUtils } from '../utils/test_utils'
import initKey = TestUtils.initKey

const tmp = os.tmpdir()
console.log('Saving keys in ' + tmp)
;(global as any).localStorage = new LocalStorage(tmp, 5 * 1024 * 1024 * 1024)
;(global as any).Storage = ''

const iCureUrl = process.env.ICURE_URL ?? 'https://kraken.icure.dev/rest/v1'
const hcpUserName = process.env.HCP_USERNAME
const hcpPassword = process.env.HCP_PASSWORD
const hcpPrivKey = process.env.HCP_PRIV_KEY

before(() => {
  console.info(`Starting tests using iCure URL : ${iCureUrl}`)

  if (hcpUserName == undefined) {
    throw Error(`To run tests, you need to provide environment variable HCP_USER_NAME`)
  }

  if (hcpPassword == undefined) {
    throw Error(`To run tests, you need to provide environment variable HCP_PASSWORD`)
  }

  if (hcpPrivKey == undefined) {
    throw Error(`To run tests, you need to provide environment variable HCP_PRIV_KEY`)
  }
})

describe('icc-x-patient-api Tests', () => {
  it('CreatePatientWithUser Success for HCP', async () => {
    // Given
    const {
      userApi: userApiForHcp,
<<<<<<< HEAD
=======
      dataOwnerApi: dataOwnerApiForHcp,
>>>>>>> 09653d1e
      patientApi: patientApiForHcp,
      cryptoApi: cryptoApiForHcp,
    } = await Api(iCureUrl, hcpUserName!, hcpPassword!, crypto)

    const hcpUser = await userApiForHcp.getCurrentUser()
    await initKey(dataOwnerApiForHcp, cryptoApiForHcp, hcpUser, hcpPrivKey!)

    const patientToCreate = await patientApiForHcp.newInstance(
      hcpUser,
      new Patient({
        id: randomUUID(),
        firstName: 'John',
        lastName: 'Snow',
        note: 'Winter is coming',
      })
    )

    // When
    const createdPatient = await patientApiForHcp.createPatientWithUser(hcpUser, patientToCreate)

    // Then
    const readPatient = await patientApiForHcp.getPatientWithUser(hcpUser, createdPatient.id!)
    assert(readPatient != null)
    assert(readPatient.id != null)
    assert(readPatient.note == patientToCreate.note)
    assert(readPatient.firstName == patientToCreate.firstName)
    assert(readPatient.lastName == patientToCreate.lastName)
    assert(readPatient.delegations[hcpUser.healthcarePartyId!].length > 0)
    assert(readPatient.encryptionKeys[hcpUser.healthcarePartyId!].length > 0)
  })
})<|MERGE_RESOLUTION|>--- conflicted
+++ resolved
@@ -43,10 +43,7 @@
     // Given
     const {
       userApi: userApiForHcp,
-<<<<<<< HEAD
-=======
       dataOwnerApi: dataOwnerApiForHcp,
->>>>>>> 09653d1e
       patientApi: patientApiForHcp,
       cryptoApi: cryptoApiForHcp,
     } = await Api(iCureUrl, hcpUserName!, hcpPassword!, crypto)
