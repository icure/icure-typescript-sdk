--- conflicted
+++ resolved
@@ -43,10 +43,7 @@
     // Given
     const {
       userApi: userApiForHcp,
-<<<<<<< HEAD
-=======
       dataOwnerApi: dataOwnerApiForHcp,
->>>>>>> 8c79f767
       patientApi: patientApiForHcp,
       cryptoApi: cryptoApiForHcp,
     } = await Api(iCureUrl, hcpUserName!, hcpPassword!, crypto)
