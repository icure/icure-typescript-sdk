import { Api, hex2ua, IccCryptoXApi, pkcs8ToJwk, retry, spkiToJwk, ua2hex } from '../../../icc-x-api'
import { v4 as uuid } from 'uuid'
import { HealthcareParty, User } from '../../../icc-api/model/models'
import { before, describe, it } from 'mocha'

import { webcrypto } from 'crypto'
import 'isomorphic-fetch'

import { IccPatientApi } from '../../../icc-api'
import { expect } from 'chai'

import { BasicAuthenticationProvider } from '../../../icc-x-api/auth/AuthenticationProvider'
import { createHcpHierarchyApis, getEnvironmentInitializer, getEnvVariables, setLocalStorage, TestVars } from '../../utils/test_utils'
import { TestKeyStorage, TestStorage } from '../../utils/TestStorage'
import { DefaultStorageEntryKeysFactory } from '../../../icc-x-api/storage/DefaultStorageEntryKeysFactory'
import { TestCryptoStrategies } from '../../utils/TestCryptoStrategies'

setLocalStorage(fetch)

const privateKeys = {} as Record<string, Record<string, string>>
let hcpUser: User | undefined = undefined
let delegateHcp: HealthcareParty | undefined = undefined

async function makeKeyPair(cryptoApi: IccCryptoXApi, login: string) {
  const { publicKey, privateKey } = await cryptoApi.RSA.generateKeyPair()
  const publicKeyHex = ua2hex(await cryptoApi.RSA.exportKey(publicKey!, 'spki'))
  privateKeys[login] = { [publicKeyHex]: ua2hex((await cryptoApi.RSA.exportKey(privateKey!, 'pkcs8')) as ArrayBuffer) }
  return publicKeyHex
}

async function getApiAndAddPrivateKeysForUser(u: User) {
  const api = await Api(env!.iCureUrl, u.login!, 'LetMeInForReal', webcrypto as unknown as Crypto, fetch)
  await Object.entries(privateKeys[u.login!]).reduce(async (p, [pubKey, privKey]) => {
    await p
    await api.cryptoApi.cacheKeyPair({ publicKey: spkiToJwk(hex2ua(pubKey)), privateKey: pkcs8ToJwk(hex2ua(privKey)) })
  }, Promise.resolve())
  return api
}

let env: TestVars | undefined

describe('Full battery of tests on crypto and keys', async function () {
  this.timeout(600000)

<<<<<<< HEAD
  before(async function () {
    const initializer = await getEnvironmentInitializer()
    env = await initializer.execute(getEnvVariables())
=======
  before(async () => {
    this.timeout(300000)

    const initializer = await getEnvironmentInitializer()
    env = await initializer.execute(getEnvVariables())

    const api = await Api(env!.iCureUrl, env!.dataOwnerDetails[hcp1Username].user, env!.dataOwnerDetails[hcp1Username].password, crypto)

    const hcpLogin = `hcp-${uuid()}-delegate`

    const publicKeyDelegate = await makeKeyPair(api.cryptoApi, hcpLogin)
    const publicKeyParent = await makeKeyPair(api.cryptoApi, `hcp-parent`)

    const parentHcp = await api.healthcarePartyApi.createHealthcareParty(
      new HealthcareParty({ id: uuid(), publicKey: publicKeyParent, firstName: 'parent', lastName: 'parent' }) //FIXME Shouldn't we call addNewKeyPair directly, instead of initialising like before ?
    )

    delegateHcp = await api.healthcarePartyApi.createHealthcareParty(
      new HealthcareParty({ id: uuid(), publicKey: publicKeyDelegate, firstName: 'test', lastName: 'test', parentId: parentHcp.id }) //FIXME Shouldn't we call addNewKeyPair directly, instead of initialising like before ?
    )

    hcpUser = await api.userApi.createUser(
      new User({
        id: `user-${uuid()}-hcp`,
        login: hcpLogin,
        status: 'ACTIVE',
        passwordHash: 'LetMeInForReal',
        healthcarePartyId: delegateHcp.id,
      })
    )

    console.log('All prerequisites are started')
>>>>>>> 09d77cb0
  })

  it(`Share patient from hcp to patient`, async () => {
    const { childApi: api, childUser: u } = await createHcpHierarchyApis(env!)

    const patient = await api.patientApi.createPatientWithUser(
      u,
      await api.patientApi.newInstance(u, { id: uuid(), firstName: 'test', lastName: 'test', note: 'secure' })
    )
    const check = await api.patientApi.getPatientWithUser(u, patient.id)

    expect(check.note).to.equal('secure')

    const newPatientUser = await api.userApi.createUser(
      new User({
        id: `user-${patient.id}-patient`,
        login: `patient-${patient.id}`,
        status: 'ACTIVE',
        passwordHash: 'LetMeInForReal',
        patientId: patient.id,
      })
    )

    const apiAsPatient = await Api(
      env!.iCureUrl,
      newPatientUser.login!,
      'LetMeInForReal',
      webcrypto as unknown as Crypto,
      fetch,
      true,
      false,
      new TestStorage(),
      new TestKeyStorage(),
      new DefaultStorageEntryKeysFactory(),
      new TestCryptoStrategies(await api.cryptoApi.primitives.RSA.generateKeyPair())
    )

<<<<<<< HEAD
    const patientBaseApi = new IccPatientApi(env!.iCureUrl, {}, new BasicAuthenticationProvider(newPatientUser.login!, 'LetMeInForReal'))
=======
    const patientBaseApi = new IccPatientApi(
      env!.iCureUrl,
      {},
      new BasicAuthenticationProvider(newPatientUser.login!, 'LetMeInForReal')
    )
>>>>>>> 09d77cb0

    const pat = await patientBaseApi.getPatient(patient.id)

    expect(pat.note ?? undefined).to.be.undefined

    await api.patientApi.share(u, patient.id, u.healthcarePartyId!, [patient.id], { [patient.id]: ['all'] })

    await apiAsPatient.cryptoApi.forceReload(true)
    const entity = await apiAsPatient.patientApi.getPatientWithUser(await apiAsPatient.userApi.getCurrentUser(), patient.id)

    expect(entity.id).to.be.not.null
    expect(entity.rev).to.be.not.null
    expect(entity.note).to.equal('secure')
  })
})<|MERGE_RESOLUTION|>--- conflicted
+++ resolved
@@ -28,58 +28,14 @@
   return publicKeyHex
 }
 
-async function getApiAndAddPrivateKeysForUser(u: User) {
-  const api = await Api(env!.iCureUrl, u.login!, 'LetMeInForReal', webcrypto as unknown as Crypto, fetch)
-  await Object.entries(privateKeys[u.login!]).reduce(async (p, [pubKey, privKey]) => {
-    await p
-    await api.cryptoApi.cacheKeyPair({ publicKey: spkiToJwk(hex2ua(pubKey)), privateKey: pkcs8ToJwk(hex2ua(privKey)) })
-  }, Promise.resolve())
-  return api
-}
-
 let env: TestVars | undefined
 
 describe('Full battery of tests on crypto and keys', async function () {
   this.timeout(600000)
 
-<<<<<<< HEAD
   before(async function () {
     const initializer = await getEnvironmentInitializer()
     env = await initializer.execute(getEnvVariables())
-=======
-  before(async () => {
-    this.timeout(300000)
-
-    const initializer = await getEnvironmentInitializer()
-    env = await initializer.execute(getEnvVariables())
-
-    const api = await Api(env!.iCureUrl, env!.dataOwnerDetails[hcp1Username].user, env!.dataOwnerDetails[hcp1Username].password, crypto)
-
-    const hcpLogin = `hcp-${uuid()}-delegate`
-
-    const publicKeyDelegate = await makeKeyPair(api.cryptoApi, hcpLogin)
-    const publicKeyParent = await makeKeyPair(api.cryptoApi, `hcp-parent`)
-
-    const parentHcp = await api.healthcarePartyApi.createHealthcareParty(
-      new HealthcareParty({ id: uuid(), publicKey: publicKeyParent, firstName: 'parent', lastName: 'parent' }) //FIXME Shouldn't we call addNewKeyPair directly, instead of initialising like before ?
-    )
-
-    delegateHcp = await api.healthcarePartyApi.createHealthcareParty(
-      new HealthcareParty({ id: uuid(), publicKey: publicKeyDelegate, firstName: 'test', lastName: 'test', parentId: parentHcp.id }) //FIXME Shouldn't we call addNewKeyPair directly, instead of initialising like before ?
-    )
-
-    hcpUser = await api.userApi.createUser(
-      new User({
-        id: `user-${uuid()}-hcp`,
-        login: hcpLogin,
-        status: 'ACTIVE',
-        passwordHash: 'LetMeInForReal',
-        healthcarePartyId: delegateHcp.id,
-      })
-    )
-
-    console.log('All prerequisites are started')
->>>>>>> 09d77cb0
   })
 
   it(`Share patient from hcp to patient`, async () => {
@@ -117,15 +73,7 @@
       new TestCryptoStrategies(await api.cryptoApi.primitives.RSA.generateKeyPair())
     )
 
-<<<<<<< HEAD
     const patientBaseApi = new IccPatientApi(env!.iCureUrl, {}, new BasicAuthenticationProvider(newPatientUser.login!, 'LetMeInForReal'))
-=======
-    const patientBaseApi = new IccPatientApi(
-      env!.iCureUrl,
-      {},
-      new BasicAuthenticationProvider(newPatientUser.login!, 'LetMeInForReal')
-    )
->>>>>>> 09d77cb0
 
     const pat = await patientBaseApi.getPatient(patient.id)
 
