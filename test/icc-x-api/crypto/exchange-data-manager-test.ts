import { describe } from 'mocha'
import {
  ExchangeDataManager,
  ExchangeDataManagerOptionalParameters,
  initialiseExchangeDataManagerForCurrentDataOwner,
} from '../../../icc-x-api/crypto/ExchangeDataManager'
import { CryptoPrimitives } from '../../../icc-x-api/crypto/CryptoPrimitives'
import { webcrypto } from 'crypto'
import { BaseExchangeDataManager } from '../../../icc-x-api/crypto/BaseExchangeDataManager'
import { FakeExchangeDataApi } from '../../utils/FakeExchangeDataApi'
import { FakeDataOwnerApi } from '../../utils/FakeDataOwnerApi'
import { TestCryptoStrategies } from '../../utils/TestCryptoStrategies'
import { ua2b64, ua2hex } from '../../../icc-x-api'
import { FakeEncryptionKeysManager } from '../../utils/FakeEncryptionKeysManager'
import { FakeSignatureKeysManager } from '../../utils/FakeSignatureKeysManager'
import { AccessControlSecretUtils } from '../../../icc-x-api/crypto/AccessControlSecretUtils'
import { ExchangeData } from '../../../icc-api/model/ExchangeData'
import { expect } from 'chai'
import { setEquals } from '../../../icc-x-api/utils/collection-utils'
import { KeyPair } from '../../../icc-x-api/crypto/RSA'
import * as _ from 'lodash'
import { fingerprintV1, fingerprintV2 } from '../../../icc-x-api/crypto/utils'

describe('Exchange data manager', async function () {
  const primitives = new CryptoPrimitives(webcrypto as any)
  const accessControlSecretUtils = new AccessControlSecretUtils(primitives)
  let selfId: string
  let selfKeyFp: string
  let selfKeypair: KeyPair<CryptoKey>
  let delegateId: string
  let delegateKeyFp: string
  let delegateKeypair: KeyPair<CryptoKey>
  let dataOwnerApi: FakeDataOwnerApi
  let exchangeDataApi: FakeExchangeDataApi
  let baseExchangeData: BaseExchangeDataManager
  let exchangeData: ExchangeDataManager
  let encryptionKeysManager: FakeEncryptionKeysManager
  let signatureKeysManager: FakeSignatureKeysManager

  async function initialiseComponents(
    allowFullExchangeDataLoad: boolean,
    optionalParameters: ExchangeDataManagerOptionalParameters & { verifiedDelegateKeys?: Set<string> } = {}
  ) {
    const dataOwnerType = allowFullExchangeDataLoad ? 'patient' : 'hcp'
    selfId = primitives.randomUuid()
<<<<<<< HEAD
    selfKeypair = await primitives.RSA.generateKeyPair()
    selfKeyFp = fingerprintV2(ua2hex(await primitives.RSA.exportKey(selfKeypair.publicKey, 'spki')))
=======
    selfKeypair = await primitives.RSA.generateKeyPair('sha-256')
    selfKeyFp = ua2hex(await primitives.RSA.exportKey(selfKeypair.publicKey, 'spki')).slice(-32)
>>>>>>> 954b003a
    delegateId = primitives.randomUuid()
    delegateKeypair = await primitives.RSA.generateKeyPair('sha-256')
    delegateKeyFp = ua2hex(await primitives.RSA.exportKey(delegateKeypair.publicKey, 'spki')).slice(-32)
    dataOwnerApi = new FakeDataOwnerApi(
      {
        id: selfId,
        type: dataOwnerType,
        publicKeysForOaepWithSha256: [ua2hex(await primitives.RSA.exportKey(selfKeypair.publicKey, 'spki'))],
      },
      [
        {
          id: delegateId,
          type: dataOwnerType,
          publicKeysForOaepWithSha256: [ua2hex(await primitives.RSA.exportKey(delegateKeypair.publicKey, 'spki'))],
        },
      ]
    )
    const cryptoStrategies = new TestCryptoStrategies(undefined, undefined, optionalParameters.verifiedDelegateKeys)
    exchangeDataApi = new FakeExchangeDataApi()
    baseExchangeData = new BaseExchangeDataManager(exchangeDataApi, dataOwnerApi, primitives, allowFullExchangeDataLoad)
    encryptionKeysManager = await FakeEncryptionKeysManager.create(primitives, [selfKeypair])
    signatureKeysManager = new FakeSignatureKeysManager(primitives)
    exchangeData = await initialiseExchangeDataManagerForCurrentDataOwner(
      baseExchangeData,
      encryptionKeysManager,
      signatureKeysManager,
      accessControlSecretUtils,
      cryptoStrategies,
      dataOwnerApi,
      primitives,
      optionalParameters
    )
  }

  async function checkDataEqual(
    actual: { exchangeData: ExchangeData; accessControlSecret?: string; exchangeKey: CryptoKey | undefined } | undefined,
    expected: { exchangeData: ExchangeData; accessControlSecret?: string; exchangeKey: CryptoKey | undefined }
  ) {
    expect(actual).to.not.be.undefined
    expect(_.isEqual(_.omit(expected.exchangeData, ['rev']), _.omit(actual!.exchangeData, ['rev']))).to.equal(
      true,
      `Data should be equivalent\nExpected: ${JSON.stringify(expected.exchangeData, undefined, 2)}\nActual: ${JSON.stringify(
        actual!.exchangeData,
        undefined,
        2
      )}\n`
    )
    expect(expected.accessControlSecret).to.equal(actual!.accessControlSecret)
    await checkAesKeysEquality(actual!.exchangeKey, expected.exchangeKey)
  }

  async function checkAesKeysEquality(actual: CryptoKey | undefined, expected: CryptoKey | undefined) {
    if (!actual && !expected) return
    expect(!actual).to.equal(!expected)
    expect(ua2hex(await primitives.AES.exportKey(expected!, 'raw'))).to.equal(ua2hex(await primitives.AES.exportKey(actual!, 'raw')))
  }

  async function createDataFromRandomToSelf(): Promise<{ exchangeData: ExchangeData; exchangeKey: CryptoKey; accessControlSecret: string }> {
    const encryptionKey = await primitives.RSA.generateKeyPair('sha-256')
    const encryptionFp = ua2hex(await primitives.RSA.exportKey(encryptionKey.publicKey, 'spki')).slice(-32)
    const signatureKey = await primitives.RSA.generateSignatureKeyPair()
    const signatureFp = ua2hex(await primitives.RSA.exportKey(signatureKey.publicKey, 'spki')).slice(-32)
    const created = await baseExchangeData.createExchangeData(
      selfId,
      { [signatureFp]: signatureKey.privateKey },
      { [encryptionFp]: encryptionKey.publicKey, [selfKeyFp]: selfKeypair.publicKey }
    )
    const modified = await exchangeDataApi.modifyExchangeData(
      new ExchangeData({
        ...created.exchangeData,
        delegator: primitives.randomUuid(),
      })
    )
    return { exchangeData: modified, exchangeKey: created.exchangeKey, accessControlSecret: created.accessControlSecret }
  }

  async function generateEncryptionKeys(n: number): Promise<{ pair: KeyPair<CryptoKey>; fingerprint: string; hexPub: string }[]> {
    return await Promise.all(
      Array(n)
        .fill(null)
        .map(async () => {
          const pair = await primitives.RSA.generateKeyPair('sha-256')
          const hexPub = ua2hex(await primitives.RSA.exportKey(pair.publicKey, 'spki'))
          const fingerprint = fingerprintV2(hexPub)
          return { pair, fingerprint, hexPub }
        })
    )
  }

  it('base should be able to retrieve all exchange data for the current data owner if allowed by the crypto strategies', async function () {
    async function doTest(allowFullExchangeDataLoad: boolean) {
      await initialiseComponents(allowFullExchangeDataLoad)
      const expectedData = await Promise.all(
        Array.from(Array(3500), async (_, i) => {
          const data = new ExchangeData({
            id: primitives.randomUuid(),
            delegate: i % 2 === 0 ? selfId : primitives.randomUuid(),
            delegator: i % 2 === 0 ? primitives.randomUuid() : selfId,
            exchangeKey: { not: 'important' },
            accessControlSecret: { not: 'important' },
            signature: { not: 'important' },
          })
          await exchangeDataApi.createExchangeData(data)
          return data
        })
      )
      await Promise.all(
        Array.from(Array(500), async () => {
          // Should not be in result
          const data = new ExchangeData({
            id: primitives.randomUuid(),
            delegate: primitives.randomUuid(),
            delegator: primitives.randomUuid(),
            exchangeKey: { not: 'important' },
            accessControlSecret: { not: 'important' },
            signature: { not: 'important' },
          })
          await exchangeDataApi.createExchangeData(data)
        })
      )
      const retrieved = await baseExchangeData.getAllExchangeDataForCurrentDataOwnerIfAllowed()
      if (allowFullExchangeDataLoad) {
        expect(retrieved).to.not.be.undefined
        expect(retrieved).to.have.length(expectedData.length)
        expect(setEquals(new Set(expectedData.map((x) => x.id)), new Set(retrieved!.map((x) => x.id))), 'Retrieved and expected ids').to.be.true
      } else {
        expect(retrieved).to.be.undefined
      }
    }
    await doTest(true)
    await doTest(false)
  })

  it('should create new encryption keys when none is available', async function () {
    async function doTest(allowFullExchangeDataLoad: boolean) {
      await initialiseComponents(allowFullExchangeDataLoad)
      const sfk = primitives.randomUuid()
      const initialisedCount = exchangeDataApi.callCount
      const createdData = await exchangeData.getOrCreateEncryptionDataTo(delegateId, 'Contact', [sfk])
      const retrievedCachedData = await exchangeData.getOrCreateEncryptionDataTo(delegateId, 'Contact', [sfk])
      exchangeDataApi.compareCallCountFromBaseline(initialisedCount, {
        createExchangeData: 1,
        // If we could fully preload we already know whether the exchange key already exists or not, otherwise we have to request from the api
        getExchangeDataByDelegatorDelegate: allowFullExchangeDataLoad ? 0 : 1,
        modifyExchangeData: 0,
        getExchangeDataById: 0,
        getExchangeDataByParticipant: 0,
      })
      await checkDataEqual(retrievedCachedData, createdData)
      const decryptedKeyByDelegate = await baseExchangeData.tryDecryptExchangeKeys([createdData.exchangeData], { [delegateKeyFp]: delegateKeypair })
      const decryptedAccessControlSecretByDelegate = await baseExchangeData.tryDecryptAccessControlSecret([createdData.exchangeData], {
        [delegateKeyFp]: delegateKeypair,
      })
      await checkAesKeysEquality(decryptedKeyByDelegate.successfulDecryptions[0], createdData.exchangeKey)
      expect(decryptedAccessControlSecretByDelegate.successfulDecryptions[0]).to.equal(createdData.accessControlSecret)
      expect(retrievedCachedData.exchangeData.delegator).to.equal(selfId)
      expect(retrievedCachedData.exchangeData.delegate).to.equal(delegateId)
      expect(Object.keys(retrievedCachedData.exchangeData.signature)).to.have.length(1)
      expect(Object.keys(retrievedCachedData.exchangeData.exchangeKey)).to.have.length(2)
      expect(Object.keys(retrievedCachedData.exchangeData.accessControlSecret)).to.have.length(2)
    }
    await doTest(true)
    await doTest(false)
  })

  it('should create encryption keys to self when none is available', async function () {
    async function doTest(allowFullExchangeDataLoad: boolean) {
      await initialiseComponents(allowFullExchangeDataLoad)
      const createdData = await exchangeData.getOrCreateEncryptionDataTo(selfId, 'Contact', [primitives.randomUuid()])
      expect(createdData.exchangeData.delegator).to.equal(selfId)
      expect(createdData.exchangeData.delegate).to.equal(selfId)
      expect(Object.keys(createdData.exchangeData.signature)).to.have.length(1)
      expect(Object.keys(createdData.exchangeData.exchangeKey)).to.have.length(1)
      expect(Object.keys(createdData.exchangeData.accessControlSecret)).to.have.length(1)
    }
    await doTest(true)
    await doTest(false)
  })

  it('should ignore unverified keys when creating new exchange data', async function () {
    async function doTest(allowFullExchangeDataLoad: boolean) {
      const delegateVerifiedKeys = await generateEncryptionKeys(5)
      const extraDelegateUnverifiedKeys = await generateEncryptionKeys(5)
      const extraDelegatorVerifiedKeys = await generateEncryptionKeys(5)
      const delegatorUnverifiedKeys = await generateEncryptionKeys(5)
      await initialiseComponents(allowFullExchangeDataLoad, { verifiedDelegateKeys: new Set(delegateVerifiedKeys.map((x) => x.hexPub)) })
      for (const keyData of [...delegateVerifiedKeys, ...extraDelegateUnverifiedKeys]) {
        await dataOwnerApi.addPublicKeyForOwner(delegateId, keyData.pair)
      }
      for (const keyData of extraDelegatorVerifiedKeys) {
        await dataOwnerApi.addPublicKeyForOwner(selfId, keyData.pair)
        await encryptionKeysManager.addOrUpdateKey(primitives, keyData.pair, true)
      }
      for (const keyData of delegatorUnverifiedKeys) {
        await dataOwnerApi.addPublicKeyForOwner(selfId, keyData.pair)
        await encryptionKeysManager.addOrUpdateKey(primitives, keyData.pair, false)
      }
      const created = await exchangeData.getOrCreateEncryptionDataTo(delegateId, 'Contact', [primitives.randomUuid()])
      expect(
        setEquals(new Set(Object.keys(created.exchangeData.exchangeKey)), new Set(Object.keys(created.exchangeData.accessControlSecret))),
        'Keys used for encryption of exchange key and access control secret must be the same.'
      ).to.be.true
      expect(
        setEquals(
          new Set(Object.keys(created.exchangeData.exchangeKey)),
          new Set([...delegateVerifiedKeys.map((x) => x.fingerprint), ...extraDelegatorVerifiedKeys.map((x) => x.fingerprint), selfKeyFp])
        ),
        'Only verified keys of delegate and delegator should be used for encryption of exchange key and access control secret.'
      ).to.be.true
      for (const keyData of [{ pair: selfKeypair, fingerprint: selfKeyFp }, ...extraDelegatorVerifiedKeys, ...delegateVerifiedKeys]) {
        await checkAesKeysEquality(
          (
            await baseExchangeData.tryDecryptExchangeKeys([created.exchangeData], { [keyData.fingerprint]: keyData.pair })
          ).successfulDecryptions[0],
          created.exchangeKey
        )
        expect(
          (await baseExchangeData.tryDecryptAccessControlSecret([created.exchangeData], { [keyData.fingerprint]: keyData.pair }))
            .successfulDecryptions[0]
        ).to.equal(created.accessControlSecret)
      }
    }
    await doTest(true)
    await doTest(false)
  })

  it('should reuse existing exchange data for encryption when it can be verified', async function () {
    async function doTest(allowFullExchangeDataLoad: boolean) {
      await initialiseComponents(allowFullExchangeDataLoad)
      const createdData = await exchangeData.getOrCreateEncryptionDataTo(delegateId, 'Patient', [])
      await exchangeData.clearOrRepopulateCache()
      const countAfterCacheClear = exchangeDataApi.callCount
      const reloadedData = await exchangeData.getOrCreateEncryptionDataTo(delegateId, 'Patient', [])
      exchangeDataApi.compareCallCountFromBaseline(countAfterCacheClear, {
        createExchangeData: 0,
        getExchangeDataByDelegatorDelegate: allowFullExchangeDataLoad ? 0 : 1,
        modifyExchangeData: 0,
        getExchangeDataById: 0,
        getExchangeDataByParticipant: 0,
      })
      await checkDataEqual(reloadedData, createdData)
    }
    await doTest(true)
    await doTest(false)
  })

  it('should create new exchange data for encryption when the existing data can not be verified due to unavailable verification key', async function () {
    async function doTest(allowFullExchangeDataLoad: boolean) {
      await initialiseComponents(allowFullExchangeDataLoad)
      const sfk = primitives.randomUuid()
      const createdData = await exchangeData.getOrCreateEncryptionDataTo(delegateId, 'Contact', [sfk])
      signatureKeysManager.clearKeys()
      await exchangeData.clearOrRepopulateCache()
      const countAfterCacheClear = exchangeDataApi.callCount
      const newData = await exchangeData.getOrCreateEncryptionDataTo(delegateId, 'Contact', [sfk])
      exchangeDataApi.compareCallCountFromBaseline(countAfterCacheClear, {
        createExchangeData: 1,
        getExchangeDataByDelegatorDelegate: allowFullExchangeDataLoad ? 0 : 1,
        modifyExchangeData: 0,
        getExchangeDataById: 0,
        getExchangeDataByParticipant: 0,
      })
      expect(_.isEqual(_.omit(createdData.exchangeData, ['rev']), _.omit(newData.exchangeData, ['rev']))).to.equal(
        false,
        'Exchange data manager should have created new exchange data for encryption'
      )
      expect(ua2hex(await primitives.AES.exportKey(createdData.exchangeKey, 'raw'))).to.not.equal(
        ua2hex(await primitives.AES.exportKey(newData.exchangeKey, 'raw'))
      )
      expect(createdData.accessControlSecret).to.not.equal(newData.accessControlSecret)
    }
    await doTest(true)
    await doTest(false)
  })

  it('should create new exchange data for encryption when the existing data can not be verified due to tampering of the data', async function () {
    // Test tampering by adding new key or changing value corresponding to a key in encryption data, access control data or both.
    async function doTest(
      allowFullExchangeDataLoad: boolean,
      tamper: (exchangeData: ExchangeData, selfKeyPair: KeyPair<CryptoKey>, selfKeyFp: string) => Promise<ExchangeData>
    ) {
      await initialiseComponents(allowFullExchangeDataLoad)
      const sfk = primitives.randomUuid()
      const createdData = await exchangeData.getOrCreateEncryptionDataTo(delegateId, 'Contact', [sfk])
      // Tamper with exchange data
      await exchangeDataApi.modifyExchangeData(await tamper(createdData.exchangeData, selfKeypair, selfKeyFp))
      await exchangeData.clearOrRepopulateCache()
      const countAfterCacheClear = exchangeDataApi.callCount
      const newData = await exchangeData.getOrCreateEncryptionDataTo(delegateId, 'Contact', [sfk])
      exchangeDataApi.compareCallCountFromBaseline(countAfterCacheClear, {
        createExchangeData: 1,
        getExchangeDataByDelegatorDelegate: allowFullExchangeDataLoad ? 0 : 1,
        modifyExchangeData: 0,
        getExchangeDataById: 0,
        getExchangeDataByParticipant: 0,
      })
      expect(_.isEqual(_.omit(createdData.exchangeData, ['rev']), _.omit(newData.exchangeData, ['rev']))).to.equal(
        false,
        'Exchange data manager should have created new exchange data for encryption'
      )
      expect(ua2hex(await primitives.AES.exportKey(createdData.exchangeKey, 'raw'))).to.not.equal(
        ua2hex(await primitives.AES.exportKey(newData.exchangeKey, 'raw'))
      )
      expect(createdData.accessControlSecret).to.not.equal(newData.accessControlSecret)
    }
    const extraKeyPair = await primitives.RSA.generateKeyPair('sha-256')
    const extraKeyPairFp = ua2hex(await primitives.RSA.exportKey(extraKeyPair.publicKey, 'spki')).slice(-32)
    const fakeKey = primitives.randomBytes(16)
    const tamperByAddingEncryptionKey = async (exchangeData: ExchangeData) =>
      new ExchangeData({
        ...exchangeData,
        exchangeKey: {
          ...exchangeData.exchangeKey,
          [extraKeyPairFp]: ua2b64(await primitives.RSA.encrypt(extraKeyPair.publicKey, fakeKey)),
        },
      })
    const tamperByChangingEncryptionKey = async (exchangeData: ExchangeData, selfKeyPair: KeyPair<CryptoKey>, selfKeyFp: string) =>
      new ExchangeData({
        ...exchangeData,
        exchangeKey: {
          ...exchangeData.exchangeKey,
          [selfKeyFp]: ua2b64(await primitives.RSA.encrypt(selfKeyPair.publicKey, fakeKey)),
        },
      })
    const tamperByAddingAccessControlSecret = async (exchangeData: ExchangeData) =>
      new ExchangeData({
        ...exchangeData,
        accessControlSecret: {
          ...exchangeData.accessControlSecret,
          [extraKeyPairFp]: ua2b64(await primitives.RSA.encrypt(extraKeyPair.publicKey, fakeKey)),
        },
      })
    const tamperByChangingAccessControlSecret = async (exchangeData: ExchangeData, selfKeyPair: KeyPair<CryptoKey>, selfKeyFp: string) =>
      new ExchangeData({
        ...exchangeData,
        accessControlSecret: {
          ...exchangeData.accessControlSecret,
          [selfKeyFp]: ua2b64(await primitives.RSA.encrypt(selfKeyPair.publicKey, fakeKey)),
        },
      })
    await doTest(true, tamperByAddingEncryptionKey)
    await doTest(false, tamperByAddingEncryptionKey)
    await doTest(true, tamperByChangingEncryptionKey)
    await doTest(false, tamperByChangingEncryptionKey)
    await doTest(true, tamperByAddingAccessControlSecret)
    await doTest(false, tamperByAddingAccessControlSecret)
    await doTest(true, tamperByChangingAccessControlSecret)
    await doTest(false, tamperByChangingAccessControlSecret)
  })

  it('should return existing exchange data keys for decryption even if the data authenticity could not be verified', async function () {
    async function doTest(allowFullExchangeDataLoad: boolean) {
      await initialiseComponents(allowFullExchangeDataLoad)
      const sfk = primitives.randomUuid()
      const createdData1 = await exchangeData.getOrCreateEncryptionDataTo(delegateId, 'Contact', [sfk])
      const createdData2 = await createDataFromRandomToSelf()
      signatureKeysManager.clearKeys()
      await exchangeData.clearOrRepopulateCache()
      await checkDataEqual(
        await exchangeData.getDecryptionDataKeyById(createdData1.exchangeData.id!, 'Contact', [sfk], true),
        _.omit(createdData1, 'accessControlSecret')
      )
      await checkDataEqual(
        await exchangeData.getDecryptionDataKeyById(createdData2.exchangeData.id!, 'Contact', [sfk], true),
        _.omit(createdData2, 'accessControlSecret')
      )
    }
    await doTest(true)
    await doTest(false)
  })

  it('newly created data or data retrieved by id should be cached and retrievable by hash for the provided sfks and entity type', async function () {
    async function doTest(allowFullExchangeDataLoad: boolean) {
      await initialiseComponents(allowFullExchangeDataLoad)
      const sfk1 = primitives.randomUuid()
      const sfk2 = primitives.randomUuid()
      const createdData1 = await exchangeData.getOrCreateEncryptionDataTo(delegateId, 'Patient', [])
      const hashes1 = [await accessControlSecretUtils.secureDelegationKeyFor(createdData1.accessControlSecret, 'Patient', undefined)]
      const createdData2 = await createDataFromRandomToSelf()
      const hashes2 = await accessControlSecretUtils.secureDelegationKeysFor(createdData2.accessControlSecret, 'HealthElement', [sfk1, sfk2])
      await checkDataEqual(
        await exchangeData.getDecryptionDataKeyById(createdData2.exchangeData.id!, 'HealthElement', [sfk1, sfk2], true),
        _.omit(createdData2, 'accessControlSecret')
      )
      const retrievedKeys = await exchangeData.getCachedDecryptionDataKeyByAccessControlHash([...hashes1, ...hashes2], 'Message', []) // Entity type and entity sfk should be irrelevant in this case
      expect(Object.keys(retrievedKeys)).to.have.length(hashes1.length + hashes2.length)
      for (const hash of hashes1) {
        await checkDataEqual(retrievedKeys[hash], _.omit(createdData1, 'accessControlSecret'))
      }
      for (const hash of hashes2) {
        await checkDataEqual(retrievedKeys[hash], _.omit(createdData2, 'accessControlSecret'))
      }
      const unknownAccessControlSecret = primitives.randomUuid()
      const unknownHashes = [
        await accessControlSecretUtils.secureDelegationKeyFor(unknownAccessControlSecret, 'Patient', undefined),
        await accessControlSecretUtils.secureDelegationKeyFor(unknownAccessControlSecret, 'HealthElement', sfk1),
        await accessControlSecretUtils.secureDelegationKeyFor(unknownAccessControlSecret, 'HealthElement', sfk2),
      ]
      expect(Object.keys(await exchangeData.getCachedDecryptionDataKeyByAccessControlHash(unknownHashes, 'Patient', []))).to.have.length(0)
      const uncachedHash = await accessControlSecretUtils.secureDelegationKeyFor(createdData1.accessControlSecret, 'Document', sfk1)
      const retrievedByUncachedHash = await exchangeData.getCachedDecryptionDataKeyByAccessControlHash([uncachedHash], 'Document', [sfk1])
      expect(Object.keys(retrievedByUncachedHash)).to.have.length(allowFullExchangeDataLoad ? 1 : 0)
    }
    await doTest(true)
    await doTest(false)
  })

  it('if data can not be decrypted the retrieval method should return undefined', async function () {
    async function doTest(allowFullExchangeDataLoad: boolean) {
      await initialiseComponents(allowFullExchangeDataLoad)
      const createdBySelf = await exchangeData.getOrCreateEncryptionDataTo(selfId, 'Patient', [])
      const createdByOther = await createDataFromRandomToSelf()
      const newKey = await primitives.RSA.generateKeyPair('sha-256')
      await dataOwnerApi.addPublicKeyForOwner(selfId, newKey)
      encryptionKeysManager.deleteKey(selfKeyFp)
      await encryptionKeysManager.addOrUpdateKey(primitives, newKey, true)
      await exchangeData.clearOrRepopulateCache()
      await checkDataEqual(await exchangeData.getDecryptionDataKeyById(createdBySelf.exchangeData.id!, 'Patient', [], true), {
        exchangeData: createdBySelf.exchangeData,
        exchangeKey: undefined,
      })
      await checkDataEqual(await exchangeData.getDecryptionDataKeyById(createdByOther.exchangeData.id!, 'Patient', [], true), {
        exchangeData: createdByOther.exchangeData,
        exchangeKey: undefined,
      })
    }
    await doTest(true)
    await doTest(false)
  })

  it('unverified keys should still be usable for decryption of data', async function () {
    async function doTest(allowFullExchangeDataLoad: boolean) {
      await initialiseComponents(allowFullExchangeDataLoad)
      const createdBySelf = await exchangeData.getOrCreateEncryptionDataTo(selfId, 'Patient', [])
      const createdByOther = await createDataFromRandomToSelf()
      await encryptionKeysManager.addOrUpdateKey(primitives, selfKeypair, false)
      await exchangeData.clearOrRepopulateCache()
      await checkDataEqual(
        await exchangeData.getDecryptionDataKeyById(createdBySelf.exchangeData.id!, 'Patient', [], true),
        _.omit(createdBySelf, 'accessControlSecret')
      )
      await checkDataEqual(
        await exchangeData.getDecryptionDataKeyById(createdByOther.exchangeData.id!, 'Patient', [], true),
        _.omit(createdByOther, 'accessControlSecret')
      )
    }
    await doTest(true)
    await doTest(false)
  })

  it('implementation with limited cache should trigger eviction of delegate and hash cache on eviction of data by id cache', async function () {
    await initialiseComponents(false, { lruCacheSize: 3 })
    const entityType = 'Contact'
    const sfks = [primitives.randomUuid(), primitives.randomUuid(), primitives.randomUuid()]

    async function verifyCached(data: { exchangeData: ExchangeData; accessControlSecret: string; exchangeKey: CryptoKey }) {
      const apiCallsBaseline = exchangeDataApi.callCount
      const hashes = await accessControlSecretUtils.secureDelegationKeysFor(data.accessControlSecret, entityType, sfks)
      for (const hash of hashes) {
        await checkDataEqual(
          (
            await exchangeData.getCachedDecryptionDataKeyByAccessControlHash([hash], entityType, sfks)
          )[hash],
          _.omit(data, 'accessControlSecret')
        )
      }
      if (data.exchangeData.delegator === selfId) {
        await checkDataEqual(await exchangeData.getOrCreateEncryptionDataTo(data.exchangeData.delegate, entityType, sfks), data)
      }
      await checkDataEqual(
        await exchangeData.getDecryptionDataKeyById(data.exchangeData.id!, entityType, sfks, true),
        _.omit(data, 'accessControlSecret')
      )
      exchangeDataApi.compareCallCountFromBaseline(apiCallsBaseline, {
        getExchangeDataById: 0,
        createExchangeData: 0,
        modifyExchangeData: 0,
        getExchangeDataByParticipant: 0,
        getExchangeDataByDelegatorDelegate: 0,
      })
    }

    async function verifyNotCachedThenCache(data: { exchangeData: ExchangeData; accessControlSecret: string; exchangeKey: CryptoKey }) {
      const apiCallsBaseline = exchangeDataApi.callCount
      const hashes = await accessControlSecretUtils.secureDelegationKeysFor(data.accessControlSecret, entityType, sfks)
      for (const hash of hashes) {
        expect(Object.keys(await exchangeData.getCachedDecryptionDataKeyByAccessControlHash([hash], entityType, sfks))).to.have.length(0)
      }
      if (data.exchangeData.delegator === selfId) {
        await checkDataEqual(await exchangeData.getOrCreateEncryptionDataTo(data.exchangeData.delegate, entityType, sfks), data)
        exchangeDataApi.compareCallCountFromBaseline(apiCallsBaseline, {
          getExchangeDataById: 0,
          createExchangeData: 0,
          modifyExchangeData: 0,
          getExchangeDataByParticipant: 0,
          getExchangeDataByDelegatorDelegate: 1,
        })
      } else {
        await checkDataEqual(
          await exchangeData.getDecryptionDataKeyById(data.exchangeData.id!, entityType, sfks, true),
          _.omit(data, 'accessControlSecret')
        )
        exchangeDataApi.compareCallCountFromBaseline(apiCallsBaseline, {
          getExchangeDataById: 1,
          createExchangeData: 0,
          modifyExchangeData: 0,
          getExchangeDataByParticipant: 0,
          getExchangeDataByDelegatorDelegate: 0,
        })
      }
    }

    const createdBySelf1 = await exchangeData.getOrCreateEncryptionDataTo(selfId, entityType, sfks)
    const createdBySelf2 = await exchangeData.getOrCreateEncryptionDataTo(delegateId, entityType, sfks)
    const createdByOther1 = await createDataFromRandomToSelf() // Not automatically cached: created by someone else
    const createdByOther2 = await createDataFromRandomToSelf() // Not automatically cached: created by someone else
    // noinspection DuplicatedCode
    await verifyCached(createdBySelf1)
    await verifyCached(createdBySelf2)
    await verifyNotCachedThenCache(createdByOther1)
    await verifyCached(createdBySelf1)
    await verifyCached(createdBySelf2)
    await verifyCached(createdByOther1)
    await verifyNotCachedThenCache(createdByOther2)
    await verifyCached(createdBySelf2)
    await verifyCached(createdByOther1)
    await verifyCached(createdByOther2)
    await verifyNotCachedThenCache(createdBySelf1)
    await verifyCached(createdByOther1)
    await verifyCached(createdByOther2)
    await verifyCached(createdBySelf1)
    await verifyNotCachedThenCache(createdBySelf2)
    await verifyCached(createdByOther2)
    // noinspection DuplicatedCode
    await verifyCached(createdBySelf1)
    await verifyCached(createdBySelf2)
    await verifyNotCachedThenCache(createdByOther1)
    await verifyCached(createdBySelf1)
    await verifyCached(createdBySelf2)
    await verifyCached(createdByOther1)
    await verifyNotCachedThenCache(createdByOther2)
    await verifyCached(createdBySelf2)
    await verifyCached(createdByOther1)
    await verifyCached(createdByOther2)
  })

  it('implementation with unlimited cache should preload all existing exchange data on creation', async function () {
    await initialiseComponents(true)
    const createdBySelf = await exchangeData.getOrCreateEncryptionDataTo(selfId, 'Patient', [])
    const createdByOther = await createDataFromRandomToSelf()
    const recreatedExchangeData = await initialiseExchangeDataManagerForCurrentDataOwner(
      baseExchangeData,
      encryptionKeysManager,
      signatureKeysManager,
      accessControlSecretUtils,
      new TestCryptoStrategies(),
      dataOwnerApi,
      primitives
    )
    const apiCallsAfterCreation = exchangeDataApi.callCount
    await checkDataEqual(
      await recreatedExchangeData.getDecryptionDataKeyById(createdBySelf.exchangeData.id!, 'Patient', [], false),
      _.omit(createdBySelf, 'accessControlSecret')
    )
    await checkDataEqual(
      await recreatedExchangeData.getDecryptionDataKeyById(createdByOther.exchangeData.id!, 'Patient', [], false),
      _.omit(createdByOther, 'accessControlSecret')
    )
    exchangeDataApi.compareCallCountFromBaseline(apiCallsAfterCreation, {
      getExchangeDataById: 0,
      createExchangeData: 0,
      modifyExchangeData: 0,
      getExchangeDataByParticipant: 0,
      getExchangeDataByDelegatorDelegate: 0,
    })
  })
})<|MERGE_RESOLUTION|>--- conflicted
+++ resolved
@@ -43,13 +43,8 @@
   ) {
     const dataOwnerType = allowFullExchangeDataLoad ? 'patient' : 'hcp'
     selfId = primitives.randomUuid()
-<<<<<<< HEAD
-    selfKeypair = await primitives.RSA.generateKeyPair()
+    selfKeypair = await primitives.RSA.generateKeyPair('sha-256')
     selfKeyFp = fingerprintV2(ua2hex(await primitives.RSA.exportKey(selfKeypair.publicKey, 'spki')))
-=======
-    selfKeypair = await primitives.RSA.generateKeyPair('sha-256')
-    selfKeyFp = ua2hex(await primitives.RSA.exportKey(selfKeypair.publicKey, 'spki')).slice(-32)
->>>>>>> 954b003a
     delegateId = primitives.randomUuid()
     delegateKeypair = await primitives.RSA.generateKeyPair('sha-256')
     delegateKeyFp = ua2hex(await primitives.RSA.exportKey(delegateKeypair.publicKey, 'spki')).slice(-32)
