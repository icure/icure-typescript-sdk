--- conflicted
+++ resolved
@@ -21,10 +21,7 @@
 import { MaintenanceTaskByIdsFilter } from '../../icc-x-api/filters/MaintenanceTaskByIdsFilter'
 import { MaintenanceTaskByHcPartyAndTypeFilter } from '../../icc-x-api/filters/MaintenanceTaskByHcPartyAndTypeFilter'
 import initKey = TestUtils.initKey
-<<<<<<< HEAD
-=======
-import { DocIdentifier } from '../../icc-api/model/DocIdentifier'
->>>>>>> 8c79f767
+import {DocIdentifier} from "../../icc-api/model/DocIdentifier"
 
 const tmp = os.tmpdir()
 console.log('Saving keys in ' + tmp)
@@ -40,13 +37,10 @@
 const hcp2Password = process.env.HCP_2_PASSWORD!
 const hcp2PrivKey = process.env.HCP_2_PRIV_KEY!
 
-<<<<<<< HEAD
-=======
 const hcp3UserName = process.env.HCP_3_USERNAME!
 const hcp3Password = process.env.HCP_3_PASSWORD!
 const hcp3PrivKey = process.env.HCP_3_PRIV_KEY!
 
->>>>>>> 8c79f767
 let apiForHcp1: Apis
 let hcp1User: User
 let hcp1: HealthcareParty
@@ -55,13 +49,10 @@
 let hcp2User: User
 let hcp2: HealthcareParty
 
-<<<<<<< HEAD
-=======
 let apiForHcp3: Apis
 let hcp3User: User
 let hcp3: HealthcareParty
 
->>>>>>> 8c79f767
 function maintenanceTaskToCreate(mTaskApiForHcp: IccMaintenanceTaskXApi, hcpUser: User, delegatedTo: HealthcareParty) {
   return mTaskApiForHcp.newInstance(
     hcpUser,
@@ -118,22 +109,6 @@
   if (hcp2PrivKey == undefined) {
     throw Error(`To run tests, you need to provide environment variable HCP_2_PRIV_KEY`)
   }
-<<<<<<< HEAD
-
-  // Init HCP1
-  apiForHcp1 = await Api(iCureUrl, hcp1UserName, hcp1Password, crypto)
-  hcp1User = await apiForHcp1.userApi.getCurrentUser()
-  hcp1 = await apiForHcp1.healthcarePartyApi.getCurrentHealthcareParty()
-
-  await initKey(apiForHcp1.userApi, apiForHcp1.cryptoApi, hcp1User, hcp1PrivKey)
-
-  // Init HCP2
-  apiForHcp2 = await Api(iCureUrl, hcp2UserName, hcp2Password, crypto)
-  hcp2User = await apiForHcp2.userApi.getCurrentUser()
-  hcp2 = await apiForHcp2.healthcarePartyApi.getCurrentHealthcareParty()
-})
-
-=======
 
   if (hcp3UserName == undefined) {
     throw Error(`To run tests, you need to provide environment variable HCP_3_USERNAME`)
@@ -165,7 +140,6 @@
   hcp3 = await apiForHcp3.healthcarePartyApi.getCurrentHealthcareParty()
 })
 
->>>>>>> 8c79f767
 describe('icc-x-maintenance-task-api Tests', () => {
   it('CreateMaintenanceTaskWithUser Success for HCP', async () => {
     // Given
@@ -210,8 +184,6 @@
     assert(updatedTask.identifier?.[0].id == identifierToAdd.id)
     assert(updatedTask.status == MaintenanceTask.StatusEnum.Ongoing)
   })
-<<<<<<< HEAD
-=======
 
   it('DeleteMaintenanceTaskWithUser Success for delegated HCP', async () => {
     // Given
@@ -270,7 +242,6 @@
     assert(!!actualTask)
     assert(!actualTask.deletionDate)
   })
->>>>>>> 8c79f767
 
   it('FilterMaintenanceTaskByWithUser By Ids Success for HCP', async () => {
     // Given
