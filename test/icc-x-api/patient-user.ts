import { expect, use } from 'chai'
import 'mocha'
import { Api, jwk2pkcs8, pkcs8ToJwk } from '../../icc-x-api'
import { IccPatientApi } from '../../icc-api'
import { User } from '../../icc-api/model/User'
import { crypto } from '../../node-compat'
import { b2a, ua2hex } from '../../icc-x-api/utils/binary-utils'
import { Patient } from '../../icc-api/model/Patient'
import {TestUtils} from "../utils/test_utils"
import initKey = TestUtils.initKey

const hcpUserName = process.env.HCP_USERNAME!
const hcpPassword = process.env.HCP_PASSWORD!
const hcpPrivKey = process.env.HCP_PRIV_KEY!

const patUserName = process.env.PAT_USERNAME!;
const patPassword = process.env.PAT_PASSWORD!;
const patPrivKey = process.env.PAT_PRIV_KEY!;

describe('Patient', () => {
  it('should be capable of creating a patient from scratch', async () => {
    const {
      patientApi: patientApiForHcp,
      userApi: userApiForHcp,
      cryptoApi: cryptoApiForHcp,
    } = Api('https://kraken.icure.dev/rest/v1', hcpUserName, hcpPassword, crypto)
    const hcpUser = await userApiForHcp.getCurrentUser()
<<<<<<< HEAD
    await cryptoApiForHcp.loadKeyPairsAsJwkInBrowserLocalStorage(hcpUser.healthcarePartyId!, pkcs8ToJwk(hex2ua(hcpPrivKey)))
=======
    await initKey(userApiForHcp, cryptoApiForHcp, hcpUser, hcpPrivKey!)
>>>>>>> 3a3dc325

    try {
      const rawPatientApiForHcp = new IccPatientApi('https://kraken.icure.dev/rest/v1', {
        Authorization: `Basic ${b2a(`${hcpUserName}:${hcpPassword}`)}`,
      })
      const patient = await rawPatientApiForHcp.createPatient(new Patient({ id: cryptoApiForHcp.randomUuid(), firstName: 'Tasty', lastName: 'Test' }))
      const pwd = cryptoApiForHcp.randomUuid()
      const tmpUser = await userApiForHcp.createUser(
        new User({ id: cryptoApiForHcp.randomUuid(), login: cryptoApiForHcp.randomUuid(), passwordHash: pwd, patientId: patient.id })
      )

      try {
        const { cryptoApi } = Api('https://kraken.icure.dev/rest/v1', tmpUser.id!, pwd, crypto)
        const rawPatientApi = new IccPatientApi('https://kraken.icure.dev/rest/v1', { Authorization: `Basic ${b2a(`${tmpUser.id!}:${pwd}`)}` })
        const { publicKey, privateKey } = await cryptoApi.RSA.generateKeyPair()
        const publicKeyHex = ua2hex(await cryptoApi.RSA.exportKey(publicKey!, 'spki'))
        await rawPatientApi.modifyPatient({ ...patient, publicKey: publicKeyHex })
        await cryptoApi.loadKeyPairsAsTextInBrowserLocalStorage(
          patient.id!,
          new Uint8Array((await cryptoApi.RSA.exportKey(privateKey!, 'pkcs8')) as ArrayBuffer)
        )

        try {
          const {
            userApi,
            patientApi,
            cryptoApi: updatedCryptoApi,
          } = Api('https://kraken.icure.dev/rest/v1', tmpUser.id!, pwd!, crypto)
          const user = await userApi.getCurrentUser()
          let me = await patientApi.getPatientWithUser(user, user.patientId!)
          await updatedCryptoApi.getOrCreateHcPartyKeys(me, user.patientId!)
          me = await patientApi.getPatientWithUser(user, user.patientId!)
          await updatedCryptoApi.getOrCreateHcPartyKeys(me, '171f186a-7a2a-40f0-b842-b486428c771b')

          me = await patientApi.getPatientWithUser(user, user.patientId!)
          me = await patientApi.modifyPatientWithUser(user, await patientApi.initDelegations(me, user))

          const sek = await updatedCryptoApi.extractKeysFromDelegationsForHcpHierarchy(me.id, me.id, me.encryptionKeys)
          const sdk = await updatedCryptoApi.extractKeysFromDelegationsForHcpHierarchy(me.id, me.id, me.delegations)

          me = await patientApi.modifyPatientWithUser(
            user,
            await updatedCryptoApi.addDelegationsAndEncryptionKeys(
              null,
              me,
              user.patientId!,
              '171f186a-7a2a-40f0-b842-b486428c771b',
              sdk.extractedKeys[0],
              sek.extractedKeys[0]
            )
          )
          await patientApi.modifyPatientWithUser(user, new Patient({ ...me, note: 'This is secret' }))

          const pat2 = await patientApiForHcp.getPatientWithUser(hcpUser, patient.id!)
          expect(pat2 != null)
          expect(pat2.note != null)
        } catch (e) {
          console.log('Error in phase 3')
          throw e
        }
      } catch (e) {
        console.log('Error in phase 2')
        throw e
      }
    } catch (e) {
      console.log('Error in phase 1')
      throw e
    }
  }).timeout(60000)


  it('should be capable of logging in and encryption', async () => {
    const {
      calendarItemApi: calendarItemApiForHcp,
      patientApi: patientApiForHcp,
      userApi: userApiForHcp,
      cryptoApi: cryptoApiForHcp,
    } = Api('https://kraken.icure.dev/rest/v1', hcpUserName, hcpPassword, crypto)
    const hcpUser = await userApiForHcp.getCurrentUser()

    const patientLogin = patUserName
    const token = patPassword
    const { cryptoApi, userApi } = Api('https://kraken.icure.dev/rest/v1', patientLogin, token, crypto)
    const rawPatientApi = new IccPatientApi('https://kraken.icure.dev/rest/v1', { Authorization: `Basic ${b2a(`${patientLogin}:${token}`)}` })

    const user = await userApi.getCurrentUser()
    const patient = await rawPatientApi.getPatient(user.patientId!)
<<<<<<< HEAD

    await cryptoApi.loadKeyPairsAsTextInBrowserLocalStorage(user.patientId!, hex2ua(jwk2pkcs8(jwkKey)))
=======
    await initKey(userApi, cryptoApi, user, patPrivKey)
>>>>>>> 3a3dc325

    if (!patient.publicKey) {
      const { publicKey, privateKey } = await cryptoApi.RSA.generateKeyPair()
      const publicKeyHex = ua2hex(await cryptoApi.RSA.exportKey(publicKey!, 'spki'))
      await rawPatientApi.modifyPatient({ ...patient, publicKey: publicKeyHex })
      await cryptoApi.loadKeyPairsAsTextInBrowserLocalStorage(
        patient.id!,
        new Uint8Array((await cryptoApi.RSA.exportKey(privateKey!, 'pkcs8')) as ArrayBuffer)
      )
    }
    const { calendarItemApi, patientApi, cryptoApi: updatedCryptoApi } = Api('https://kraken.icure.dev/rest/v1', patientLogin, token!, crypto)

    await patientApi.modifyPatientWithUser(
      user,
      await updatedCryptoApi.addDelegationsAndEncryptionKeys(
        null,
        { ...(await patientApi.getPatientWithUser(user, user.patientId!)), note: 'Secret note' },
        user.patientId!,
        hcpUser.healthcarePartyId!,
        null,
        null
      )
    )
    const ci = await calendarItemApi.createCalendarItemWithHcParty(
      user,
      await calendarItemApi.newInstancePatient(
        user,
        patient,
        { patientId: patient.id, title: 'Secret title', details: 'Important and private information' },
        [hcpUser.healthcarePartyId!]
      )
    )


<<<<<<< HEAD
    await cryptoApiForHcp.loadKeyPairsAsJwkInBrowserLocalStorage(hcpUser.healthcarePartyId!, pkcs8ToJwk(hex2ua(hcpPrivKey)))
=======
    await initKey(userApiForHcp, cryptoApiForHcp, hcpUser, hcpPrivKey)

>>>>>>> 3a3dc325
    const pat2 = await patientApiForHcp.getPatientWithUser(hcpUser, patient.id!)
    const ci2 = await calendarItemApiForHcp.getCalendarItemWithUser(hcpUser, ci.id)

    expect(pat2 != null)
    expect(ci != null)
    expect(ci2 != null)
  }).timeout(60000)
})<|MERGE_RESOLUTION|>--- conflicted
+++ resolved
@@ -4,7 +4,7 @@
 import { IccPatientApi } from '../../icc-api'
 import { User } from '../../icc-api/model/User'
 import { crypto } from '../../node-compat'
-import { b2a, ua2hex } from '../../icc-x-api/utils/binary-utils'
+import { b2a, ua2hex, hex2ua } from '../../icc-x-api/utils/binary-utils'
 import { Patient } from '../../icc-api/model/Patient'
 import {TestUtils} from "../utils/test_utils"
 import initKey = TestUtils.initKey
@@ -25,11 +25,7 @@
       cryptoApi: cryptoApiForHcp,
     } = Api('https://kraken.icure.dev/rest/v1', hcpUserName, hcpPassword, crypto)
     const hcpUser = await userApiForHcp.getCurrentUser()
-<<<<<<< HEAD
     await cryptoApiForHcp.loadKeyPairsAsJwkInBrowserLocalStorage(hcpUser.healthcarePartyId!, pkcs8ToJwk(hex2ua(hcpPrivKey)))
-=======
-    await initKey(userApiForHcp, cryptoApiForHcp, hcpUser, hcpPrivKey!)
->>>>>>> 3a3dc325
 
     try {
       const rawPatientApiForHcp = new IccPatientApi('https://kraken.icure.dev/rest/v1', {
@@ -117,12 +113,8 @@
 
     const user = await userApi.getCurrentUser()
     const patient = await rawPatientApi.getPatient(user.patientId!)
-<<<<<<< HEAD
 
     await cryptoApi.loadKeyPairsAsTextInBrowserLocalStorage(user.patientId!, hex2ua(jwk2pkcs8(jwkKey)))
-=======
-    await initKey(userApi, cryptoApi, user, patPrivKey)
->>>>>>> 3a3dc325
 
     if (!patient.publicKey) {
       const { publicKey, privateKey } = await cryptoApi.RSA.generateKeyPair()
@@ -157,12 +149,7 @@
     )
 
 
-<<<<<<< HEAD
     await cryptoApiForHcp.loadKeyPairsAsJwkInBrowserLocalStorage(hcpUser.healthcarePartyId!, pkcs8ToJwk(hex2ua(hcpPrivKey)))
-=======
-    await initKey(userApiForHcp, cryptoApiForHcp, hcpUser, hcpPrivKey)
-
->>>>>>> 3a3dc325
     const pat2 = await patientApiForHcp.getPatientWithUser(hcpUser, patient.id!)
     const ci2 = await calendarItemApiForHcp.getCalendarItemWithUser(hcpUser, ci.id)
 
