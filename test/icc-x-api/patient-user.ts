<<<<<<< HEAD
import {expect} from 'chai'
import 'mocha'
import {Api, pkcs8ToJwk} from '../../icc-x-api'
import {IccPatientApi} from '../../icc-api'
import {User} from '../../icc-api/model/User'
import {crypto} from '../../node-compat'
import {b2a, ua2hex, hex2ua} from '../../icc-x-api/utils/binary-utils'
import {Patient} from '../../icc-api/model/Patient'
=======
import { expect } from 'chai'
import 'mocha'
import { Api } from '../../icc-x-api'
import { IccPatientApi } from '../../icc-api'
import { User } from '../../icc-api/model/User'
import { crypto } from '../../node-compat'
import { b2a, ua2hex } from '../../icc-x-api/utils/binary-utils'
import { Patient } from '../../icc-api/model/Patient'
import { TestUtils } from '../utils/test_utils'
import initKey = TestUtils.initKey
>>>>>>> 09653d1e

const iCureUrl = process.env.ICURE_URL ?? 'https://kraken.icure.dev/rest/v1'
const hcpUserName = process.env.HCP_USERNAME!
const hcpPassword = process.env.HCP_PASSWORD!
const hcpPrivKey = process.env.HCP_PRIV_KEY!

const patUserName = process.env.PAT_USERNAME!
const patPassword = process.env.PAT_PASSWORD!
const patPrivKey = process.env.PAT_PRIV_KEY!

describe('Patient', () => {
  it('should be capable of creating a patient from scratch', async () => {
    const {
      patientApi: patientApiForHcp,
      dataOwnerApi: dataOwnerApiForHcp,
      userApi: userApiForHcp,
      cryptoApi: cryptoApiForHcp,
    } = await Api(iCureUrl, hcpUserName, hcpPassword, crypto)
    const hcpUser = await userApiForHcp.getCurrentUser()
<<<<<<< HEAD
    await cryptoApiForHcp.loadKeyPairsAsJwkInBrowserLocalStorage(hcpUser.healthcarePartyId!, pkcs8ToJwk(hex2ua(hcpPrivKey)))
=======
    await initKey(dataOwnerApiForHcp, cryptoApiForHcp, hcpUser, hcpPrivKey!)
>>>>>>> 09653d1e

    try {
      const rawPatientApiForHcp = new IccPatientApi(iCureUrl, {
        Authorization: `Basic ${b2a(`${hcpUserName}:${hcpPassword}`)}`,
      })
      const patient = await rawPatientApiForHcp.createPatient(new Patient({ id: cryptoApiForHcp.randomUuid(), firstName: 'Tasty', lastName: 'Test' }))
      const pwd = cryptoApiForHcp.randomUuid()
      const tmpUser = await userApiForHcp.createUser(
        new User({ id: cryptoApiForHcp.randomUuid(), login: cryptoApiForHcp.randomUuid(), passwordHash: pwd, patientId: patient.id })
      )

      try {
        const { cryptoApi } = await Api(iCureUrl, tmpUser.id!, pwd, crypto)
        const rawPatientApi = new IccPatientApi(iCureUrl, { Authorization: `Basic ${b2a(`${tmpUser.id!}:${pwd}`)}` })
        const { publicKey, privateKey } = await cryptoApi.RSA.generateKeyPair()
        const publicKeyHex = ua2hex(await cryptoApi.RSA.exportKey(publicKey!, 'spki'))
        await rawPatientApi.modifyPatient({ ...patient, publicKey: publicKeyHex })
        await cryptoApi.loadKeyPairsAsTextInBrowserLocalStorage(
          patient.id!,
          new Uint8Array((await cryptoApi.RSA.exportKey(privateKey!, 'pkcs8')) as ArrayBuffer)
        )

        try {
          const { userApi, patientApi, cryptoApi: updatedCryptoApi } = await Api(iCureUrl, tmpUser.id!, pwd!, crypto)
          const user = await userApi.getCurrentUser()
          let me = await patientApi.getPatientWithUser(user, user.patientId!)
          await updatedCryptoApi.getOrCreateHcPartyKeys(me, user.patientId!)
          me = await patientApi.getPatientWithUser(user, user.patientId!)
<<<<<<< HEAD
          await updatedCryptoApi.getOrCreateHcPartyKeys(me, hcpUser.healthcarePartyId!)
=======
          await updatedCryptoApi.getOrCreateHcPartyKey(me, hcpUser.healthcarePartyId!)
>>>>>>> 09653d1e

          me = await patientApi.getPatientWithUser(user, user.patientId!)
          me = await patientApi.modifyPatientWithUser(user, await patientApi.initDelegationsAndEncryptionKeys(me, user))

          const sek = await updatedCryptoApi.extractKeysFromDelegationsForHcpHierarchy(me.id, me.id, me.encryptionKeys)
          const sdk = await updatedCryptoApi.extractKeysFromDelegationsForHcpHierarchy(me.id, me.id, me.delegations)

          me = await patientApi.modifyPatientWithUser(
            user,
            await updatedCryptoApi.addDelegationsAndEncryptionKeys(
              null,
              me,
              user.patientId!,
              hcpUser.healthcarePartyId!,
              sdk.extractedKeys[0],
              sek.extractedKeys[0]
            )
          )
          await patientApi.modifyPatientWithUser(user, new Patient({ ...me, note: 'This is secret' }))

          const pat2 = await patientApiForHcp.getPatientWithUser(hcpUser, patient.id!)
          expect(pat2 != null)
          expect(pat2.note != null)
        } catch (e) {
          console.log('Error in phase 3')
          throw e
        }
      } catch (e) {
        console.log('Error in phase 2')
        throw e
      }
    } catch (e) {
      console.log('Error in phase 1')
      throw e
    }
  }).timeout(60000)

  it('should be capable of logging in and encryption', async () => {
    const {
      calendarItemApi: calendarItemApiForHcp,
      dataOwnerApi: dataOwnerApiForHcp,
      patientApi: patientApiForHcp,
      userApi: userApiForHcp,
      cryptoApi: cryptoApiForHcp,
    } = await Api(iCureUrl, hcpUserName, hcpPassword, crypto)
    const hcpUser = await userApiForHcp.getCurrentUser()

    const patientLogin = patUserName
    const token = patPassword
    const { cryptoApi, userApi } = await Api(iCureUrl, patientLogin, token, crypto)
    const rawPatientApi = new IccPatientApi(iCureUrl, { Authorization: `Basic ${b2a(`${patientLogin}:${token}`)}` })

    const user = await userApi.getCurrentUser()
    const patient = await rawPatientApi.getPatient(user.patientId!)
<<<<<<< HEAD
    await cryptoApiForHcp.loadKeyPairsAsJwkInBrowserLocalStorage(user.patientId!, pkcs8ToJwk(hex2ua(patPrivKey)))
=======
    await initKey(dataOwnerApiForHcp, cryptoApi, user, patPrivKey)
>>>>>>> 09653d1e

    if (!patient.publicKey) {
      const { publicKey, privateKey } = await cryptoApi.RSA.generateKeyPair()
      const publicKeyHex = ua2hex(await cryptoApi.RSA.exportKey(publicKey!, 'spki'))
      await rawPatientApi.modifyPatient({ ...patient, publicKey: publicKeyHex })
      await cryptoApi.loadKeyPairsAsTextInBrowserLocalStorage(
        patient.id!,
        new Uint8Array((await cryptoApi.RSA.exportKey(privateKey!, 'pkcs8')) as ArrayBuffer)
      )
    }
    const { calendarItemApi, patientApi, cryptoApi: updatedCryptoApi } = await Api(iCureUrl, patientLogin, token!, crypto)

    await patientApi.modifyPatientWithUser(
      user,
      await updatedCryptoApi.addDelegationsAndEncryptionKeys(
        null,
        { ...(await patientApi.getPatientWithUser(user, user.patientId!)), note: 'Secret note' },
        user.patientId!,
        hcpUser.healthcarePartyId!,
        null,
        null
      )
    )
    const ci = await calendarItemApi.createCalendarItemWithHcParty(
      user,
      await calendarItemApi.newInstancePatient(
        user,
        patient,
        { patientId: patient.id, title: 'Secret title', details: 'Important and private information' },
        [hcpUser.healthcarePartyId!]
      )
    )

<<<<<<< HEAD
    await cryptoApiForHcp.loadKeyPairsAsJwkInBrowserLocalStorage(hcpUser.healthcarePartyId!, pkcs8ToJwk(hex2ua(hcpPrivKey)))
=======
    await initKey(dataOwnerApiForHcp, cryptoApiForHcp, hcpUser, hcpPrivKey)

>>>>>>> 09653d1e
    const pat2 = await patientApiForHcp.getPatientWithUser(hcpUser, patient.id!)
    const ci2 = await calendarItemApiForHcp.getCalendarItemWithUser(hcpUser, ci.id)

    expect(pat2 != null)
    expect(ci != null)
    expect(ci2 != null)
  }).timeout(60000)
})<|MERGE_RESOLUTION|>--- conflicted
+++ resolved
@@ -1,4 +1,3 @@
-<<<<<<< HEAD
 import {expect} from 'chai'
 import 'mocha'
 import {Api, pkcs8ToJwk} from '../../icc-x-api'
@@ -7,18 +6,6 @@
 import {crypto} from '../../node-compat'
 import {b2a, ua2hex, hex2ua} from '../../icc-x-api/utils/binary-utils'
 import {Patient} from '../../icc-api/model/Patient'
-=======
-import { expect } from 'chai'
-import 'mocha'
-import { Api } from '../../icc-x-api'
-import { IccPatientApi } from '../../icc-api'
-import { User } from '../../icc-api/model/User'
-import { crypto } from '../../node-compat'
-import { b2a, ua2hex } from '../../icc-x-api/utils/binary-utils'
-import { Patient } from '../../icc-api/model/Patient'
-import { TestUtils } from '../utils/test_utils'
-import initKey = TestUtils.initKey
->>>>>>> 09653d1e
 
 const iCureUrl = process.env.ICURE_URL ?? 'https://kraken.icure.dev/rest/v1'
 const hcpUserName = process.env.HCP_USERNAME!
@@ -38,11 +25,7 @@
       cryptoApi: cryptoApiForHcp,
     } = await Api(iCureUrl, hcpUserName, hcpPassword, crypto)
     const hcpUser = await userApiForHcp.getCurrentUser()
-<<<<<<< HEAD
     await cryptoApiForHcp.loadKeyPairsAsJwkInBrowserLocalStorage(hcpUser.healthcarePartyId!, pkcs8ToJwk(hex2ua(hcpPrivKey)))
-=======
-    await initKey(dataOwnerApiForHcp, cryptoApiForHcp, hcpUser, hcpPrivKey!)
->>>>>>> 09653d1e
 
     try {
       const rawPatientApiForHcp = new IccPatientApi(iCureUrl, {
@@ -71,11 +54,7 @@
           let me = await patientApi.getPatientWithUser(user, user.patientId!)
           await updatedCryptoApi.getOrCreateHcPartyKeys(me, user.patientId!)
           me = await patientApi.getPatientWithUser(user, user.patientId!)
-<<<<<<< HEAD
           await updatedCryptoApi.getOrCreateHcPartyKeys(me, hcpUser.healthcarePartyId!)
-=======
-          await updatedCryptoApi.getOrCreateHcPartyKey(me, hcpUser.healthcarePartyId!)
->>>>>>> 09653d1e
 
           me = await patientApi.getPatientWithUser(user, user.patientId!)
           me = await patientApi.modifyPatientWithUser(user, await patientApi.initDelegationsAndEncryptionKeys(me, user))
@@ -130,11 +109,7 @@
 
     const user = await userApi.getCurrentUser()
     const patient = await rawPatientApi.getPatient(user.patientId!)
-<<<<<<< HEAD
     await cryptoApiForHcp.loadKeyPairsAsJwkInBrowserLocalStorage(user.patientId!, pkcs8ToJwk(hex2ua(patPrivKey)))
-=======
-    await initKey(dataOwnerApiForHcp, cryptoApi, user, patPrivKey)
->>>>>>> 09653d1e
 
     if (!patient.publicKey) {
       const { publicKey, privateKey } = await cryptoApi.RSA.generateKeyPair()
@@ -168,12 +143,7 @@
       )
     )
 
-<<<<<<< HEAD
     await cryptoApiForHcp.loadKeyPairsAsJwkInBrowserLocalStorage(hcpUser.healthcarePartyId!, pkcs8ToJwk(hex2ua(hcpPrivKey)))
-=======
-    await initKey(dataOwnerApiForHcp, cryptoApiForHcp, hcpUser, hcpPrivKey)
-
->>>>>>> 09653d1e
     const pat2 = await patientApiForHcp.getPatientWithUser(hcpUser, patient.id!)
     const ci2 = await calendarItemApiForHcp.getCalendarItemWithUser(hcpUser, ci.id)
 
