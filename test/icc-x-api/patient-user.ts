--- conflicted
+++ resolved
@@ -6,11 +6,6 @@
 import { crypto } from '../../node-compat'
 import { b2a, ua2hex, hex2ua } from '../../icc-x-api/utils/binary-utils'
 import { Patient } from '../../icc-api/model/Patient'
-<<<<<<< HEAD
-=======
-import { TestUtils } from '../utils/test_utils'
-import initKey = TestUtils.initKey
->>>>>>> 91edf22d
 
 const hcpUserName = process.env.HCP_USERNAME!
 const hcpPassword = process.env.HCP_PASSWORD!
@@ -145,13 +140,7 @@
       )
     )
 
-<<<<<<< HEAD
-
     await cryptoApiForHcp.loadKeyPairsAsJwkInBrowserLocalStorage(hcpUser.healthcarePartyId!, pkcs8ToJwk(hex2ua(hcpPrivKey)))
-=======
-    await initKey(userApiForHcp, cryptoApiForHcp, hcpUser, hcpPrivKey)
-
->>>>>>> 91edf22d
     const pat2 = await patientApiForHcp.getPatientWithUser(hcpUser, patient.id!)
     const ci2 = await calendarItemApiForHcp.getCalendarItemWithUser(hcpUser, ci.id)
 
