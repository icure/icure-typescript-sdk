import { before } from 'mocha'

import 'isomorphic-fetch'

import { IccContactXApi, IccHelementXApi, IccPatientXApi } from '../../icc-x-api'
import { Patient } from '../../icc-api/model/Patient'
import { assert, expect } from 'chai'
import { randomUUID } from 'crypto'
import { getEnvironmentInitializer, hcp1Username, hcp2Username, setLocalStorage, TestUtils } from '../utils/test_utils'
import { Code } from '../../icc-api/model/Code'
import { Contact } from '../../icc-api/model/Contact'
import { Service } from '../../icc-api/model/Service'
import { Content } from '../../icc-api/model/Content'
import { User } from '../../icc-api/model/User'
import { HealthElement } from '../../icc-api/model/HealthElement'
import { SubContact } from '../../icc-api/model/SubContact'
import { ServiceLink } from '../../icc-api/model/ServiceLink'
import { FilterChainService } from '../../icc-api/model/FilterChainService'
import { ServiceByHcPartyHealthElementIdsFilter } from '../../icc-x-api/filters/ServiceByHcPartyHealthElementIdsFilter'
import initApi = TestUtils.initApi
import { getEnvVariables, TestVars } from '@icure/test-setup/types'

setLocalStorage(fetch)
let env: TestVars

before(async function () {
  this.timeout(600000)
  const initializer = await getEnvironmentInitializer()
  env = await initializer.execute(getEnvVariables())
})

async function createPatient(patientApiForHcp: IccPatientXApi, hcpUser: User) {
  return patientApiForHcp.createPatientWithUser(
    hcpUser,
    await patientApiForHcp.newInstance(
      hcpUser,
      new Patient({
        id: randomUUID(),
        firstName: 'John',
        lastName: 'Snow',
        note: 'Winter is coming',
      })
    )
  )
}

async function createHealthElement(healthElementApi: IccHelementXApi, hcpUser: User, patient: Patient) {
  return healthElementApi.createHealthElementWithUser(
    hcpUser,
    await healthElementApi.newInstance(
      hcpUser,
      patient,
      new HealthElement({
        id: randomUUID(),
        note: 'My secret note',
        tags: [
          new Code({
            id: 'ICURE|MY-CODE|1',
            code: 'MY-CODE',
            type: 'ICURE',
            version: '1',
          }),
        ],
      }),
      { confidential: true }
    )
  )
}

function createBasicContact(contactApiForHcp: IccContactXApi, hcpUser: User, patient: Patient) {
  return contactApiForHcp.newInstance(
    hcpUser,
    patient,
    new Contact({
      id: randomUUID(),
      services: [
        contactApiForHcp.service().newInstance(
          hcpUser,
          new Service({
            id: randomUUID(),
            valueDate: 20220203111034,
            content: { en: new Content({ numberValue: 53.5 }) },
            tags: [
              new Code({
                id: 'LOINC|29463-7|2',
                code: '29463-7',
                type: 'LOINC',
                version: '2',
              }),
            ],
          })
        ),
      ],
      descr: 'Weight value',
    }),
    { confidential: true }
  )
}

describe('icc-x-contact-api Tests', () => {
  it('CreateContactWithUser Success for HCP', async () => {
    // Given
    const { userApi: userApiForHcp, patientApi: patientApiForHcp, contactApi: contactApiForHcp, cryptoApi } = await initApi(env!, hcp1Username)

    const hcpUser = await userApiForHcp.getCurrentUser()

    const patient = await createPatient(patientApiForHcp, hcpUser)
    const contactToCreate = await createBasicContact(contactApiForHcp, hcpUser, patient)

    // When
    const createdContact = (await contactApiForHcp.createContactWithUser(hcpUser, contactToCreate)) as Contact

    // Then
    const readContact = await contactApiForHcp.getContactWithUser(hcpUser, createdContact.id!)
    expect(readContact).to.not.be.undefined
    expect(readContact).to.not.be.null
    expect(readContact.openingDate).to.not.be.undefined
    expect(readContact.openingDate).to.not.be.null
    expect(readContact.groupId).to.not.be.undefined
    expect(readContact.groupId).to.not.be.null
    expect(readContact.responsible).to.be.equal(hcpUser.healthcarePartyId)
    expect(readContact.id).to.be.equal(contactToCreate.id)
    expect(readContact.descr).to.be.equal(contactToCreate.descr)
    expect(readContact.services![0].responsible).to.be.equal(hcpUser.healthcarePartyId)
    expect(readContact.services![0].id).to.be.equal(contactToCreate.services![0].id)
    expect(readContact.services![0].valueDate).to.be.equal(contactToCreate.services![0].valueDate)
    expect(readContact.services![0].tags![0].id).to.be.equal(contactToCreate.services![0].tags![0].id!)
    expect(await cryptoApi.xapi.encryptionKeysOf({ entity: readContact, type: 'Contact' }, undefined)).to.have.length(1)
    const decryptedPatientIds = await contactApiForHcp.decryptPatientIdOf(readContact)
    expect(decryptedPatientIds).to.have.length(1)
    expect(decryptedPatientIds[0]).to.equal(patient.id)
  })

  it('Filter Services By HealthElementId - Success', async () => {
    // Given
    const {
      userApi: userApiForHcp,
      patientApi: patientApiForHcp,
      contactApi: contactApiForHcp,
      healthcareElementApi: hElementApiForHcp,
    } = await initApi(env!, hcp1Username)

    const hcpUser = await userApiForHcp.getCurrentUser()

    const patient = await createPatient(patientApiForHcp, hcpUser)
    const healthElement = await createHealthElement(hElementApiForHcp, hcpUser, patient)
    const contactToCreate = await createBasicContact(contactApiForHcp, hcpUser, patient).then((contact) => {
      return {
        ...contact,
        subContacts: [
          new SubContact({
            id: randomUUID(),
            healthElementId: healthElement!.id!,
            services: [new ServiceLink({ serviceId: contact.services![0].id })],
          }),
        ],
      }
    })

    const createdContact = (await contactApiForHcp.createContactWithUser(hcpUser, new Contact(contactToCreate))) as Contact
    assert(createdContact != null)

    // When
    const foundServices = await contactApiForHcp.filterServicesBy(
      undefined,
      undefined,
      new FilterChainService({
        filter: new ServiceByHcPartyHealthElementIdsFilter({
          healthcarePartyId: hcpUser.healthcarePartyId!,
          healthElementIds: [healthElement!.id!],
        }),
      })
    )

    // Then
    assert(foundServices.rows!.length == 1)
    assert(foundServices.rows![0].id == createdContact.services![0].id)
    assert(foundServices.rows![0].healthElementsIds!.find((heId) => heId == healthElement!.id!) != undefined)
  })

<<<<<<< HEAD
  it('Share with should work as expected', async () => {
    const api1 = await initApi(env!, hcp1Username)
    const user1 = await api1.userApi.getCurrentUser()
    const api2 = await initApi(env!, hcp2Username)
    const user2 = await api2.userApi.getCurrentUser()
    const samplePatient = await api1.patientApi.createPatientWithUser(
      user1,
      await api1.patientApi.newInstance(user1, { firstName: 'Gigio', lastName: 'Bagigio' })
    )
    const encryptedField = 'Something encrypted'
    const entity = await api1.calendarItemApi.createCalendarItemWithHcParty(
      user1,
      await api1.calendarItemApi.newInstancePatient(user1, samplePatient, { details: encryptedField })
    )
    expect(entity.details).to.be.equal(encryptedField)
    await api2.calendarItemApi
      .getCalendarItemWithUser(user2, entity.id)
      .then(() => {
        throw new Error('Should not be able to get the entity')
      })
      .catch(() => {
        /* expected */
      })
    await api1.calendarItemApi.shareWith(user2.healthcarePartyId!, entity)
    const retrieved = await api2.calendarItemApi.getCalendarItemWithUser(user2, entity.id)
    expect(retrieved.details).to.be.equal(encryptedField)
    expect((await api2.calendarItemApi.decryptPatientIdOf(retrieved))[0]).to.equal(samplePatient.id)
=======
  it('contacts findBy for HCP GET and POSt', async () => {
    // Given
    const {
      userApi: userApiForHcp,
      dataOwnerApi: dataOwnerApiForHcp,
      patientApi: patientApiForHcp,
      contactApi: contactApiForHcp,
      healthcareElementApi: hElementApiForHcp,
      cryptoApi: cryptoApiForHcp,
    } = await Api(env!.iCureUrl, env!.dataOwnerDetails[hcp1Username].user, env!.dataOwnerDetails[hcp1Username].password, crypto)

    const hcpUser = await userApiForHcp.getCurrentUser()
    await initKey(dataOwnerApiForHcp, cryptoApiForHcp, hcpUser, env!.dataOwnerDetails[hcp1Username].privateKey)

    const patient = (await createPatient(patientApiForHcp, hcpUser)) as Patient
    const healthElement = await createHealthElement(hElementApiForHcp, hcpUser, patient)
    const contactToCreate = await createBasicContact(contactApiForHcp, hcpUser, patient).then((contact) => {
      return {
        ...contact,
        subContacts: [
          new SubContact({
            id: randomUUID(),
            healthElementId: healthElement!.id!,
            services: [new ServiceLink({ serviceId: contact.services![0].id })],
          }),
        ],
      }
    })

    const createdContact = (await contactApiForHcp.createContactWithUser(hcpUser, contactToCreate)) as Contact

    // When
    const foundContats = await contactApiForHcp.findBy(hcpUser.healthcarePartyId!, patient, false);
    const foundContatsUsingPost = await contactApiForHcp.findBy(hcpUser.healthcarePartyId!, patient, true);

    // Then
    assert(foundContats.length == 1, 'Found items should be 1')
    assert(foundContats[0].id == contactToCreate.id, 'Found item should be the same as the created one')

    assert(foundContatsUsingPost.length == 1, 'Found items using post should be 1')
    assert(foundContatsUsingPost[0].id == createdContact.id, 'Found item using post should be the same as the created one')
>>>>>>> 186bb3ac
  })
})<|MERGE_RESOLUTION|>--- conflicted
+++ resolved
@@ -178,35 +178,6 @@
     assert(foundServices.rows![0].healthElementsIds!.find((heId) => heId == healthElement!.id!) != undefined)
   })
 
-<<<<<<< HEAD
-  it('Share with should work as expected', async () => {
-    const api1 = await initApi(env!, hcp1Username)
-    const user1 = await api1.userApi.getCurrentUser()
-    const api2 = await initApi(env!, hcp2Username)
-    const user2 = await api2.userApi.getCurrentUser()
-    const samplePatient = await api1.patientApi.createPatientWithUser(
-      user1,
-      await api1.patientApi.newInstance(user1, { firstName: 'Gigio', lastName: 'Bagigio' })
-    )
-    const encryptedField = 'Something encrypted'
-    const entity = await api1.calendarItemApi.createCalendarItemWithHcParty(
-      user1,
-      await api1.calendarItemApi.newInstancePatient(user1, samplePatient, { details: encryptedField })
-    )
-    expect(entity.details).to.be.equal(encryptedField)
-    await api2.calendarItemApi
-      .getCalendarItemWithUser(user2, entity.id)
-      .then(() => {
-        throw new Error('Should not be able to get the entity')
-      })
-      .catch(() => {
-        /* expected */
-      })
-    await api1.calendarItemApi.shareWith(user2.healthcarePartyId!, entity)
-    const retrieved = await api2.calendarItemApi.getCalendarItemWithUser(user2, entity.id)
-    expect(retrieved.details).to.be.equal(encryptedField)
-    expect((await api2.calendarItemApi.decryptPatientIdOf(retrieved))[0]).to.equal(samplePatient.id)
-=======
   it('contacts findBy for HCP GET and POSt', async () => {
     // Given
     const {
@@ -216,10 +187,8 @@
       contactApi: contactApiForHcp,
       healthcareElementApi: hElementApiForHcp,
       cryptoApi: cryptoApiForHcp,
-    } = await Api(env!.iCureUrl, env!.dataOwnerDetails[hcp1Username].user, env!.dataOwnerDetails[hcp1Username].password, crypto)
-
+    } = await initApi(env, hcp1Username)
     const hcpUser = await userApiForHcp.getCurrentUser()
-    await initKey(dataOwnerApiForHcp, cryptoApiForHcp, hcpUser, env!.dataOwnerDetails[hcp1Username].privateKey)
 
     const patient = (await createPatient(patientApiForHcp, hcpUser)) as Patient
     const healthElement = await createHealthElement(hElementApiForHcp, hcpUser, patient)
@@ -239,8 +208,8 @@
     const createdContact = (await contactApiForHcp.createContactWithUser(hcpUser, contactToCreate)) as Contact
 
     // When
-    const foundContats = await contactApiForHcp.findBy(hcpUser.healthcarePartyId!, patient, false);
-    const foundContatsUsingPost = await contactApiForHcp.findBy(hcpUser.healthcarePartyId!, patient, true);
+    const foundContats = await contactApiForHcp.findBy(hcpUser.healthcarePartyId!, patient, false)
+    const foundContatsUsingPost = await contactApiForHcp.findBy(hcpUser.healthcarePartyId!, patient, true)
 
     // Then
     assert(foundContats.length == 1, 'Found items should be 1')
@@ -248,6 +217,34 @@
 
     assert(foundContatsUsingPost.length == 1, 'Found items using post should be 1')
     assert(foundContatsUsingPost[0].id == createdContact.id, 'Found item using post should be the same as the created one')
->>>>>>> 186bb3ac
+  })
+
+  it('Share with should work as expected', async () => {
+    const api1 = await initApi(env!, hcp1Username)
+    const user1 = await api1.userApi.getCurrentUser()
+    const api2 = await initApi(env!, hcp2Username)
+    const user2 = await api2.userApi.getCurrentUser()
+    const samplePatient = await api1.patientApi.createPatientWithUser(
+      user1,
+      await api1.patientApi.newInstance(user1, { firstName: 'Gigio', lastName: 'Bagigio' })
+    )
+    const encryptedField = 'Something encrypted'
+    const entity = await api1.calendarItemApi.createCalendarItemWithHcParty(
+      user1,
+      await api1.calendarItemApi.newInstancePatient(user1, samplePatient, { details: encryptedField })
+    )
+    expect(entity.details).to.be.equal(encryptedField)
+    await api2.calendarItemApi
+      .getCalendarItemWithUser(user2, entity.id)
+      .then(() => {
+        throw new Error('Should not be able to get the entity')
+      })
+      .catch(() => {
+        /* expected */
+      })
+    await api1.calendarItemApi.shareWith(user2.healthcarePartyId!, entity)
+    const retrieved = await api2.calendarItemApi.getCalendarItemWithUser(user2, entity.id)
+    expect(retrieved.details).to.be.equal(encryptedField)
+    expect((await api2.calendarItemApi.decryptPatientIdOf(retrieved))[0]).to.equal(samplePatient.id)
   })
 })