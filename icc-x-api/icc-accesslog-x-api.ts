--- conflicted
+++ resolved
@@ -7,11 +7,7 @@
 import * as _ from 'lodash'
 import { crypt, decrypt, hex2ua, ua2utf8, utf8_2ua } from './utils'
 import { IccDataOwnerXApi } from './icc-data-owner-x-api'
-<<<<<<< HEAD
-import { AuthenticationProvider, NoAuthenticationProvider } from './auth/AuthenticationProvider'
-=======
 import { AuthenticationProvider } from './auth/AuthenticationProvider'
->>>>>>> 01f69a52
 
 export interface AccessLogWithPatientId extends AccessLog {
   patientId: string
@@ -27,11 +23,7 @@
     headers: { [key: string]: string },
     crypto: IccCryptoXApi,
     dataOwnerApi: IccDataOwnerXApi,
-<<<<<<< HEAD
-    authenticationProvider: AuthenticationProvider = new NoAuthenticationProvider(),
-=======
     authenticationProvider: AuthenticationProvider,
->>>>>>> 01f69a52
     fetchImpl: (input: RequestInfo, init?: RequestInit) => Promise<Response> = typeof window !== 'undefined'
       ? window.fetch
       : typeof self !== 'undefined'
