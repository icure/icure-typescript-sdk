--- conflicted
+++ resolved
@@ -5,14 +5,8 @@
 import { AccessLog, PaginatedListAccessLog } from '../icc-api/model/models'
 
 import * as _ from 'lodash'
-<<<<<<< HEAD
 import { crypt, decrypt, hex2ua, ua2utf8, utf8_2ua } from './utils'
-import { IccUserXApi } from './icc-user-x-api'
-=======
-import { utils } from './crypto/utils'
-import { hex2ua, ua2utf8, utf8_2ua } from './utils/binary-utils'
-import { IccDataOwnerXApi } from './icc-data-owner-x-api'
->>>>>>> 09653d1e
+import {IccDataOwnerXApi} from "./icc-data-owner-x-api"
 
 export interface AccessLogWithPatientId extends AccessLog {
   patientId: string
