import { IccAccesslogApi } from '../icc-api'
import { IccCryptoXApi } from './icc-crypto-x-api'

import * as models from '../icc-api/model/models'

import * as _ from 'lodash'
import { utils } from './crypto/utils'
import { AccessLog, PaginatedListAccessLog } from '../icc-api/model/models'
import { hex2ua, ua2utf8, utf8_2ua } from './utils/binary-utils'

<<<<<<< HEAD
export class IccAccesslogXApi extends IccAccesslogApi {
=======
export interface AccessLogWithPatientId extends AccessLogDto {
  patientId: string
}

export class IccAccesslogXApi extends iccAccesslogApi {
>>>>>>> 3c93736a
  crypto: IccCryptoXApi
  cryptedKeys = ['detail', 'objectId']

  constructor(
    host: string,
    headers: { [key: string]: string },
    crypto: IccCryptoXApi,
    fetchImpl: (input: RequestInfo, init?: RequestInit) => Promise<Response> = typeof window !== 'undefined'
      ? window.fetch
      : typeof self !== 'undefined'
      ? self.fetch
      : fetch
  ) {
    super(host, headers, fetchImpl)
    this.crypto = crypto
  }

  newInstance(user: models.User, patient: models.Patient, h: any) {
    const hcpId = user.healthcarePartyId || user.patientId
    const accessslog = _.assign(
      {
        id: this.crypto.randomUuid(),
        _type: 'org.taktik.icure.entities.AccessLog',
        created: new Date().getTime(),
        modified: new Date().getTime(),
        date: +new Date(),
        responsible: hcpId,
        author: user.id,
        codes: [],
        tags: [],
        user: user.id,
<<<<<<< HEAD
        accessType: 'USER_ACCESS',
=======
        patientId: patient.id,
        accessType: "USER_ACCESS",
>>>>>>> 3c93736a
      },
      h || {}
    )

    return this.crypto
      .extractDelegationsSFKs(patient, hcpId)
      .then((secretForeignKeys) =>
        Promise.all([
          this.crypto.initObjectDelegations(accessslog, patient, hcpId!, secretForeignKeys.extractedKeys[0]),
          this.crypto.initEncryptionKeys(accessslog, hcpId!),
        ])
      )
      .then(([dels, eks]) => {
        _.extend(accessslog, {
          delegations: dels.delegations,
          cryptedForeignKeys: dels.cryptedForeignKeys,
          secretForeignKeys: dels.secretForeignKeys,
          encryptionKeys: eks.encryptionKeys,
        })

        let promise = Promise.resolve(accessslog)
        ;(user.autoDelegations ? (user.autoDelegations.all || []).concat(user.autoDelegations.medicalInformation || []) : []).forEach(
          (delegateId) =>
            (promise = promise.then((helement) =>
              this.crypto.addDelegationsAndEncryptionKeys(patient, accessslog, hcpId!, delegateId, dels.secretId, eks.secretId).catch((e) => {
                console.log(e)
                return accessslog
              })
            ))
        )
        return promise
      })
  }

  // noinspection JSUnusedGlobalSymbols
  /**
   * 1. Check whether there is a delegation with 'hcpartyId' or not.
   * 2. 'fetchHcParty[hcpartyId][1]': is encrypted AES exchange key by RSA public key of him.
   * 3. Obtain the AES exchange key, by decrypting the previous step value with hcparty private key
   *      3.1.  KeyPair should be fetch from cache (in jwk)
   *      3.2.  if it doesn't exist in the cache, it has to be loaded from Browser Local store, and then import it to WebCrypto
   * 4. Obtain the array of delegations which are delegated to his ID (hcpartyId) in this patient
   * 5. Decrypt and collect all keys (secretForeignKeys) within delegations of previous step (with obtained AES key of step 4)
   * 6. Do the REST call to get all helements with (allSecretForeignKeysDelimitedByComa, hcpartyId)
   *
   * After these painful steps, you have the helements of the patient.
   *
   * @param hcpartyId
   * @param patient (Promise)
   * @param keepObsoleteVersions
   */

  findBy(hcpartyId: string, patient: models.Patient) {
    return this.crypto
      .extractDelegationsSFKs(patient, hcpartyId)
      .then((secretForeignKeys) =>
        secretForeignKeys && secretForeignKeys.extractedKeys && secretForeignKeys.extractedKeys.length > 0
          ? this.findByHCPartyPatientSecretFKeys(secretForeignKeys.hcpartyId!, secretForeignKeys.extractedKeys.join(','))
          : Promise.resolve([])
      )
  }

<<<<<<< HEAD
  findByHCPartyPatientSecretFKeys(hcPartyId: string, secretFKeys: string): Promise<Array<models.Contact> | any> {
    return super.findAccessLogsByHCPartyPatientForeignKeys(hcPartyId, secretFKeys).then((accesslogs) => this.decrypt(hcPartyId, accesslogs))
=======
  findByHCPartyPatientSecretFKeys(
    hcPartyId: string,
    secretFKeys: string
  ): Promise<Array<models.AccessLogDto> | any> {
    return super
      .findAccessLogsByHCPartyPatientForeignKeys(hcPartyId, secretFKeys)
      .then((accesslogs) => this.decrypt(hcPartyId, accesslogs))
>>>>>>> 3c93736a
  }

  decrypt(hcpId: string, accessLogs: Array<models.AccessLog>): Promise<Array<models.AccessLog>> {
    //First check that we have no dangling delegation

    return Promise.all(
      accessLogs.map((accessLog) => {
        return accessLog.encryptedSelf
          ? this.crypto
              .extractKeysFromDelegationsForHcpHierarchy(
                hcpId!,
                accessLog.id!,
                _.size(accessLog.encryptionKeys) ? accessLog.encryptionKeys! : accessLog.delegations!
              )
              .then(({ extractedKeys: sfks }) => {
                if (!sfks || !sfks.length) {
                  //console.log("Cannot decrypt contact", ctc.id)
                  return Promise.resolve(accessLog)
                }
                return this.crypto.AES.importKey('raw', hex2ua(sfks[0].replace(/-/g, ''))).then((key) =>
                  utils.decrypt(accessLog, (ec) =>
                    this.crypto.AES.decrypt(key, ec).then((dec) => {
                      const jsonContent = dec && ua2utf8(dec)
                      try {
                        return JSON.parse(jsonContent)
                      } catch (e) {
                        console.log('Cannot parse access log', accessLog.id, jsonContent || 'Invalid content')
                        return {}
                      }
                    })
                  )
                )
              })
          : Promise.resolve(accessLog)
      })
    )
  }

  initEncryptionKeys(user: models.User, accessLog: models.AccessLog) {
    const hcpId = user.healthcarePartyId || user.patientId
    return this.crypto.initEncryptionKeys(accessLog, hcpId!).then((eks) => {
      let promise = Promise.resolve(
        _.extend(accessLog, {
          encryptionKeys: eks.encryptionKeys,
        })
      )
      ;(user.autoDelegations ? (user.autoDelegations.all || []).concat(user.autoDelegations.medicalInformation || []) : []).forEach(
        (delegateId) =>
          (promise = promise.then((accessLog) =>
            this.crypto.appendEncryptionKeys(accessLog, hcpId!, delegateId, eks.secretId).then((extraEks) => {
              return _.extend(accessLog, {
                encryptionKeys: extraEks.encryptionKeys,
              })
            })
          ))
      )
      return promise
    })
  }

  encrypt(user: models.User, accessLogs: Array<models.AccessLog>): Promise<Array<models.AccessLog>> {
    return Promise.all(
      accessLogs.map((accessLog) =>
        (accessLog.encryptionKeys && Object.keys(accessLog.encryptionKeys).length
          ? Promise.resolve(accessLog)
          : this.initEncryptionKeys(user, accessLog)
        )
          .then((accessLog: AccessLog) =>
            this.crypto.extractKeysFromDelegationsForHcpHierarchy(
              (user.healthcarePartyId || user.patientId)!,
              accessLog.id!,
              accessLog.encryptionKeys!
            )
          )
          .then((eks: { extractedKeys: Array<string>; hcpartyId: string }) =>
            this.crypto.AES.importKey('raw', hex2ua(eks.extractedKeys[0].replace(/-/g, '')))
          )
          .then((key: CryptoKey) =>
            utils.crypt(accessLog, (obj: { [key: string]: string }) => this.crypto.AES.encrypt(key, utf8_2ua(JSON.stringify(obj))), this.cryptedKeys)
          )
      )
    )
  }

  createAccessLog(body?: models.AccessLog): never {
    throw new Error('Cannot call a method that returns access logs without providing a user for de/encryption')
  }

  createAccessLogWithUser(user: models.User, body?: models.AccessLog): Promise<models.AccessLog | any> {
    return body
      ? this.encrypt(user, [_.cloneDeep(body)])
          .then((als) => super.createAccessLog(als[0]))
          .then((accessLog) => this.decrypt((user.healthcarePartyId || user.patientId)!, [accessLog]))
          .then((als) => als[0])
      : Promise.resolve(null)
  }

  getAccessLog(accessLogId: string): never {
    throw new Error('Cannot call a method that returns access logs without providing a user for de/encryption')
  }

  getAccessLogWithUser(user: models.User, accessLogId: string): Promise<models.AccessLog | any> {
    return super
      .getAccessLog(accessLogId)
      .then((accessLog) => this.decrypt((user.healthcarePartyId || user.patientId)!, [accessLog]))
      .then((als) => als[0])
  }

  listAccessLogs(fromEpoch?: number, toEpoch?: number, startKey?: number, startDocumentId?: string, limit?: number): never {
    throw new Error('Cannot call a method that returns access logs without providing a user for de/encryption')
  }

  listAccessLogsWithUser(
    user: models.User,
    fromEpoch?: number,
    toEpoch?: number,
    startKey?: number,
    startDocumentId?: string,
    limit?: number,
    descending?: boolean
  ): Promise<PaginatedListAccessLog> {
    return super
      .listAccessLogs(fromEpoch, toEpoch, startKey, startDocumentId, limit, descending)
      .then((accessLog) =>
        this.decrypt((user.healthcarePartyId || user.patientId)!, accessLog.rows!).then((dr) => Object.assign(accessLog, { rows: dr }))
      )
  }

  modifyAccessLog(body?: models.AccessLog): never {
    throw new Error('Cannot call a method that returns access logs without providing a user for de/encryption')
  }

  modifyAccessLogWithUser(user: models.User, body?: models.AccessLog): Promise<models.AccessLog | null> {
    return body
      ? this.encrypt(user, [_.cloneDeep(body)])
          .then((als) => super.modifyAccessLog(als[0]))
          .then((accessLog) => this.decrypt((user.healthcarePartyId || user.patientId)!, [accessLog]))
          .then((als) => als[0])
      : Promise.resolve(null)
  }

  findByUserAfterDate(
    userId: string,
    accessType?: string,
    startDate?: number,
    startKey?: string,
    startDocumentId?: string,
    limit?: number,
    descending?: boolean
  ): never {
    throw new Error('Cannot call a method that returns access logs without providing a user for de/encryption')
  }

  findByUserAfterDateWithUser(
    user: models.User,
    userId: string,
    accessType?: string,
    startDate?: number,
    startKey?: string,
    startDocumentId?: string,
    limit?: number,
    descending?: boolean
  ): Promise<models.AccessLog | any> {
    return super
      .findByUserAfterDate(userId, accessType, startDate, startKey, startDocumentId, limit, descending)
      .then((accessLog) =>
        this.decrypt((user.healthcarePartyId || user.patientId)!, accessLog.rows!).then((dr) => Object.assign(accessLog, { rows: dr }))
      )
  }

  async findLatestAccessLogsOfPatientsWithUser(
    user: models.UserDto,
    userId: string,
    limit: number = 100,
    startDate?: number
  ): Promise<models.AccessLogDto[]> {
    let foundAccessLogs: AccessLogWithPatientId[] = [],
      nextKeyPair: models.PaginatedDocumentKeyIdPairObject | undefined = undefined
    const numberRequestedAccessLogs = 100
    const MAX_WHILE_ITERATIONS = 5

    for (
      let currentIteration = 0;
      foundAccessLogs.length < limit && currentIteration < MAX_WHILE_ITERATIONS;
      currentIteration++
    ) {
      const currentLimit = limit - foundAccessLogs.length
      const { rows: logs, nextKeyPair: newNextKeyPair }: models.PaginatedListAccessLogDto =
        (await super.findByUserAfterDate(
          userId,
          "USER_ACCESS",
          startDate,
          nextKeyPair && JSON.stringify(nextKeyPair.startKey!),
          nextKeyPair && nextKeyPair.startKeyDocId!,
          numberRequestedAccessLogs,
          true
        )) as models.PaginatedListAccessLogDto
      const logsWithPatientId: AccessLogWithPatientId[] = await this.decrypt(
        (user.healthcarePartyId || user.patientId)!,
        logs as AccessLogDto[]
      ).then((decryptedLogs) =>
        Promise.all(
          _.map(decryptedLogs, (decryptedLog) => {
            return this.crypto
              .extractCryptedFKs(decryptedLog, user.healthcarePartyId as string)
              .then(
                (keys) =>
                  ({
                    ...decryptedLog,
                    patientId: _.head(keys.extractedKeys),
                  } as AccessLogWithPatientId)
              )
          })
        )
      )

      const uniqueLogs: AccessLogWithPatientId[] = _.chain(logsWithPatientId)
        .reject((log) => _.some(foundAccessLogs, ({ patientId }) => patientId === log.patientId))
        .uniqBy((log: AccessLogWithPatientId) => log.patientId)
        .value()
        .slice(0, currentLimit)

      foundAccessLogs = [...foundAccessLogs, ...uniqueLogs]

      if ((logs || []).length < numberRequestedAccessLogs) {
        break
      } else if (newNextKeyPair) {
        nextKeyPair = newNextKeyPair
      } else {
        break
      }
    }

    return foundAccessLogs
  }
}<|MERGE_RESOLUTION|>--- conflicted
+++ resolved
@@ -8,15 +8,11 @@
 import { AccessLog, PaginatedListAccessLog } from '../icc-api/model/models'
 import { hex2ua, ua2utf8, utf8_2ua } from './utils/binary-utils'
 
-<<<<<<< HEAD
-export class IccAccesslogXApi extends IccAccesslogApi {
-=======
 export interface AccessLogWithPatientId extends AccessLogDto {
   patientId: string
 }
 
-export class IccAccesslogXApi extends iccAccesslogApi {
->>>>>>> 3c93736a
+export class IccAccesslogXApi extends IccAccesslogApi {
   crypto: IccCryptoXApi
   cryptedKeys = ['detail', 'objectId']
 
@@ -48,12 +44,8 @@
         codes: [],
         tags: [],
         user: user.id,
-<<<<<<< HEAD
+        patientId: patient.id,
         accessType: 'USER_ACCESS',
-=======
-        patientId: patient.id,
-        accessType: "USER_ACCESS",
->>>>>>> 3c93736a
       },
       h || {}
     )
@@ -116,18 +108,8 @@
       )
   }
 
-<<<<<<< HEAD
-  findByHCPartyPatientSecretFKeys(hcPartyId: string, secretFKeys: string): Promise<Array<models.Contact> | any> {
+  findByHCPartyPatientSecretFKeys(hcPartyId: string, secretFKeys: string): Promise<Array<AccessLog> | any> {
     return super.findAccessLogsByHCPartyPatientForeignKeys(hcPartyId, secretFKeys).then((accesslogs) => this.decrypt(hcPartyId, accesslogs))
-=======
-  findByHCPartyPatientSecretFKeys(
-    hcPartyId: string,
-    secretFKeys: string
-  ): Promise<Array<models.AccessLogDto> | any> {
-    return super
-      .findAccessLogsByHCPartyPatientForeignKeys(hcPartyId, secretFKeys)
-      .then((accesslogs) => this.decrypt(hcPartyId, accesslogs))
->>>>>>> 3c93736a
   }
 
   decrypt(hcpId: string, accessLogs: Array<models.AccessLog>): Promise<Array<models.AccessLog>> {
@@ -309,37 +291,30 @@
     const numberRequestedAccessLogs = 100
     const MAX_WHILE_ITERATIONS = 5
 
-    for (
-      let currentIteration = 0;
-      foundAccessLogs.length < limit && currentIteration < MAX_WHILE_ITERATIONS;
-      currentIteration++
-    ) {
+    for (let currentIteration = 0; foundAccessLogs.length < limit && currentIteration < MAX_WHILE_ITERATIONS; currentIteration++) {
       const currentLimit = limit - foundAccessLogs.length
-      const { rows: logs, nextKeyPair: newNextKeyPair }: models.PaginatedListAccessLogDto =
-        (await super.findByUserAfterDate(
-          userId,
-          "USER_ACCESS",
-          startDate,
-          nextKeyPair && JSON.stringify(nextKeyPair.startKey!),
-          nextKeyPair && nextKeyPair.startKeyDocId!,
-          numberRequestedAccessLogs,
-          true
-        )) as models.PaginatedListAccessLogDto
+      const { rows: logs, nextKeyPair: newNextKeyPair }: models.PaginatedListAccessLogDto = (await super.findByUserAfterDate(
+        userId,
+        'USER_ACCESS',
+        startDate,
+        nextKeyPair && JSON.stringify(nextKeyPair.startKey!),
+        nextKeyPair && nextKeyPair.startKeyDocId!,
+        numberRequestedAccessLogs,
+        true
+      )) as models.PaginatedListAccessLogDto
       const logsWithPatientId: AccessLogWithPatientId[] = await this.decrypt(
         (user.healthcarePartyId || user.patientId)!,
         logs as AccessLogDto[]
       ).then((decryptedLogs) =>
         Promise.all(
           _.map(decryptedLogs, (decryptedLog) => {
-            return this.crypto
-              .extractCryptedFKs(decryptedLog, user.healthcarePartyId as string)
-              .then(
-                (keys) =>
-                  ({
-                    ...decryptedLog,
-                    patientId: _.head(keys.extractedKeys),
-                  } as AccessLogWithPatientId)
-              )
+            return this.crypto.extractCryptedFKs(decryptedLog, user.healthcarePartyId as string).then(
+              (keys) =>
+                ({
+                  ...decryptedLog,
+                  patientId: _.head(keys.extractedKeys),
+                } as AccessLogWithPatientId)
+            )
           })
         )
       )
