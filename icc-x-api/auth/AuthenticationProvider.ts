--- conflicted
+++ resolved
@@ -4,11 +4,8 @@
 import { JwtBridgedAuthService } from './JwtBridgedAuthService'
 import { NoAuthService } from './NoAuthService'
 import { BasicAuthService } from './BasicAuthService'
-<<<<<<< HEAD
 import { JwtAuthService } from './JwtAuthService'
-=======
 import { UserGroup } from '../../icc-api/model/UserGroup'
->>>>>>> b1e954b0
 
 /**
  * @internal you should not instantiate implementations of this interface directly.
@@ -18,9 +15,6 @@
    * @internal this method is meant for internal use only and may be changed without notice
    */
   getAuthService(): AuthService
-<<<<<<< HEAD
-  getIcureTokens(): Promise<{ token: string; refreshToken: string } | undefined>
-=======
 
   /**
    * @internal this method is meant for internal use only and may be changed without notice
@@ -32,7 +26,7 @@
    * @return a new authentication provider
    */
   switchGroup(newGroupId: string, matches: Array<UserGroup>): Promise<AuthenticationProvider>
->>>>>>> b1e954b0
+  getIcureTokens(): Promise<{ token: string; refreshToken: string } | undefined>
 }
 
 export class EnsembleAuthenticationProvider implements AuthenticationProvider {
@@ -41,26 +35,16 @@
   private suspensionEnd: Date | undefined
 
   constructor(
-<<<<<<< HEAD
-    private authApi: IccAuthApi,
-    private username: string,
-    private password: string,
-    private jwtTimeout: number = 3600,
-    thirdPartyTokens: { [thirdParty: string]: string } = {}
-  ) {
-    this.jwtAuth = new JwtBridgedAuthService(this.authApi, this.username, this.password, thirdPartyTokens)
-    this.basicAuth = new BasicAuthService(this.username, this.password)
-=======
     private readonly authApi: IccAuthApi,
     private readonly username: string,
     private readonly password: string,
     private readonly jwtTimeout: number = 3600,
-    jwtAuth?: JwtAuthService,
-    basicAuth?: BasicAuthService
+    jwtAuth?: JwtBridgedAuthService,
+    basicAuth?: BasicAuthService,
+    thirdPartyTokens: { [thirdParty: string]: string } = {}
   ) {
-    this.jwtAuth = jwtAuth ?? new JwtAuthService(this.authApi, this.username, this.password)
+    this.jwtAuth = jwtAuth ?? new JwtBridgedAuthService(this.authApi, this.username, this.password)
     this.basicAuth = basicAuth ?? new BasicAuthService(this.username, this.password)
->>>>>>> b1e954b0
   }
 
   getIcureTokens(): Promise<{ token: string; refreshToken: string } | undefined> {
@@ -100,7 +84,6 @@
   }
   private readonly jwtAuth: AuthService
 
-<<<<<<< HEAD
   /**
    * @internal
    * @param authApi
@@ -108,14 +91,15 @@
    * @param password
    * @param icureToken
    */
-  constructor(authApi: IccAuthApi, username?: string, password?: string, icureToken?: { token: string; refreshToken: string }) {
+  constructor(
+    private readonly authApi: IccAuthApi,
+    private readonly username?: string,
+    private readonly password?: string,
+    private readonly icureToken?: { token: string; refreshToken: string }
+  ) {
     this.jwtAuth = icureToken
       ? new JwtAuthService(authApi, icureToken.token, icureToken.refreshToken)
       : new JwtBridgedAuthService(authApi, username!, password!)
-=======
-  constructor(private readonly authApi: IccAuthApi, private readonly username: string, private readonly password: string, jwtAuth?: JwtAuthService) {
-    this.jwtAuth = jwtAuth ?? new JwtAuthService(authApi, username, password)
->>>>>>> b1e954b0
   }
 
   getAuthService(): AuthService {
@@ -148,11 +132,10 @@
     return new NoAuthService()
   }
 
-<<<<<<< HEAD
   getIcureTokens(): Promise<{ token: string; refreshToken: string } | undefined> {
     return Promise.resolve() as Promise<undefined>
   }
-=======
+
   switchGroup(newGroupId: string, matches: Array<UserGroup>): Promise<AuthenticationProvider> {
     return Promise.resolve(this)
   }
@@ -191,5 +174,4 @@
     switchedJwtInfo?.token && switchedJwtInfo?.refreshToken ? { authJwt: switchedJwtInfo.token, refreshJwt: switchedJwtInfo.refreshToken } : undefined
   )
   return { loginForGroup: updatedLogin, switchedJwtAuth }
->>>>>>> b1e954b0
 }