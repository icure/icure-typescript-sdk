import { IccClassificationApi } from '../icc-api'
import { IccCryptoXApi } from './icc-crypto-x-api'

import * as models from '../icc-api/model/models'

import * as _ from 'lodash'
import * as moment from 'moment'
import { IccDataOwnerXApi } from './icc-data-owner-x-api'
<<<<<<< HEAD
import { AuthenticationProvider, NoAuthenticationProvider } from './auth/AuthenticationProvider'
=======
import { AuthenticationProvider } from './auth/AuthenticationProvider'
>>>>>>> 9337cf09

export class IccClassificationXApi extends IccClassificationApi {
  crypto: IccCryptoXApi
  dataOwnerApi: IccDataOwnerXApi

  constructor(
    host: string,
    headers: { [key: string]: string },
    crypto: IccCryptoXApi,
    dataOwnerApi: IccDataOwnerXApi,
<<<<<<< HEAD
    authenticationProvider: AuthenticationProvider = new NoAuthenticationProvider(),
=======
    authenticationProvider: AuthenticationProvider,
>>>>>>> 9337cf09
    fetchImpl: (input: RequestInfo, init?: RequestInit) => Promise<Response> = typeof window !== 'undefined'
      ? window.fetch
      : typeof self !== 'undefined'
      ? self.fetch
      : fetch
  ) {
    super(host, headers, authenticationProvider, fetchImpl)
    this.crypto = crypto
    this.dataOwnerApi = dataOwnerApi
  }

  newInstance(user: models.User, patient: models.Patient, c: any = {}, delegates: string[] = []): Promise<models.Classification> {
    const classification = _.assign(
      {
        id: this.crypto.randomUuid(),
        _type: 'org.taktik.icure.entities.Classification',
        created: new Date().getTime(),
        modified: new Date().getTime(),
        responsible: this.dataOwnerApi.getDataOwnerOf(user),
        author: user.id,
        codes: [],
        tags: [],
        healthElementId: this.crypto.randomUuid(),
        openingDate: parseInt(moment().format('YYYYMMDDHHmmss')),
      },
      c || {}
    )

    return this.initDelegationsAndEncryptionKeys(user, patient, classification, delegates)
  }

  initDelegationsAndEncryptionKeys(
    user: models.User,
    patient: models.Patient,
    classification: models.Classification,
    delegates: string[] = []
  ): Promise<models.Classification> {
    const dataOwnerId = this.dataOwnerApi.getDataOwnerOf(user)
    return this.crypto
      .extractDelegationsSFKs(patient, dataOwnerId!)
      .then((secretForeignKeys) => this.crypto.initObjectDelegations(classification, patient, dataOwnerId!, secretForeignKeys.extractedKeys[0]))
      .then((initData) => {
        _.extend(classification, {
          delegations: initData.delegations,
          cryptedForeignKeys: initData.cryptedForeignKeys,
          secretForeignKeys: initData.secretForeignKeys,
        })

        let promise = Promise.resolve(classification)
        _.uniq(
          delegates.concat(user.autoDelegations ? (user.autoDelegations.all || []).concat(user.autoDelegations.medicalInformation || []) : [])
        ).forEach(
          (delegateId) =>
            (promise = promise.then((classification) =>
              this.crypto
                .extendedDelegationsAndCryptedForeignKeys(classification, patient, dataOwnerId!, delegateId, initData.secretId)
                .then((extraData) =>
                  _.extend(classification, {
                    delegations: extraData.delegations,
                    cryptedForeignKeys: extraData.cryptedForeignKeys,
                  })
                )
                .catch((e) => {
                  console.log(e)
                  return classification
                })
            ))
        )

        return promise
      })
  }

  findBy(hcpartyId: string, patient: models.Patient) {
    return this.crypto
      .extractDelegationsSFKs(patient, hcpartyId)
      .then((secretForeignKeys) =>
        this.findClassificationsByHCPartyPatientForeignKeys(secretForeignKeys.hcpartyId!, _.uniq(secretForeignKeys.extractedKeys).join(','))
      )
  }
}<|MERGE_RESOLUTION|>--- conflicted
+++ resolved
@@ -6,11 +6,7 @@
 import * as _ from 'lodash'
 import * as moment from 'moment'
 import { IccDataOwnerXApi } from './icc-data-owner-x-api'
-<<<<<<< HEAD
-import { AuthenticationProvider, NoAuthenticationProvider } from './auth/AuthenticationProvider'
-=======
 import { AuthenticationProvider } from './auth/AuthenticationProvider'
->>>>>>> 9337cf09
 
 export class IccClassificationXApi extends IccClassificationApi {
   crypto: IccCryptoXApi
@@ -21,11 +17,7 @@
     headers: { [key: string]: string },
     crypto: IccCryptoXApi,
     dataOwnerApi: IccDataOwnerXApi,
-<<<<<<< HEAD
-    authenticationProvider: AuthenticationProvider = new NoAuthenticationProvider(),
-=======
     authenticationProvider: AuthenticationProvider,
->>>>>>> 9337cf09
     fetchImpl: (input: RequestInfo, init?: RequestInit) => Promise<Response> = typeof window !== 'undefined'
       ? window.fetch
       : typeof self !== 'undefined'
