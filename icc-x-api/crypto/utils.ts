--- conflicted
+++ resolved
@@ -243,15 +243,9 @@
    * @param _ua {Uint8Array} or ArrayBuffer
    * @returns {String} Hex String
    */
-<<<<<<< HEAD
-  ua2hex(uaOrAb: Uint8Array | ArrayBuffer): string {
-    var s = ""
-    const ua: Uint8Array = uaOrAb instanceof Uint8Array ? uaOrAb : new Uint8Array(uaOrAb)
-=======
   ua2hex(_ua: Uint8Array | ArrayBuffer): string {
     var s = ""
     var ua = new Uint8Array(_ua)
->>>>>>> 07b161ef
     for (var i = 0; i < ua.length; i++) {
       var hhb = (ua[i] & 0xf0) >> 4
       var lhb = ua[i] & 0x0f
