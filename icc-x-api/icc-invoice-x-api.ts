--- conflicted
+++ resolved
@@ -16,11 +16,7 @@
     entityrefApi: IccEntityrefApi,
     fetchImpl: (input: RequestInfo, init?: RequestInit) => Promise<Response> = typeof window !== 'undefined'
       ? window.fetch
-<<<<<<< HEAD
       : typeof self !== 'undefined'
-=======
-      : typeof self !== "undefined"
->>>>>>> 6b0d5a33
       ? self.fetch
       : fetch
   ) {
@@ -57,16 +53,7 @@
       .extractDelegationsSFKs(patient, hcpId)
       .then((secretForeignKeys) =>
         Promise.all([
-<<<<<<< HEAD
           this.crypto.initObjectDelegations(invoice, patient, hcpId!, secretForeignKeys.extractedKeys[0]),
-=======
-          this.crypto.initObjectDelegations(
-            invoice,
-            patient,
-            hcpId!,
-            secretForeignKeys.extractedKeys[0]
-          ),
->>>>>>> 6b0d5a33
           this.crypto.initEncryptionKeys(invoice, hcpId!),
         ])
       )
@@ -81,7 +68,6 @@
         })
 
         let promise = Promise.resolve(invoice)
-<<<<<<< HEAD
         ;(user.autoDelegations ? (user.autoDelegations.all || []).concat(user.autoDelegations.financialInformation || []) : []).forEach(
           (delegateId) =>
             (promise = promise.then((invoice) =>
@@ -89,27 +75,6 @@
                 console.log(e)
                 return invoice
               })
-=======
-        ;(user.autoDelegations
-          ? (user.autoDelegations.all || []).concat(user.autoDelegations.financialInformation || [])
-          : []
-        ).forEach(
-          (delegateId) =>
-            (promise = promise.then((invoice) =>
-              this.crypto
-                .addDelegationsAndEncryptionKeys(
-                  patient,
-                  invoice,
-                  hcpId!,
-                  delegateId,
-                  dels.secretId,
-                  eks.secretId
-                )
-                .catch((e) => {
-                  console.log(e)
-                  return invoice
-                })
->>>>>>> 6b0d5a33
             ))
         )
         return promise
@@ -124,27 +89,12 @@
           encryptionKeys: eks.encryptionKeys,
         })
       )
-<<<<<<< HEAD
       ;(user.autoDelegations ? (user.autoDelegations.all || []).concat(user.autoDelegations.financialInformation || []) : []).forEach(
         (delegateId) =>
           (promise = promise.then((invoice) =>
             this.crypto.appendEncryptionKeys(invoice, hcpId!, delegateId, eks.secretId).then((extraEks) => {
               return _.extend(invoice, {
                 encryptionKeys: extraEks.encryptionKeys,
-=======
-      ;(user.autoDelegations
-        ? (user.autoDelegations.all || []).concat(user.autoDelegations.financialInformation || [])
-        : []
-      ).forEach(
-        (delegateId) =>
-          (promise = promise.then((invoice) =>
-            this.crypto
-              .appendEncryptionKeys(invoice, hcpId!, delegateId, eks.secretId)
-              .then((extraEks) => {
-                return _.extend(invoice, {
-                  encryptionKeys: extraEks.encryptionKeys,
-                })
->>>>>>> 6b0d5a33
               })
             })
           ))
@@ -161,20 +111,14 @@
       invoice.id = this.crypto.randomUuid()
     }
     return this.getNextInvoiceReference(prefix, this.entityrefApi)
-<<<<<<< HEAD
       .then((reference) => this.createInvoiceReference(reference, invoice.id!, prefix, this.entityrefApi))
-=======
-      .then((reference) =>
-        this.createInvoiceReference(reference, invoice.id!, prefix, this.entityrefApi)
-      )
->>>>>>> 6b0d5a33
       .then((entityReference) => {
         if (!entityReference.id) {
           throw new Error('Cannot create invoice')
         }
 
         if (invoice.internshipNihii) {
-          const ref = entityReference.id.substr(prefix.length).replace("0", "1")
+          const ref = entityReference.id.substr(prefix.length).replace('0', '1')
           invoice.invoiceReference = ref
         } else {
           invoice.invoiceReference = entityReference.id.substr(prefix.length)
@@ -194,13 +138,8 @@
   createInvoiceReference(nextReference: number, docId: string, prefix: string, entityrefApi: IccEntityrefApi): Promise<models.EntityReference> {
     return entityrefApi
       .createEntityReference(
-<<<<<<< HEAD
         new models.EntityReference({
           id: prefix + nextReference.toString().padStart(6, '0'),
-=======
-        new models.EntityReferenceDto({
-          id: prefix + nextReference.toString().padStart(6, "0"),
->>>>>>> 6b0d5a33
           docId,
         })
       )
@@ -229,14 +168,7 @@
     return this.crypto
       .extractDelegationsSFKs(patient, hcpartyId)
       .then((secretForeignKeys) =>
-<<<<<<< HEAD
         this.findInvoicesByHCPartyPatientForeignKeys(secretForeignKeys.hcpartyId!, secretForeignKeys.extractedKeys.join(','))
-=======
-        this.findInvoicesByHCPartyPatientForeignKeys(
-          secretForeignKeys.hcpartyId!,
-          secretForeignKeys.extractedKeys.join(",")
-        )
->>>>>>> 6b0d5a33
       )
       .then((invoices) => this.decrypt(hcpartyId, invoices))
       .then(function (decryptedInvoices) {
