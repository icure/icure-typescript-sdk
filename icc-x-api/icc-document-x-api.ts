--- conflicted
+++ resolved
@@ -7,11 +7,7 @@
 
 import { a2b, hex2ua, string2ua, ua2string } from './utils/binary-utils'
 import { IccDataOwnerXApi } from './icc-data-owner-x-api'
-<<<<<<< HEAD
-import { AuthenticationProvider, NoAuthenticationProvider } from './auth/AuthenticationProvider'
-=======
 import { AuthenticationProvider } from './auth/AuthenticationProvider'
->>>>>>> 9337cf09
 
 // noinspection JSUnusedGlobalSymbols
 export class IccDocumentXApi extends IccDocumentApi {
@@ -555,11 +551,7 @@
     private crypto: IccCryptoXApi,
     private authApi: IccAuthApi,
     dataOwnerApi: IccDataOwnerXApi,
-<<<<<<< HEAD
-    authenticationProvider: AuthenticationProvider = new NoAuthenticationProvider(),
-=======
     authenticationProvider: AuthenticationProvider,
->>>>>>> 9337cf09
     fetchImpl: (input: RequestInfo, init?: RequestInit) => Promise<Response> = typeof window !== 'undefined'
       ? window.fetch
       : typeof self !== 'undefined'
