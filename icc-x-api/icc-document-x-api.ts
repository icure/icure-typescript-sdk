import { IccAuthApi, IccDocumentApi } from '../icc-api'
import { IccCryptoXApi } from './icc-crypto-x-api'

import * as _ from 'lodash'
import { XHR } from '../icc-api/api/XHR'
import * as models from '../icc-api/model/models'

import { a2b, hex2ua, string2ua, ua2string } from './utils/binary-utils'

// noinspection JSUnusedGlobalSymbols
export class IccDocumentXApi extends IccDocumentApi {
  crypto: IccCryptoXApi
  fetchImpl: (input: RequestInfo, init?: RequestInit) => Promise<Response>
  authApi: IccAuthApi

  /** maps invalid UTI values to corresponding MIME type for backward-compatibility (pre-v1.0.117) */
  compatUtiRevDefs: { [key: string]: string } = {
    'com.adobe.encapsulatedPostscript': 'image/eps',
    'com.adobe.illustrator.aiImage': 'application/illustrator',
    'com.adobe.indesignImage': 'image/indesign',
    'com.adobe.photoshopImage': 'image/psd',
    'com.adobe.postscriptPfaFont': 'application/x-font-type1',
    'com.adobe.postscriptPfbFont': 'application/x-font-type1',
    'com.allume.stuffitArchive': 'application/stuffit',
    'com.apple.binhexArchive': 'application/binhex',
    'com.apple.diskImageUdif': 'application/x-apple-diskimage',
    'com.apple.macbinaryArchive': 'application/macbinary',
    'com.apple.quartzComposerComposition': 'application/x-quartzcomposer',
    'com.apple.quicktimeImage': 'image/x-quicktime',
    'com.apple.quicktimeMovie': 'video/quicktime',
    'com.js.efxFax': 'image/efax',
    'com.macromedia.shockwaveFlash': 'application/x-shockwave-flash',
    'com.microsoft.advancedStreamRedirector': 'video/x-ms-asx',
    'com.microsoft.advancedSystemsFormat': 'video/x-ms-asf',
    'com.microsoft.waveformAudio': 'audio/wave',
    'com.microsoft.windowsDynamicLinkLibrary': 'application/x-msdownload',
    'com.microsoft.windowsExecutable': 'application/exe',
    'com.microsoft.windowsMediaWax': 'audio/x-ms-wax',
    'com.microsoft.windowsMediaWm': 'video/x-ms-wm',
    'com.microsoft.windowsMediaWma': 'audio/x-ms-wma',
    'com.microsoft.windowsMediaWmd': 'video/x-ms-wmd',
    'com.microsoft.windowsMediaWmp': 'video/x-ms-wmp',
    'com.microsoft.windowsMediaWmv': 'video/x-ms-wmv',
    'com.microsoft.windowsMediaWmx': 'video/x-ms-wmx',
    'com.microsoft.windowsMediaWmz': 'video/x-ms-wmz',
    'com.microsoft.windowsMediaWvx': 'video/x-ms-wvx',
    'com.netscape.javascriptSource': 'text/javascript',
    'com.pkware.zipArchive': 'application/zip',
    'com.rarlab.rarArchive': 'application/rar',
    'com.redhat.redhatPackage': 'application/x-redhat-package',
    'com.sgi.sgiImage': 'image/sgi',
    'com.sun.javaAppDescriptor': 'text/vnd.sun.j2me.app-descriptor',
    'com.sun.javaArchive': 'application/java-archive',
    'com.sun.javaClass': 'application/java',
    'com.sun.javaSource': 'text/x-java-source',
    'com.sun.javaWebStart': 'application/jnlp',
    'com.truevision.tgaImage': 'image/tga',
    'org.bzip.bzip2Archive': 'application/x-bzip2',
    'org.debian.debianPackage': 'application/x-debian-package',
    'org.gnu.gnuTarArchive': 'application/x-gtar',
    'org.gnu.gnuZipArchive': 'application/gzip',
    'org.oasis.opendocument.textMaster': 'application/vnd.oasis.opendocument.text-master',
    'org.oasis.opendocument.textWeb': 'application/vnd.oasis.opendocument.text-web',
    'org.xiph.oggTheora': 'video/ogg',
    'org.xiph.oggVorbis': 'audio/ogg',
    'public.aifcAudio': 'audio/aiff',
    'public.aiffAudio': 'audio/aiff',
    'public.assemblySource': 'text/x-asm',
    'public.cHeader': 'text/x-c-header',
    'public.cpioArchive': 'application/x-cpio',
    'public.cPlusPlusHeader': 'text/x-c++-hdr',
    'public.cPlusPlusSource': 'application/x-cplusplus',
    'public.cshScript': 'application/x-csh',
    'public.cSource': 'text/x-c-code',
    'public.isoImage': 'application/x-iso-image',
    'public.mpeg4Audio': 'audio/mp4',
    'public.objectiveCPlusPlusSource': 'text/x-objcppsrc',
    'public.objectiveCSource': 'text/x-objcsrc',
    'public.opentypeFont': 'font/opentype',
    'public.perlScript': 'text/x-perl',
    'public.phpScript': 'text/php',
    'public.plainText': 'text/plain',
    'public.pythonScript': 'text/x-python-script',
    'public.shellScript': 'application/x-sh',
    'public.tarArchive': 'application/tar',
    'public.truetypeTtfFont': 'application/x-font-ttf',
    'public.ulawAudio': 'audio/au',
    'public.xbitmapImage': 'image/xbm',
    'unofficial.atomFeed': 'application/atom+xml',
    'unofficial.m3u8Playlist': 'application/x-mpegURL',
    'unofficial.plsPlaylist': 'audio/scpls',
    'unofficial.rdfFeed': 'application/rdf+xml',
    'unofficial.rssFeed': 'application/rss+xml',
  }

  utiRevDefs: { [key: string]: string } = {
    ...this.compatUtiRevDefs,
    'com.adobe.encapsulated-postscript': 'image/eps',
    'com.adobe.illustrator.ai-image': 'application/illustrator',
    'com.adobe.indesign-image': 'image/indesign',
    'com.adobe.pdf': 'application/pdf',
    'com.adobe.photoshop-image': 'image/psd',
    'com.adobe.postscript': 'application/postscript',
    'com.adobe.postscript-pfa-font': 'application/x-font-type1',
    'com.adobe.postscript-pfb-font': 'application/x-font-type1',
    'com.allume.stuffit-archive': 'application/stuffit',
    'com.apple.applescript.script': 'application/x-applescript',
    'com.apple.applescript.text': 'application/x-applescript',
    'com.apple.binhex-archive': 'application/binhex',
    'com.apple.disk-image-udif': 'application/x-apple-diskimage',
    'com.apple.ical.ics': 'text/calendar',
    'com.apple.ical.vcs': 'text/x-vcalendar',
    'com.apple.macbinary-archive': 'application/macbinary',
    'com.apple.pict': 'image/pict',
    'com.apple.quartz-composer-composition': 'application/x-quartzcomposer',
    'com.apple.quicktime-image': 'image/x-quicktime',
    'com.apple.quicktime-movie': 'video/quicktime',
    'com.bittorrent.torrent': 'application/x-bittorrent',
    'com.compuserve.gif': 'image/gif',
    'com.js.efx-fax': 'image/efax',
    'com.kodak.flashpix.image': 'image/vndfpx',
    'com.lizardtech.djvu': 'image/vnd.djvu',
    'com.macromedia.shockwave-flash': 'application/x-shockwave-flash',
    'com.microsoft.advanced-stream-redirector': 'video/x-ms-asx',
    'com.microsoft.advanced-systems-format': 'video/x-ms-asf',
    'com.microsoft.bmp': 'image/bmp',
    'com.microsoft.excel.xls': 'application/excel',
    'com.microsoft.ico': 'image/x-icon',
    'com.microsoft.powerpoint.ppt': 'application/powerpoint',
    'com.microsoft.waveform-audio': 'audio/wave',
    'com.microsoft.windows-dynamic-link-library': 'application/x-msdownload',
    'com.microsoft.windows-executable': 'application/exe',
    'com.microsoft.windows-media-wax': 'audio/x-ms-wax',
    'com.microsoft.windows-media-wm': 'video/x-ms-wm',
    'com.microsoft.windows-media-wma': 'audio/x-ms-wma',
    'com.microsoft.windows-media-wmd': 'video/x-ms-wmd',
    'com.microsoft.windows-media-wmp': 'video/x-ms-wmp',
    'com.microsoft.windows-media-wmv': 'video/x-ms-wmv',
    'com.microsoft.windows-media-wmx': 'video/x-ms-wmx',
    'com.microsoft.windows-media-wmz': 'video/x-ms-wmz',
    'com.microsoft.windows-media-wvx': 'video/x-ms-wvx',
    'com.microsoft.word.doc': 'application/msword',
    'com.netscape.javascript-source': 'text/javascript',
    'com.pkware.zip-archive': 'application/zip',
    'com.rarlab.rar-archive': 'application/rar',
    'com.real.realaudio': 'audio/vnd.rn-realaudio',
    'com.real.realmedia': 'application/vnd.rn-realmedia',
    'com.real.smil': 'application/smil',
    'com.redhat.redhat-package': 'application/x-redhat-package',
    'com.sgi.sgi-image': 'image/sgi',
    'com.soundblaster.soundfont': 'application/x-soundfont',
    'com.sun.java-app-descriptor': 'text/vnd.sun.j2me.app-descriptor',
    'com.sun.java-archive': 'application/java-archive',
    'com.sun.java-class': 'application/java',
    'com.sun.java-source': 'text/x-java-source',
    'com.sun.java-web-start': 'application/jnlp',
    'com.truevision.tga-image': 'image/tga',
    'org.bzip.bzip2-archive': 'application/x-bzip2',
    'org.debian.debian-package': 'application/x-debian-package',
    'org.gnu.gnu-tar-archive': 'application/x-gtar',
    'org.gnu.gnu-zip-archive': 'application/gzip',
    'org.neooffice.calc': 'application/vnd.sun.xml.calc',
    'org.neooffice.draw': 'application/vnd.sun.xml.draw',
    'org.neooffice.global': 'application/vnd.sun.xml.writer.global',
    'org.neooffice.impress': 'application/vnd.sun.xml.impress',
    'org.neooffice.math': 'application/vnd.sun.xml.math',
    'org.neooffice.writer': 'application/vnd.sun.xml.writer',
    'org.oasis.opendocument.chart': 'application/vnd.oasis.opendocument.chart',
    'org.oasis.opendocument.database': 'application/vnd.oasis.opendocument.database',
    'org.oasis.opendocument.formula': 'application/vnd.oasis.opendocument.formula',
    'org.oasis.opendocument.graphics': 'application/vnd.oasis.opendocument.graphics',
    'org.oasis.opendocument.image': 'application/vnd.oasis.opendocument.image',
    'org.oasis.opendocument.presentation': 'application/vnd.oasis.opendocument.presentation',
    'org.oasis.opendocument.spreadsheet': 'application/vnd.oasis.opendocument.spreadsheet',
    'org.oasis.opendocument.text': 'application/vnd.oasis.opendocument.text',
    'org.oasis.opendocument.text-master': 'application/vnd.oasis.opendocument.text-master',
    'org.oasis.opendocument.text-web': 'application/vnd.oasis.opendocument.text-web',
    'org.tug.tex': 'text/tex',
    'org.xiph.flac': 'audio/flac',
    'org.xiph.ogg-theora': 'video/ogg',
    'org.xiph.ogg-vorbis': 'audio/ogg',
    'public.3gpp': 'video/3gpp',
    'public.3gpp2': 'video/3gpp2',
    'public.aifc-audio': 'audio/aiff',
    'public.aiff-audio': 'audio/aiff',
    'public.assembly-source': 'text/x-asm',
    'public.avi': 'video/avi',
    'public.c-header': 'text/x-c-header',
    'public.cpio-archive': 'application/x-cpio',
    'public.c-plus-plus-header': 'text/x-c++-hdr',
    'public.c-plus-plus-source': 'application/x-cplusplus',
    'public.csh-script': 'application/x-csh',
    'public.c-source': 'text/x-c-code',
    'public.css': 'text/css',
    'public.dv': 'video/x-dv',
    'public.flv': 'video/x-flv',
    'public.html': 'text/html',
    'public.iso-image': 'application/x-iso-image',
    'public.jpeg': 'image/jpeg',
    'public.jpeg2000': 'image/jp2',
    'public.midi': 'audio/midi',
    'public.mka': 'audio/x-matroska',
    'public.mkv': 'video/x-matroska',
    'public.mp3': 'audio/mp3',
    'public.mpeg': 'video/mpeg',
    'public.mpeg4': 'video/mp4',
    'public.mpeg4-audio': 'audio/mp4',
    'public.mpegts': 'video/MP2T',
    'public.objective-c-plus-plus-source': 'text/x-objcppsrc',
    'public.objective-c-source': 'text/x-objcsrc',
    'public.opentype-font': 'font/opentype',
    'public.perl-script': 'text/x-perl',
    'public.php-script': 'text/php',
    'public.plain-text': 'text/plain',
    'public.png': 'image/png',
    'public.python-script': 'text/x-python-script',
    'public.rtf': 'text/rtf',
    'public.shell-script': 'application/x-sh',
    'public.tar-archive': 'application/tar',
    'public.tiff': 'image/tiff',
    'public.truetype-ttf-font': 'application/x-font-ttf',
    'public.ulaw-audio': 'audio/au',
    'public.vcard': 'text/vcard',
    'public.webm': 'video/webm',
    'public.xbitmap-image': 'image/xbm',
    'public.xml': 'text/xml',
    'unofficial.atom-feed': 'application/atom+xml',
    'unofficial.m3u8-playlist': 'application/x-mpegURL',
    'unofficial.opml': 'text/x-opml',
    'unofficial.pls-playlist': 'audio/scpls',
    'unofficial.rdf-feed': 'application/rdf+xml',
    'unofficial.rss-feed': 'application/rss+xml',
  }

  utiExts: { [key: string]: string } = {
    jpg: 'public.jpeg',
    jpeg: 'public.jpeg',
    png: 'public.png',
    rtf: 'public.rtf',
    mpeg: 'public.mpeg',
    mpg: 'public.mpeg',
    html: 'public.html',
    htm: 'public.html',
    pdf: 'com.adobe.pdf',
    xls: 'com.microsoft.excel.xls',
    xlsx: 'com.microsoft.excel.xls',
    doc: 'com.microsoft.word.doc',
    docx: 'com.microsoft.word.doc',
  }

  utiDefs: { [key: string]: string } = {
    'application/atom+xml': 'unofficial.atom-feed',
    'application/bat': 'com.microsoft.windows-executable',
    'application/binhex': 'com.apple.binhex-archive',
    'application/binhex4': 'com.apple.binhex-archive',
    'application/ecmascript': 'com.netscape.javascript-source',
    'application/eps': 'com.adobe.encapsulated-postscript',
    'application/excel': 'com.microsoft.excel.xls',
    'application/exe': 'com.microsoft.windows-executable',
    'application/gnutar': 'public.tar-archive',
    'application/gzip': 'org.gnu.gnu-zip-archive',
    'application/illustrator': 'com.adobe.illustrator.ai-image',
    'application/indesign': 'com.adobe.indesign-image',
    'application/java-archive': 'com.sun.java-archive',
    'application/java-byte-code': 'com.sun.java-class',
    'application/java': 'com.sun.java-class',
    'application/javascript': 'com.netscape.javascript-source',
    'application/jnlp': 'com.sun.java-web-start',
    'application/latex': 'org.tug.tex',
    'application/mac-binary': 'com.apple.macbinary-archive',
    'application/mac-binhex': 'com.apple.binhex-archive',
    'application/mac-binhex40': 'com.apple.binhex-archive',
    'application/macbinary': 'com.apple.macbinary-archive',
    'application/mspowerpoint': 'com.microsoft.powerpoint.ppt',
    'application/msword': 'com.microsoft.word.doc',
    'application/octet-stream': 'com.microsoft.windows-executable',
    'application/pdf': 'com.adobe.pdf',
    'application/photoshop': 'com.adobe.photoshop-image',
    'application/php': 'public.php-script',
    'application/plain': 'public.plain-text',
    'application/postscript': 'com.adobe.postscript',
    'application/powerpoint': 'com.microsoft.powerpoint.ppt',
    'application/rar': 'com.rarlab.rar-archive',
    'application/rdf+xml': 'unofficial.rdf-feed',
    'application/rss+xml': 'unofficial.rss-feed',
    'application/rtf': 'public.rtf',
    'application/smil': 'com.real.smil',
    'application/stuffit': 'com.allume.stuffit-archive',
    'application/tar': 'public.tar-archive',
    'application/tga': 'com.truevision.tga-image',
    'application/vnd.fpx': 'com.kodak.flashpix.image',
    'application/vnd.ms-excel': 'com.microsoft.excel.xls',
    'application/vnd.ms-powerpoint': 'com.microsoft.powerpoint.ppt',
    'application/vnd.oasis.opendocument.chart': 'org.oasis.opendocument.chart',
    'application/vnd.oasis.opendocument.database': 'org.oasis.opendocument.database',
    'application/vnd.oasis.opendocument.formula': 'org.oasis.opendocument.formula',
    'application/vnd.oasis.opendocument.graphics-template': 'org.oasis.opendocument.graphics',
    'application/vnd.oasis.opendocument.graphics': 'org.oasis.opendocument.graphics',
    'application/vnd.oasis.opendocument.image': 'org.oasis.opendocument.image',
    'application/vnd.oasis.opendocument.presentation-template': 'org.oasis.opendocument.presentation',
    'application/vnd.oasis.opendocument.presentation': 'org.oasis.opendocument.presentation',
    'application/vnd.oasis.opendocument.spreadsheet-template': 'org.oasis.opendocument.spreadsheet',
    'application/vnd.oasis.opendocument.spreadsheet': 'org.oasis.opendocument.spreadsheet',
    'application/vnd.oasis.opendocument.text-master': 'org.oasis.opendocument.text-master',
    'application/vnd.oasis.opendocument.text-template': 'org.oasis.opendocument.text',
    'application/vnd.oasis.opendocument.text-web': 'org.oasis.opendocument.text-web',
    'application/vnd.oasis.opendocument.text': 'org.oasis.opendocument.text',
    'application/vnd.rn-realmedia': 'com.real.realmedia',
    'application/vnd.sun.xml.calc.template': 'org.neooffice.calc',
    'application/vnd.sun.xml.calc': 'org.neooffice.calc',
    'application/vnd.sun.xml.draw.template': 'org.neooffice.draw',
    'application/vnd.sun.xml.draw': 'org.neooffice.draw',
    'application/vnd.sun.xml.impress.template': 'org.neooffice.impress',
    'application/vnd.sun.xml.impress': 'org.neooffice.impress',
    'application/vnd.sun.xml.math': 'org.neooffice.math',
    'application/vnd.sun.xml.writer.global': 'org.neooffice.global',
    'application/vnd.sun.xml.writer.template': 'org.neooffice.writer',
    'application/vnd.sun.xml.writer': 'org.neooffice.writer',
    'application/vndms-excel': 'com.microsoft.excel.xls',
    'application/vndms-powerpoint': 'com.microsoft.powerpoint.ppt',
    'application/vndrn-realmedia': 'com.real.realmedia',
    'application/x-apple-diskimage': 'com.apple.disk-image-udif',
    'application/x-applescript': 'com.apple.applescript.script',
    'application/x-bat': 'com.microsoft.windows-executable',
    'application/x-binary': 'com.apple.macbinary-archive',
    'application/x-binhex40': 'com.apple.binhex-archive',
    'application/x-bittorrent': 'com.bittorrent.torrent',
    'application/x-bzip2': 'org.bzip.bzip2-archive',
    'application/x-cpio': 'public.cpio-archive',
    'application/x-cplusplus': 'public.c-plus-plus-source',
    'application/x-csh': 'public.csh-script',
    'application/x-deb': 'org.debian.debian-package',
    'application/x-debian-package': 'org.debian.debian-package',
    'application/x-eps': 'com.adobe.encapsulated-postscript',
    'application/x-excel': 'com.microsoft.excel.xls',
    'application/x-exe': 'com.microsoft.windows-executable',
    'application/x-flac': 'org.xiph.flac',
    'application/x-font-ttf': 'public.truetype-ttf-font',
    'application/x-font-type1': 'com.adobe.postscript-pfa-font',
    'application/x-gtar': 'org.gnu.gnu-tar-archive',
    'application/x-gzip': 'org.gnu.gnu-zip-archive',
    'application/x-iso-image': 'public.iso-image',
    'application/x-java-class': 'com.sun.java-class',
    'application/x-java': 'com.sun.java-web-start',
    'application/x-javascript': 'com.netscape.javascript-source',
    'application/x-latex': 'org.tug.tex',
    'application/x-mac-binhex40': 'com.apple.binhex-archive',
    'application/x-macbinary': 'com.apple.macbinary-archive',
    'application/x-midi': 'public.midi',
    'application/x-mpegURL': 'unofficial.m3u8-playlist',
    'application/x-ms-wmd': 'com.microsoft.windows-media-wmd',
    'application/x-ms-wmz': 'com.microsoft.windows-media-wmz',
    'application/x-msdos-program': 'com.microsoft.windows-executable',
    'application/x-msdownload': 'com.microsoft.windows-executable',
    'application/x-msexcel': 'com.microsoft.excel.xls',
    'application/x-mspowerpoint': 'com.microsoft.powerpoint.ppt',
    'application/x-pdf': 'com.adobe.pdf',
    'application/x-perl': 'public.perl-script',
    'application/x-php': 'public.php-script',
    'application/x-quartzcomposer': 'com.apple.quartz-composer-composition',
    'application/x-rar-compressed': 'com.rarlab.rar-archive',
    'application/x-redhat-package': 'com.redhat.redhat-package',
    'application/x-rpm': 'com.redhat.redhat-package',
    'application/x-rtf': 'public.rtf',
    'application/x-sh': 'public.shell-script',
    'application/x-shellscript': 'public.shell-script',
    'application/x-shockwave-flash': 'com.macromedia.shockwave-flash',
    'application/x-sit': 'com.allume.stuffit-archive',
    'application/x-smil': 'com.real.smil',
    'application/x-soundfont': 'com.soundblaster.soundfont',
    'application/x-stuffit': 'com.allume.stuffit-archive',
    'application/x-tar': 'public.tar-archive',
    'application/x-tex': 'org.tug.tex',
    'application/x-texinfo': 'org.tug.tex',
    'application/x-troff-msvideo': 'public.avi',
    'application/x-zip-compressed': 'com.pkware.zip-archive',
    'application/xhtml+xml': 'public.html',
    'application/xml': 'public.xml',
    'application/zip': 'com.pkware.zip-archive',
    'audio/3gpp': 'public.3gpp',
    'audio/3gpp2': 'public.3gpp2',
    'audio/aiff': 'public.aiff-audio',
    'audio/au': 'public.ulaw-audio',
    'audio/basic': 'public.ulaw-audio',
    'audio/flac': 'org.xiph.flac',
    'audio/mid': 'public.midi',
    'audio/midi': 'public.midi',
    'audio/mp3': 'public.mp3',
    'audio/mp4': 'public.mpeg4-audio',
    'audio/mp4a-latm': 'public.mpeg4-audio',
    'audio/mpeg': 'public.mp3',
    'audio/mpeg3': 'public.mp3',
    'audio/mpegurl': 'unofficial.m3u-playlist',
    'audio/mpg': 'public.mp3',
    'audio/ogg': 'org.xiph.ogg-vorbis',
    'audio/scpls': 'unofficial.pls-playlist',
    'audio/snd': 'public.ulaw-audio',
    'audio/vnd.rn-realaudio': 'com.real.realaudio',
    'audio/wav': 'com.microsoft.waveform-audio',
    'audio/wave': 'com.microsoft.waveform-audio',
    'audio/webm': 'public.webm',
    'audio/x-adpcm': 'public.ulaw-audio',
    'audio/x-aiff': 'public.aiff-audio',
    'audio/x-au': 'public.ulaw-audio',
    'audio/x-flac': 'org.xiph.flac',
    'audio/x-matroska': 'public.mka',
    'audio/x-mid': 'public.midi',
    'audio/x-midi': 'public.midi',
    'audio/x-mp3': 'public.mp3',
    'audio/x-mpeg-3': 'public.mp3',
    'audio/x-mpeg': 'public.mp3',
    'audio/x-mpeg3': 'public.mp3',
    'audio/x-mpegurl': 'unofficial.m3u-playlist',
    'audio/x-mpg': 'public.mp3',
    'audio/x-ms-wax': 'com.microsoft.windows-media-wax',
    'audio/x-ms-wma': 'com.microsoft.windows-media-wma',
    'audio/x-ogg': 'org.xiph.ogg-vorbis',
    'audio/x-pn-realaudio-plugin': 'com.real.realaudio',
    'audio/x-pn-realaudio': 'com.real.realaudio',
    'audio/x-pn-wav': 'com.microsoft.waveform-audio',
    'audio/x-realaudio': 'com.real.realmedia',
    'audio/x-scpls': 'unofficial.pls-playlist',
    'audio/x-wav': 'com.microsoft.waveform-audio',
    'font/opentype': 'public.opentype-font',
    'image/bmp': 'com.microsoft.bmp',
    'image/efax': 'com.js.efx-fax',
    'image/eps': 'com.adobe.encapsulated-postscript',
    'image/fpx': 'com.kodak.flashpix.image',
    'image/gif': 'com.compuserve.gif',
    'image/indd': 'com.adobe.indesign-image',
    'image/indesign': 'com.adobe.indesign-image',
    'image/jp2': 'public.jpeg2000',
    'image/jpeg': 'public.jpeg',
    'image/ms-bmp': 'com.microsoft.bmp',
    'image/photoshop': 'com.adobe.photoshop-image',
    'image/pict': 'com.apple.pict',
    'image/pipeg': 'public.jpeg',
    'image/pjpeg': 'public.jpeg',
    'image/png': 'public.png',
    'image/psd': 'com.adobe.photoshop-image',
    'image/sgi': 'com.sgi.sgi-image',
    'image/targa': 'com.truevision.tga-image',
    'image/tga': 'com.truevision.tga-image',
    'image/tiff': 'public.tiff',
    'image/vnd.djvu': 'com.lizardtech.djvu',
    'image/vndfpx': 'com.kodak.flashpix.image',
    'image/vndnet-fpx': 'com.kodak.flashpix.image',
    'image/webp': 'public.webp',
    'image/x-bitmap': 'com.microsoft.bmp',
    'image/x-bmp': 'com.microsoft.bmp',
    'image/x-djvu': 'com.lizardtech.djvu',
    'image/x-eps': 'com.adobe.encapsulated-postscript',
    'image/x-icon': 'com.microsoft.ico',
    'image/x-indesign': 'com.adobe.indesign-image',
    'image/x-macpict': 'com.apple.pict',
    'image/x-ms-bmp': 'com.microsoft.bmp',
    'image/x-photoshop': 'com.adobe.photoshop-image',
    'image/x-pict': 'com.apple.pict',
    'image/x-quicktime': 'com.apple.quicktime-image',
    'image/x-tiff': 'public.tiff',
    'image/x-windows-bmp': 'com.microsoft.bmp',
    'image/x-xbitmap': 'com.microsoft.bmp',
    'image/x-xbm': 'public.xbitmap-image',
    'image/xbm': 'public.xbitmap-image',
    'multipart/x-gzip': 'org.gnu.gnu-zip-archive',
    'multipart/x-zip': 'com.pkware.zip-archive',
    'music/crescendo': 'public.midi',
    'text/calendar': 'com.apple.ical.ics',
    'text/css': 'public.css',
    'text/directory': 'public.vcard',
    'text/ecmascript': 'com.netscape.javascript-source',
    'text/html': 'public.html',
    'text/javascript': 'com.netscape.javascript-source',
    'text/php': 'public.php-script',
    'text/plain': 'public.plain-text',
    'text/richtext': 'public.rtf',
    'text/rtf': 'public.rtf',
    'text/ruby-script': 'public.ruby-script',
    'text/tex': 'org.tug.tex',
    'text/vcard': 'public.vcard',
    'text/vnd.sun.j2me.app-descriptor': 'com.sun.java-app-descriptor',
    'text/x-asm': 'public.assembly-source',
    'text/x-c-code': 'public.c-source',
    'text/x-c-header': 'public.c-header',
    'text/x-c': 'public.c-source',
    'text/x-c++-code': 'public.c-plus-plus-source',
    'text/x-c++-hdr': 'public.c-plus-plus-header',
    'text/x-c++-src': 'public.c-plus-plus-source',
    'text/x-c++src': 'public.c-plus-plus-source',
    'text/x-h': 'public.c-header',
    'text/x-java-source': 'com.sun.java-source',
    'text/x-latex': 'org.tug.tex',
    'text/x-objcppsrc': 'public.objective-c-plus-plus-source',
    'text/x-objcsrc': 'public.objective-c-source',
    'text/x-opml': 'unofficial.opml',
    'text/x-perl-script': 'public.perl-script',
    'text/x-perl': 'public.perl-script',
    'text/x-php-script': 'public.php-script',
    'text/x-python-script': 'public.python-script',
    'text/x-python': 'public.python-script',
    'text/x-scriptcsh': 'public.csh-script',
    'text/x-scriptperl-module': 'public.perl-script',
    'text/x-scriptperl': 'public.perl-script',
    'text/x-scriptphyton': 'public.python-script',
    'text/x-scriptsh': 'public.shell-script',
    'text/x-server-parsed-html': 'public.html',
    'text/x-tex': 'org.tug.tex',
    'text/x-vcalendar': 'com.apple.ical.vcs',
    'text/x-vcard': 'public.vcard',
    'text/xhtml': 'public.html',
    'text/xml': 'public.xml',
    'video/3gpp': 'public.3gpp',
    'video/3gpp2': 'public.3gpp2',
    'video/avi': 'public.avi',
    'video/MP2T': 'public.mpegts',
    'video/mp4': 'public.mpeg4',
    'video/mp4v': 'public.mpeg4',
    'video/mpeg': 'public.mpeg',
    'video/mpg': 'public.mpeg',
    'video/msvideo': 'public.avi',
    'video/ogg': 'org.xiph.ogg-theora',
    'video/quicktime': 'com.apple.quicktime-movie',
    'video/webm': 'public.webm',
    'video/x-dv': 'public.dv',
    'video/x-flv': 'public.flv',
    'video/x-m4v': 'public.mpeg4',
    'video/x-matroska': 'public.mkv',
    'video/x-mpeg': 'public.mpeg',
    'video/x-mpg': 'public.mpeg',
    'video/x-ms-asf-plugin': 'com.microsoft.advanced-systems-format',
    'video/x-ms-asf': 'com.microsoft.advanced-systems-format',
    'video/x-ms-asx': 'com.microsoft.advanced-stream-redirector',
    'video/x-ms-wm': 'com.microsoft.windows-media-wm',
    'video/x-ms-wmd': 'com.microsoft.windows-media-wmd',
    'video/x-ms-wmp': 'com.microsoft.windows-media-wmp',
    'video/x-ms-wmv': 'com.microsoft.windows-media-wmv',
    'video/x-ms-wmx': 'com.microsoft.windows-media-wmx',
    'video/x-ms-wmz': 'com.microsoft.windows-media-wmz',
    'video/x-ms-wvx': 'com.microsoft.windows-media-wvx',
    'video/x-msvideo': 'public.avi',
    'video/x-ogg': 'org.xiph.ogg-theora',
    'x-msdos-program': 'com.microsoft.windows-executable',
    'x-music/x-midi': 'public.midi',
  }

  constructor(
    host: string,
    headers: { [key: string]: string },
    crypto: IccCryptoXApi,
    authApi: IccAuthApi,
    fetchImpl: (input: RequestInfo, init?: RequestInit) => Promise<Response> = typeof window !== 'undefined'
      ? window.fetch
      : typeof self !== 'undefined'
      ? self.fetch
      : fetch
  ) {
    super(host, headers, fetchImpl)
    this.authApi = authApi
    this.crypto = crypto
    this.fetchImpl = fetchImpl
  }

  // noinspection JSUnusedGlobalSymbols
  newInstance(user: models.User, message?: models.Message, c: any = {}) {
    const document = _.extend(
      {
        id: this.crypto.randomUuid(),
        _type: 'org.taktik.icure.entities.Document',
        created: new Date().getTime(),
        modified: new Date().getTime(),
        responsible: user.healthcarePartyId || user.patientId,
        author: user.id,
        codes: [],
        tags: [],
      },
      c
    )

    return this.initDelegationsAndEncryptionKeys(user, message, document)
  }

  private initDelegationsAndEncryptionKeys(
    user: models.User,
    message: models.Message | undefined = undefined,
    document: models.Document
  ): Promise<models.Document> {
    const hcpId = user.healthcarePartyId || user.patientId
    return this.crypto
      .extractDelegationsSFKs(message || null, hcpId)
      .then((secretForeignKeys) =>
        Promise.all([
          this.crypto.initObjectDelegations(document, message, hcpId!, secretForeignKeys.extractedKeys[0]),
          this.crypto.initEncryptionKeys(document, hcpId!),
        ])
      )
      .then((initData) => {
        const dels = initData[0]
        const eks = initData[1]
        _.extend(document, {
          delegations: dels.delegations,
          cryptedForeignKeys: dels.cryptedForeignKeys,
          secretForeignKeys: dels.secretForeignKeys,
          encryptionKeys: eks.encryptionKeys,
        })

        let promise = Promise.resolve(document)
        ;(user.autoDelegations ? (user.autoDelegations.all || []).concat(user.autoDelegations.medicalInformation || []) : []).forEach(
          (delegateId) =>
            (promise = promise.then((document) =>
              this.crypto.addDelegationsAndEncryptionKeys(message || null, document, hcpId!, delegateId, dels.secretId, eks.secretId).catch((e) => {
                console.log(e)
                return document
              })
            ))
        )
        return promise
      })
  }

  initEncryptionKeys(user: models.User, document: models.Document) {
    const hcpId = user.healthcarePartyId || user.patientId
    return this.crypto.initEncryptionKeys(document, hcpId!).then((eks) => {
      let promise = Promise.resolve(
        _.extend(document, {
          encryptionKeys: eks.encryptionKeys,
        })
      )
      ;(user.autoDelegations ? (user.autoDelegations.all || []).concat(user.autoDelegations.medicalInformation || []) : []).forEach(
        (delegateId) =>
          (promise = promise.then((document) =>
            this.crypto.appendEncryptionKeys(document, hcpId!, delegateId, eks.secretId).then((extraEks) => {
              return _.extend(document, {
                encryptionKeys: extraEks.encryptionKeys,
              })
            })
          ))
      )
      return promise
    })
  }

  // noinspection JSUnusedGlobalSymbols
  findByMessage(hcpartyId: string, message: models.Message) {
    return this.crypto
      .extractDelegationsSFKs(message, hcpartyId)
      .then((secretForeignKeys) =>
        this.findDocumentsByHCPartyPatientForeignKeys(secretForeignKeys.hcpartyId!, secretForeignKeys.extractedKeys.join(','))
      )
      .then((documents) => this.decrypt(hcpartyId, documents))
      .then(function (decryptedForms) {
        return decryptedForms
      })
  }

<<<<<<< HEAD
  decrypt(hcpartyId: string, documents: Array<models.Document>): Promise<Array<models.Document>> {
=======
  decrypt(
    hcpartyId: string,
    documents: Array<models.DocumentDto>
  ): Promise<Array<models.DocumentDto>> {
>>>>>>> c904d2fd
    return Promise.all(
      documents.map((document) =>
        this.crypto
          .extractKeysFromDelegationsForHcpHierarchy(
            hcpartyId,
            document.id!,
            _.size(document.encryptionKeys) ? document.encryptionKeys! : document.delegations!
          )
          .then(({ extractedKeys: sfks }) => {
            if (!sfks || !sfks.length) {
              console.log('Cannot decrypt document', document.id)
              return Promise.resolve(document)
            }

            if (sfks.length && (document.encryptedSelf || document.encryptedAttachment)) {
              return this.crypto.AES.importKey('raw', hex2ua(sfks[0].replace(/-/g, '')))
                .then((key: CryptoKey) =>
                  Promise.all([
                    document.encryptedSelf
                      ? new Promise((resolve: (value: ArrayBuffer | null) => any) => {
                          this.crypto.AES.decrypt(key, string2ua(a2b(document.encryptedSelf!))).then(resolve, () => {
                            console.log('Cannot decrypt document', document.id)
                            resolve(null)
                          })
                        })
                      : Promise.resolve(null),
                    document.encryptedAttachment
                      ? new Promise((resolve: (value: ArrayBuffer | null) => any) => {
                          this.crypto.AES.decrypt(key, document.encryptedAttachment!).then(resolve, () => {
                            console.log('Cannot decrypt document', document.id)
                            resolve(null)
                          })
                        })
                      : Promise.resolve(null),
                  ])
                )
                .then((decrypted: [ArrayBuffer | null, ArrayBuffer | null]) => {
                  if (decrypted) {
                    if (decrypted[0]) {
                      document = _.extend(document, JSON.parse(ua2string(decrypted[0])))
                    }
                    if (decrypted[1]) {
                      document.decryptedAttachment = decrypted[1]
                    }
                  }
                  return document
                })
            } else {
              return Promise.resolve(document)
            }
          })
      )
    ).catch(function (e: Error) {
      console.log(e)
<<<<<<< HEAD
      return documents
=======
      return Promise.resolve(documents)
>>>>>>> c904d2fd
    })
  }

  //prettier-ignore
  getAttachmentAs(documentId: string, attachmentId: string, returnType: "application/octet-stream", enckeys?: string, fileName?: string): Promise<ArrayBuffer>
  //prettier-ignore
  getAttachmentAs(documentId: string, attachmentId: string, returnType: "text/plain", enckeys?: string, fileName?: string): Promise<string>
  //prettier-ignore
  getAttachmentAs(documentId: string, attachmentId: string, returnType: "application/json", enckeys?: string, fileName?: string): Promise<any>
  getAttachmentAs(
    documentId: string,
    attachmentId: string,
    returnType: 'application/octet-stream' | 'text/plain' | 'application/json',
    enckeys?: string,
    fileName?: string
  ): Promise<any> {
    const url =
      this.host +
      `/document/${documentId}/attachment/${attachmentId}` +
      '?ts=' +
      new Date().getTime() +
      (enckeys ? `&enckeys=${enckeys}` : '') +
      (fileName ? `&fileName=${fileName}` : '')
    return XHR.sendCommand('GET', url, this.headers, null, this.fetchImpl, returnType)
      .then((doc) => doc.body)
      .catch((err) => this.handleError(err))
  }

  // noinspection JSUnusedGlobalSymbols
  getAttachmentUrl(documentId: string, attachmentId: string, sfks: Array<{ delegatorId: string; key: CryptoKey }>, fileName?: string) {
    return this.authApi
      .token('GET', `/rest/v1/document/${documentId}/attachment/${attachmentId}`)
      .then(
        (token) =>
          this.host +
          `/document/${documentId}/attachment/${attachmentId}${token ? `;tokenid=${token}` : ''}` +
          (sfks && sfks.length ? '?enckeys=' + sfks.join(',') : '') +
          (fileName && fileName.length ? `${sfks && sfks.length ? '&' : '?'}fileName=${encodeURIComponent(fileName)}` : '')
      )
  }

  // noinspection JSUnusedGlobalSymbols
  uti(mimeType: string, extension: string) {
    return (mimeType && mimeType !== 'application/octet-stream' ? this.utiDefs[mimeType] : this.utiExts[extension]) || this.utiDefs[mimeType]
  }

  // noinspection JSUnusedGlobalSymbols
  mimeType(uti: string) {
    return this.utiRevDefs[uti]
  }
}<|MERGE_RESOLUTION|>--- conflicted
+++ resolved
@@ -652,14 +652,7 @@
       })
   }
 
-<<<<<<< HEAD
   decrypt(hcpartyId: string, documents: Array<models.Document>): Promise<Array<models.Document>> {
-=======
-  decrypt(
-    hcpartyId: string,
-    documents: Array<models.DocumentDto>
-  ): Promise<Array<models.DocumentDto>> {
->>>>>>> c904d2fd
     return Promise.all(
       documents.map((document) =>
         this.crypto
@@ -714,11 +707,7 @@
       )
     ).catch(function (e: Error) {
       console.log(e)
-<<<<<<< HEAD
-      return documents
-=======
       return Promise.resolve(documents)
->>>>>>> c904d2fd
     })
   }
 
