--- conflicted
+++ resolved
@@ -1,4 +1,3 @@
-<<<<<<< HEAD
 import * as models from '../icc-api/model/models'
 import { IccAuthApi, IccBekmehrApi } from '../icc-api'
 import { IccContactXApi } from './icc-contact-x-api'
@@ -6,39 +5,24 @@
 import { IccHelementXApi } from './icc-helement-x-api'
 import { string2ua, ua2string } from './utils/binary-utils'
 import { Document } from '../icc-api/model/models'
-=======
-import * as models from "../icc-api/model/models"
-import {
-  ContactDto,
-  DocumentDto,
-  HealthElementDto,
-  PatientDto,
-  ServiceDto,
-} from "../icc-api/model/models"
-import { iccAuthApi, iccBekmehrApi } from "../icc-api/iccApi"
-import { IccContactXApi } from "./icc-contact-x-api"
-import { IccHelementXApi } from "./icc-helement-x-api"
-import { utils } from "./crypto/utils"
-import { IccDocumentXApi } from "./icc-document-x-api"
 
 export type Patcher = ContactPatcher | HealthElementPatcher | DocumentPatcher | ServicePatcher
 export interface ContactPatcher {
-  type: "ContactDto"
+  type: 'ContactDto'
   patch: (contacts: ContactDto[]) => Promise<ContactDto[]>
 }
 export interface HealthElementPatcher {
-  type: "HealthElementDto"
+  type: 'HealthElementDto'
   patch: (patients: HealthElementDto[]) => Promise<HealthElementDto[]>
 }
 export interface DocumentPatcher {
-  type: "DocumentDto"
+  type: 'DocumentDto'
   patch: (documents: DocumentDto[]) => Promise<DocumentDto[]>
 }
 export interface ServicePatcher {
-  type: "ServiceDto"
+  type: 'ServiceDto'
   patch: (documents: ServiceDto[]) => Promise<ServiceDto[]>
 }
->>>>>>> c904d2fd
 
 export class IccBekmehrXApi extends IccBekmehrApi {
   private readonly ctcApi: IccContactXApi
@@ -86,43 +70,27 @@
       socket.send(data.length > 65000 ? string2ua(data).buffer : data)
     }
 
-<<<<<<< HEAD
-    const messageHandler = (msg: any) => {
+    const messageHandler = (msg: any, event: any) => {
       if (msg.command === 'decrypt') {
         if (msg.type === 'Contact') {
-          that.ctcApi.decrypt(healthcarePartyId, msg.body).then((res) => send('decryptResponse', msg.uuid, res))
-        } else if (msg.type === 'HealthElement') {
-          that.helementApi.decrypt(healthcarePartyId, msg.body).then((res) => send('decryptResponse', msg.uuid, res))
-        } else if (msg.type === 'Document') {
-=======
-    const messageHandler = (msg: any, event: any) => {
-      if (msg.command === "decrypt") {
-        if (msg.type === "ContactDto") {
           that.ctcApi
             .decrypt(healthcarePartyId, msg.body)
             .then((res) =>
               patchers
-                .filter((p) => p.type === "ContactDto")
-                .reduce(
-                  async (p, patcher) => (patcher as ContactPatcher).patch(await p),
-                  Promise.resolve(res)
-                )
-            )
-            .then((res) => send("decryptResponse", msg.uuid, res))
-        } else if (msg.type === "HealthElementDto") {
+                .filter((p) => p.type === 'ContactDto')
+                .reduce(async (p, patcher) => (patcher as ContactPatcher).patch(await p), Promise.resolve(res))
+            )
+            .then((res) => send('decryptResponse', msg.uuid, res))
+        } else if (msg.type === 'HealthElement') {
           that.helementApi
             .decrypt(healthcarePartyId, msg.body)
             .then((res) =>
               patchers
-                .filter((p) => p.type === "HealthElementDto")
-                .reduce(
-                  async (p, patcher) => (patcher as HealthElementPatcher).patch(await p),
-                  Promise.resolve(res)
-                )
-            )
-            .then((res) => send("decryptResponse", msg.uuid, res))
-        } else if (msg.type === "DocumentDto") {
->>>>>>> c904d2fd
+                .filter((p) => p.type === 'HealthElementDto')
+                .reduce(async (p, patcher) => (patcher as HealthElementPatcher).patch(await p), Promise.resolve(res))
+            )
+            .then((res) => send('decryptResponse', msg.uuid, res))
+        } else if (msg.type === 'Document') {
           that.documentApi
             .decrypt(
               healthcarePartyId,
@@ -130,11 +98,8 @@
             )
             .then((res) =>
               patchers
-                .filter((p) => p.type === "DocumentDto")
-                .reduce(
-                  async (p, patcher) => (patcher as DocumentPatcher).patch(await p),
-                  Promise.resolve(res)
-                )
+                .filter((p) => p.type === 'DocumentDto')
+                .reduce(async (p, patcher) => (patcher as DocumentPatcher).patch(await p), Promise.resolve(res))
             )
             .then((res) =>
               send(
@@ -148,32 +113,23 @@
               )
             )
         } else {
-<<<<<<< HEAD
-          that.ctcApi.decryptServices(healthcarePartyId, msg.body).then((res) => send('decryptResponse', msg.uuid, res))
-        }
-      } else if ((msg.command = 'progress')) {
-=======
           that.ctcApi
             .decryptServices(healthcarePartyId, msg.body)
             .then((res) =>
               patchers
-                .filter((p) => p.type === "ServiceDto")
-                .reduce(
-                  async (p, patcher) => (patcher as ServicePatcher).patch(await p),
-                  Promise.resolve(res)
-                )
-            )
-            .then((res) => send("decryptResponse", msg.uuid, res))
+                .filter((p) => p.type === 'ServiceDto')
+                .reduce(async (p, patcher) => (patcher as ServicePatcher).patch(await p), Promise.resolve(res))
+            )
+            .then((res) => send('decryptResponse', msg.uuid, res))
         }
-      } else if (msg.command === "progress") {
->>>>>>> c904d2fd
+      } else if (msg.command === 'progress') {
         if (progressCallback && msg.body && msg.body[0]) {
           progressCallback(msg.body[0].progress)
         }
       } else {
-        console.error("error received from backend:" + event.data)
-        reject("websocket error: " + event.data)
-        socket.close(4000, "backend error")
+        console.error('error received from backend:' + event.data)
+        reject('websocket error: ' + event.data)
+        socket.close(4000, 'backend error')
       }
     }
 
@@ -229,21 +185,7 @@
           })
 
           // Listen for messages
-<<<<<<< HEAD
-          socket.addEventListener('message', this.socketEventListener(socket, healthcarePartyId, resolve, reject, progressCallback))
-=======
-          socket.addEventListener(
-            "message",
-            this.socketEventListener(
-              socket,
-              healthcarePartyId,
-              resolve,
-              reject,
-              patchers,
-              progressCallback
-            )
-          )
->>>>>>> c904d2fd
+          socket.addEventListener('message', this.socketEventListener(socket, healthcarePartyId, resolve, reject, patchers, progressCallback))
         })
     )
   }
@@ -252,14 +194,9 @@
     patientId: string,
     healthcarePartyId: string,
     language: string,
-<<<<<<< HEAD
     body: models.SumehrExportInfo,
-    sessionId?: string
-=======
-    body: models.SumehrExportInfoDto,
-    sessionId?: string,
-    patchers: Patcher[] = []
->>>>>>> c904d2fd
+    sessionId?: string,
+    patchers: Patcher[] = []
   ): Promise<Blob | undefined> {
     return (!sessionId ? this.authApi.token('GET', '/ws/be_kmehr/generateSumehr') : Promise.resolve('')).then(
       (token) =>
@@ -277,14 +214,7 @@
             )
           })
           // Listen for messages
-<<<<<<< HEAD
-          socket.addEventListener('message', this.socketEventListener(socket, healthcarePartyId, resolve, reject))
-=======
-          socket.addEventListener(
-            "message",
-            this.socketEventListener(socket, healthcarePartyId, resolve, reject, patchers)
-          )
->>>>>>> c904d2fd
+          socket.addEventListener('message', this.socketEventListener(socket, healthcarePartyId, resolve, reject, patchers))
         })
     )
   }
@@ -293,14 +223,9 @@
     patientId: string,
     healthcarePartyId: string,
     language: string,
-<<<<<<< HEAD
     body: models.SumehrExportInfo,
-    sessionId?: string
-=======
-    body: models.SumehrExportInfoDto,
-    sessionId?: string,
-    patchers: Patcher[] = []
->>>>>>> c904d2fd
+    sessionId?: string,
+    patchers: Patcher[] = []
   ): Promise<Blob | undefined> {
     return (!sessionId ? this.authApi.token('GET', '/ws/be_kmehr/generateSumehrV2') : Promise.resolve('')).then(
       (token) =>
@@ -318,14 +243,7 @@
             )
           })
           // Listen for messages
-<<<<<<< HEAD
-          socket.addEventListener('message', this.socketEventListener(socket, healthcarePartyId, resolve, reject))
-=======
-          socket.addEventListener(
-            "message",
-            this.socketEventListener(socket, healthcarePartyId, resolve, reject, patchers)
-          )
->>>>>>> c904d2fd
+          socket.addEventListener('message', this.socketEventListener(socket, healthcarePartyId, resolve, reject, patchers))
         })
     )
   }
@@ -334,14 +252,9 @@
     patientId: string,
     healthcarePartyId: string,
     language: string,
-<<<<<<< HEAD
     body: models.SumehrExportInfo,
-    sessionId?: string
-=======
-    body: models.SumehrExportInfoDto,
-    sessionId?: string,
-    patchers: Patcher[] = []
->>>>>>> c904d2fd
+    sessionId?: string,
+    patchers: Patcher[] = []
   ): Promise<Blob | undefined> {
     return (!sessionId ? this.authApi.token('GET', '/ws/be_kmehr/generateDiaryNote') : Promise.resolve('')).then(
       (token) =>
@@ -359,14 +272,7 @@
             )
           })
           // Listen for messages
-<<<<<<< HEAD
-          socket.addEventListener('message', this.socketEventListener(socket, healthcarePartyId, resolve, reject))
-=======
-          socket.addEventListener(
-            "message",
-            this.socketEventListener(socket, healthcarePartyId, resolve, reject, patchers)
-          )
->>>>>>> c904d2fd
+          socket.addEventListener('message', this.socketEventListener(socket, healthcarePartyId, resolve, reject, patchers))
         })
     )
   }
@@ -377,14 +283,9 @@
     language: string,
     recipientSafe: string,
     version: number,
-<<<<<<< HEAD
     body: models.MedicationSchemeExportInfo,
-    sessionId?: string
-=======
-    body: models.MedicationSchemeExportInfoDto,
-    sessionId?: string,
-    patchers: Patcher[] = []
->>>>>>> c904d2fd
+    sessionId?: string,
+    patchers: Patcher[] = []
   ): Promise<Blob | undefined> {
     return (!sessionId ? this.authApi.token('GET', '/ws/be_kmehr/generateMedicationScheme') : Promise.resolve('')).then(
       (token) =>
@@ -408,14 +309,7 @@
             )
           })
           // Listen for messages
-<<<<<<< HEAD
-          socket.addEventListener('message', this.socketEventListener(socket, healthcarePartyId, resolve, reject))
-=======
-          socket.addEventListener(
-            "message",
-            this.socketEventListener(socket, healthcarePartyId, resolve, reject, patchers)
-          )
->>>>>>> c904d2fd
+          socket.addEventListener('message', this.socketEventListener(socket, healthcarePartyId, resolve, reject, patchers))
         })
     )
   }
