import * as models from '../icc-api/model/models'
import { IccAuthApi, IccBekmehrApi } from '../icc-api'
import { IccContactXApi } from './icc-contact-x-api'
import { IccDocumentXApi } from './icc-document-x-api'
import { IccHelementXApi } from './icc-helement-x-api'
import { string2ua, ua2string } from './utils/binary-utils'
import { Contact, Document, HealthElement, Service } from '../icc-api/model/models'
<<<<<<< HEAD
import { AuthenticationProvider, NoAuthenticationProvider } from './auth/AuthenticationProvider'
=======
import { AuthenticationProvider } from './auth/AuthenticationProvider'
>>>>>>> 9337cf09

export type Patcher = ContactPatcher | HealthElementPatcher | DocumentPatcher | ServicePatcher
export interface ContactPatcher {
  type: 'ContactDto'
  patch: (contacts: Contact[]) => Promise<Contact[]>
}
export interface HealthElementPatcher {
  type: 'HealthElementDto'
  patch: (patients: HealthElement[]) => Promise<HealthElement[]>
}
export interface DocumentPatcher {
  type: 'DocumentDto'
  patch: (documents: Document[]) => Promise<Document[]>
}
export interface ServicePatcher {
  type: 'ServiceDto'
  patch: (documents: Service[]) => Promise<Service[]>
}

export class IccBekmehrXApi extends IccBekmehrApi {
  private readonly ctcApi: IccContactXApi
  private readonly helementApi: IccHelementXApi
  private readonly documentApi: IccDocumentXApi
  private readonly wssHost: string
  private readonly authApi: IccAuthApi

  constructor(
    host: string,
    headers: { [key: string]: string },
    authApi: IccAuthApi,
    ctcApi: IccContactXApi,
    helementApi: IccHelementXApi,
    documentApi: IccDocumentXApi,
<<<<<<< HEAD
    authenticationProvider: AuthenticationProvider = new NoAuthenticationProvider(),
=======
    authenticationProvider: AuthenticationProvider,
>>>>>>> 9337cf09
    fetchImpl: (input: RequestInfo, init?: RequestInit) => Promise<Response> = typeof window !== 'undefined'
      ? window.fetch
      : typeof self !== 'undefined'
      ? self.fetch
      : fetch
  ) {
    super(host, headers, authenticationProvider, fetchImpl)
    this.authApi = authApi
    this.ctcApi = ctcApi
    this.helementApi = helementApi
    this.documentApi = documentApi

    this.wssHost = new URL(this.host, typeof window !== 'undefined' ? window.location.href : undefined).href
      .replace(/^http/, 'ws')
      .replace(/\/rest\/v.+/, '/ws')
  }

  socketEventListener(
    socket: WebSocket,
    healthcarePartyId: string,
    resolve: (value: Blob) => void,
    reject: (reason?: any) => void,
    patchers: Patcher[],
    progressCallback?: (progress: number) => void
  ) {
    const that = this

    const send = (command: string, uuid: string, body: any) => {
      const data = JSON.stringify({ command, uuid, body })
      socket.send(data.length > 65000 ? string2ua(data).buffer : data)
    }

    const messageHandler = (msg: any, event: any) => {
      if (msg.command === 'decrypt') {
        if (msg.type === 'ContactDto') {
          that.ctcApi
            .decrypt(healthcarePartyId, msg.body)
            .then((res) =>
              patchers
                .filter((p) => p.type === 'ContactDto')
                .reduce(async (p, patcher) => (patcher as ContactPatcher).patch(await p), Promise.resolve(res))
            )
            .then((res) => send('decryptResponse', msg.uuid, res))
        } else if (msg.type === 'HealthElementDto') {
          that.helementApi
            .decrypt(healthcarePartyId, msg.body)
            .then((res) =>
              patchers
                .filter((p) => p.type === 'HealthElementDto')
                .reduce(async (p, patcher) => (patcher as HealthElementPatcher).patch(await p), Promise.resolve(res))
            )
            .then((res) => send('decryptResponse', msg.uuid, res))
        } else if (msg.type === 'DocumentDto') {
          that.documentApi
            .decrypt(
              healthcarePartyId,
              msg.body.map((d: JSON) => new Document(d))
            )
            .then((res) =>
              patchers
                .filter((p) => p.type === 'DocumentDto')
                .reduce(async (p, patcher) => (patcher as DocumentPatcher).patch(await p), Promise.resolve(res))
            )
            .then((res) =>
              send(
                'decryptResponse',
                msg.uuid,
                res?.map((d) => {
                  const de = d.decryptedAttachment
                  const { encryptedAttachment, ...stripped } = d
                  return de ? { ...stripped, decryptedAttachment: btoa(ua2string(de)) } : stripped
                })
              )
            )
        } else if (msg.type === 'ServiceDto') {
          that.ctcApi
            .decryptServices(healthcarePartyId, msg.body)
            .then((res) =>
              patchers
                .filter((p) => p.type === 'ServiceDto')
                .reduce(async (p, patcher) => (patcher as ServicePatcher).patch(await p), Promise.resolve(res))
            )
            .then((res) => send('decryptResponse', msg.uuid, res))
        }
      } else if (msg.command === 'progress') {
        if (progressCallback && msg.body && msg.body[0]) {
          progressCallback(msg.body[0].progress)
        }
      } else {
        console.error('error received from backend:' + event.data)
        reject('websocket error: ' + event.data)
        socket.close(4000, 'backend error')
      }
    }

    return (event: MessageEvent) => {
      if (typeof event.data === 'string') {
        const msg = JSON.parse(event.data)
        messageHandler(msg, event)
      } else {
        const blob: Blob = event.data
        const subBlob = blob.slice(0, 1)
        const br = new FileReader()
        br.onload = function (e) {
          const firstChar = e.target && new Uint8Array((e.target as any).result as ArrayBuffer)[0]

          if (firstChar === 0x7b) {
            const tr = new FileReader()
            tr.onload = function (e) {
              const msg = e.target && JSON.parse((e.target as any).result as string)
              messageHandler(msg, event)
            }
            tr.readAsBinaryString(blob)
          } else {
            resolve(blob)
            socket.close(1000, 'Ok')
          }
        }
        br.readAsArrayBuffer(subBlob)
      }
    }
  }

  generateSmfExportWithEncryptionSupport(
    patientId: string,
    healthcarePartyId: string,
    language: string,
    body: models.SoftwareMedicalFileExport,
    progressCallback?: (progress: number) => void,
    sessionId?: string,
    patchers: Patcher[] = []
  ): Promise<Blob | undefined> {
    return (!sessionId ? this.authApi.token('GET', '/ws/be_kmehr/generateSmf') : Promise.resolve('')).then(
      (token) =>
        new Promise<Blob | undefined>((resolve, reject) => {
          const socket = new WebSocket(
            token.length ? `${this.wssHost}/be_kmehr/generateSmf;tokenid=${token}` : `${this.wssHost}/be_kmehr/generateSmf;sessionid=${sessionId}`
          )
          socket.addEventListener('open', function () {
            socket.send(
              JSON.stringify({
                parameters: { patientId: patientId, language: language, info: body },
              })
            )
          })

          // Listen for messages
          socket.addEventListener('message', this.socketEventListener(socket, healthcarePartyId, resolve, reject, patchers, progressCallback))
        })
    )
  }

  generateSumehrExportWithEncryptionSupport(
    patientId: string,
    healthcarePartyId: string,
    language: string,
    body: models.SumehrExportInfo,
    sessionId?: string,
    patchers: Patcher[] = []
  ): Promise<Blob | undefined> {
    return (!sessionId ? this.authApi.token('GET', '/ws/be_kmehr/generateSumehr') : Promise.resolve('')).then(
      (token) =>
        new Promise<Blob | undefined>((resolve, reject) => {
          const socket = new WebSocket(
            token.length
              ? `${this.wssHost}/be_kmehr/generateSumehr;tokenid=${token}`
              : `${this.wssHost}/be_kmehr/generateSumehr;sessionid=${sessionId}`
          )
          socket.addEventListener('open', function () {
            socket.send(
              JSON.stringify({
                parameters: { patientId: patientId, language: language, info: body },
              })
            )
          })
          // Listen for messages
          socket.addEventListener('message', this.socketEventListener(socket, healthcarePartyId, resolve, reject, patchers))
        })
    )
  }

  generateSumehrV2ExportWithEncryptionSupport(
    patientId: string,
    healthcarePartyId: string,
    language: string,
    body: models.SumehrExportInfo,
    sessionId?: string,
    patchers: Patcher[] = []
  ): Promise<Blob | undefined> {
    return (!sessionId ? this.authApi.token('GET', '/ws/be_kmehr/generateSumehrV2') : Promise.resolve('')).then(
      (token) =>
        new Promise<Blob | undefined>((resolve, reject) => {
          const socket = new WebSocket(
            token.length
              ? `${this.wssHost}/be_kmehr/generateSumehrV2;tokenid=${token}`
              : `${this.wssHost}/be_kmehr/generateSumehrV2;sessionid=${sessionId}`
          )
          socket.addEventListener('open', function () {
            socket.send(
              JSON.stringify({
                parameters: { patientId: patientId, language: language, info: body },
              })
            )
          })
          // Listen for messages
          socket.addEventListener('message', this.socketEventListener(socket, healthcarePartyId, resolve, reject, patchers))
        })
    )
  }

  generateDiaryNoteExportWithEncryptionSupport(
    patientId: string,
    healthcarePartyId: string,
    language: string,
    body: models.SumehrExportInfo,
    sessionId?: string,
    patchers: Patcher[] = []
  ): Promise<Blob | undefined> {
    return (!sessionId ? this.authApi.token('GET', '/ws/be_kmehr/generateDiaryNote') : Promise.resolve('')).then(
      (token) =>
        new Promise<Blob | undefined>((resolve, reject) => {
          const socket = new WebSocket(
            token.length
              ? `${this.wssHost}/be_kmehr/generateDiaryNote;tokenid=${token}`
              : `${this.wssHost}/be_kmehr/generateDiaryNote;sessionid=${sessionId}`
          )
          socket.addEventListener('open', function () {
            socket.send(
              JSON.stringify({
                parameters: { patientId: patientId, language: language, info: body },
              })
            )
          })
          // Listen for messages
          socket.addEventListener('message', this.socketEventListener(socket, healthcarePartyId, resolve, reject, patchers))
        })
    )
  }

  generateMedicationSchemeWithEncryptionSupport(
    patientId: string,
    healthcarePartyId: string,
    language: string,
    recipientSafe: string,
    version: number,
    body: models.MedicationSchemeExportInfo,
    sessionId?: string,
    patchers: Patcher[] = []
  ): Promise<Blob | undefined> {
    return (!sessionId ? this.authApi.token('GET', '/ws/be_kmehr/generateMedicationScheme') : Promise.resolve('')).then(
      (token) =>
        new Promise<Blob | undefined>((resolve, reject) => {
          const socket = new WebSocket(
            token.length
              ? `${this.wssHost}/be_kmehr/generateMedicationScheme;tokenid=${token}`
              : `${this.wssHost}/be_kmehr/generateMedicationScheme;sessionid=${sessionId}`
          )
          socket.addEventListener('open', function () {
            socket.send(
              JSON.stringify({
                parameters: {
                  patientId: patientId,
                  language: language,
                  recipientSafe: recipientSafe,
                  version: version,
                  info: body,
                },
              })
            )
          })
          // Listen for messages
          socket.addEventListener('message', this.socketEventListener(socket, healthcarePartyId, resolve, reject, patchers))
        })
    )
  }
}<|MERGE_RESOLUTION|>--- conflicted
+++ resolved
@@ -5,11 +5,7 @@
 import { IccHelementXApi } from './icc-helement-x-api'
 import { string2ua, ua2string } from './utils/binary-utils'
 import { Contact, Document, HealthElement, Service } from '../icc-api/model/models'
-<<<<<<< HEAD
-import { AuthenticationProvider, NoAuthenticationProvider } from './auth/AuthenticationProvider'
-=======
 import { AuthenticationProvider } from './auth/AuthenticationProvider'
->>>>>>> 9337cf09
 
 export type Patcher = ContactPatcher | HealthElementPatcher | DocumentPatcher | ServicePatcher
 export interface ContactPatcher {
@@ -43,11 +39,7 @@
     ctcApi: IccContactXApi,
     helementApi: IccHelementXApi,
     documentApi: IccDocumentXApi,
-<<<<<<< HEAD
-    authenticationProvider: AuthenticationProvider = new NoAuthenticationProvider(),
-=======
     authenticationProvider: AuthenticationProvider,
->>>>>>> 9337cf09
     fetchImpl: (input: RequestInfo, init?: RequestInit) => Promise<Response> = typeof window !== 'undefined'
       ? window.fetch
       : typeof self !== 'undefined'
