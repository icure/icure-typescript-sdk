--- conflicted
+++ resolved
@@ -6,11 +6,7 @@
 
 import { a2b, hex2ua, string2ua, ua2string } from './utils/binary-utils'
 import { IccDataOwnerXApi } from './icc-data-owner-x-api'
-<<<<<<< HEAD
-import { AuthenticationProvider, NoAuthenticationProvider } from './auth/AuthenticationProvider'
-=======
 import { AuthenticationProvider } from './auth/AuthenticationProvider'
->>>>>>> 01f69a52
 
 // noinspection JSUnusedGlobalSymbols
 export class IccFormXApi extends IccFormApi {
@@ -22,11 +18,7 @@
     headers: { [key: string]: string },
     crypto: IccCryptoXApi,
     dataOwnerApi: IccDataOwnerXApi,
-<<<<<<< HEAD
-    authenticationProvider: AuthenticationProvider = new NoAuthenticationProvider(),
-=======
     authenticationProvider: AuthenticationProvider,
->>>>>>> 01f69a52
     fetchImpl: (input: RequestInfo, init?: RequestInit) => Promise<Response> = typeof window !== 'undefined'
       ? window.fetch
       : typeof self !== 'undefined'
