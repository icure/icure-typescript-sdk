--- conflicted
+++ resolved
@@ -92,26 +92,13 @@
    * @param patient
    * @param usingPost (Promise)
    */
-<<<<<<< HEAD
-  findBy(hcpartyId: string, patient: models.Patient, usingPost: boolean = false) {
-    return this.crypto
-      .extractDelegationsSFKs(patient, hcpartyId)
-      .then((secretForeignKeys) =>
-        usingPost ?
-          this.findFormsByHCPartyPatientForeignKeysUsingPost(secretForeignKeys.hcpartyId!, undefined, undefined, undefined, _.uniq(secretForeignKeys.extractedKeys)) :
-          this.findFormsByHCPartyPatientForeignKeys(secretForeignKeys.hcpartyId!, _.uniq(secretForeignKeys.extractedKeys).join(','))
-      )
-      .then((forms) => this.decrypt(hcpartyId, forms))
-      .then(function (decryptedForms) {
-        return decryptedForms
-      })
-=======
-  async findBy(hcpartyId: string, patient: models.Patient) {
+  async findBy(hcpartyId: string, patient: models.Patient, usingPost: boolean = false) {
     const extractedKeys = await this.crypto.entities.secretIdsOf(patient, hcpartyId)
     const topmostParentId = (await this.dataOwnerApi.getCurrentDataOwnerHierarchyIds())[0]
-    let forms: Array<models.Form> = await this.findFormsByHCPartyPatientForeignKeys(topmostParentId, _.uniq(extractedKeys).join(','))
+    let forms: Array<models.Form> = usingPost
+      ? await this.findFormsByHCPartyPatientForeignKeysUsingPost(topmostParentId, undefined, undefined, undefined, _.uniq(extractedKeys))
+      : await this.findFormsByHCPartyPatientForeignKeys(topmostParentId, _.uniq(extractedKeys).join(','))
     return await this.decrypt(hcpartyId, forms)
->>>>>>> dbe8c4be
   }
 
   decrypt(hcpartyId: string, forms: Array<models.Form>) {
