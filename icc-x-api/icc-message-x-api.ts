--- conflicted
+++ resolved
@@ -870,65 +870,6 @@
                             ])
                           )
                         )
-<<<<<<< HEAD
-                      )[0]
-
-                    if (rejectAll || codeError) {
-                      ic.logicalId = ic.logicalId || this.crypto.randomUuid()
-                      ic.accepted = false
-                      ic.canceled = true
-                      ic.pending = false
-                      ic.resent = false
-                      ic.error = codeError
-                      ;(
-                        newInvoice ||
-                        (newInvoice = new InvoiceDto(
-                          _.pick(iv, [
-                            "invoiceDate",
-                            "error",
-                            "recipientType",
-                            "recipientId",
-                            "invoiceType",
-                            "secretForeignKeys",
-                            "cryptedForeignKeys",
-                            "delegations",
-                            "encryptionKeys",
-                            "paid",
-                            "author",
-                            "responsible",
-                            "invoicePeriod",
-                            "careProviderType",
-                            "thirdPartyPaymentJustification",
-                            "thirdPartyPaymentReason",
-                            "creditNote",
-                            "longDelayJustification",
-                            //
-                            "groupId",
-                            "sentMediumType",
-                            "interventionType",
-                            //
-                            "gnotionNihii",
-                            "gnotionSsin",
-                            "gnotionLastName",
-                            "gnotionFirstName",
-                            "gnotionCdHcParty",
-                            //
-                            "internshipNihii",
-                            "internshipSsin",
-                            "internshipLastName",
-                            "internshipFirstName",
-                            "internshipCdHcParty"
-                          ])
-                        ))
-                      ).invoicingCodes = (newInvoice.invoicingCodes || []).concat(
-                        _.assign({}, ic, {
-                          id: this.crypto.randomUuid(),
-                          logicalId: ic.logicalId,
-                          accepted: false,
-                          canceled: false,
-                          pending: true,
-                          resent: true
-=======
                         .then(niv => {
                           niv.invoicingCodes = (niv.invoicingCodes || []).concat(
                             _.assign({}, ic, {
@@ -940,7 +881,6 @@
                             })
                           )
                           return niv
->>>>>>> 75003f37
                         })
                   } else {
                     ic.accepted = true
