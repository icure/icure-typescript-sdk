import { iccEntityrefApi, iccInsuranceApi, iccMessageApi } from "../icc-api/iccApi"
import { IccCryptoXApi } from "./icc-crypto-x-api"
import { IccDocumentXApi } from "./icc-document-x-api"
import { IccInvoiceXApi } from "./icc-invoice-x-api"

import * as _ from "lodash"
import * as moment from "moment"

import {
  AbstractFilterDtoPatient,
  EntityReferenceDto,
  FilterChainPatient,
  HealthcarePartyDto,
  InsuranceDto,
  InvoiceDto,
  ListOfIdsDto,
  MessageDto,
  PaginatedListPatientDto,
  PatientDto,
  PatientHealthCarePartyDto,
  ReceiptDto,
  ReferralPeriodDto,
  UserDto
} from "../icc-api/model/models"

import {
  decodeBase36Uuid,
  getFederaton,
  InvoiceWithPatient,
  toInvoiceBatch,
  uuidBase36,
  uuidBase36Half
} from "./utils/efact-util"
import { timeEncode } from "./utils/formatting-util"
import { fhcEfactControllerApi, EfactSendResponse } from "fhc-api"
import { utils } from "./crypto/utils"
import { EfactMessage } from "fhc-api"
import {
  EfactMessage920098Reader,
  EfactMessage920099Reader,
  EfactMessage920900Reader,
  EfactMessage920999Reader,
  EfactMessage931000Reader,
  EfactMessageReader,
  ET20_80Data,
  ET50Data,
  ET91Data,
  ET92Data,
  File920900Data
} from "./utils/efact-parser"
import { ErrorDetail } from "fhc-api"
import { IccReceiptXApi } from "./icc-receipt-x-api"
import { DmgsList } from "fhc-api"
import { DmgClosure } from "fhc-api"
import { DmgExtension } from "fhc-api"
import { IccPatientXApi } from "./icc-patient-x-api"
import { HcpartyType } from "fhc-api"
import { IDHCPARTY } from "fhc-api"
import { GenAsyncResponse } from "fhc-api"

interface StructError {
  itemId: string | null
  error: ErrorDetail
  record: string
}

class EfactSendResponseWithError extends EfactSendResponse {
  public error: string | undefined
  constructor(json: JSON) {
    super(json)
  }
}

export class IccMessageXApi extends iccMessageApi {
  private crypto: IccCryptoXApi
  private insuranceApi: iccInsuranceApi
  private entityReferenceApi: iccEntityrefApi
  private receiptXApi: IccReceiptXApi
  private invoiceXApi: IccInvoiceXApi
  private documentXApi: IccDocumentXApi
  private patientApi: IccPatientXApi

  constructor(
    host: string,
    headers: { [key: string]: string },
    crypto: IccCryptoXApi,
    insuranceApi: iccInsuranceApi,
    entityReferenceApi: iccEntityrefApi,
    invoiceXApi: IccInvoiceXApi,
    documentXApi: IccDocumentXApi,
    receiptXApi: IccReceiptXApi,
    patientApi: IccPatientXApi,
    fetchImpl: (input: RequestInfo, init?: RequestInit) => Promise<Response> = typeof window !==
    "undefined"
      ? window.fetch
      : typeof self !== "undefined"
        ? self.fetch
        : fetch
  ) {
    super(host, headers, fetchImpl)
    this.crypto = crypto
    this.insuranceApi = insuranceApi
    this.entityReferenceApi = entityReferenceApi
    this.receiptXApi = receiptXApi
    this.invoiceXApi = invoiceXApi
    this.documentXApi = documentXApi
    this.patientApi = patientApi
  }

  // noinspection JSUnusedGlobalSymbols
  newInstance(user: UserDto, m: any) {
    return this.newInstanceWithPatient(user, null, m)
  }

  newInstanceWithPatient(user: UserDto, patient: PatientDto | null, m: any) {
    const message = _.extend(
      {
        id: this.crypto.randomUuid(),
        _type: "org.taktik.icure.entities.Message",
        created: new Date().getTime(),
        modified: new Date().getTime(),
        responsible: user.healthcarePartyId,
        author: user.id,
        codes: [],
        tags: []
      },
      m || {}
    )

    const hcpId = user.healthcarePartyId || user.patientId
    return this.crypto
      .extractDelegationsSFKs(patient, hcpId)
      .then(secretForeignKeys =>
        this.crypto.initObjectDelegations(
          message,
          patient,
          hcpId!,
          secretForeignKeys.extractedKeys[0]
        )
      )
      .then(initData => {
        _.extend(message, {
          delegations: initData.delegations,
          cryptedForeignKeys: initData.cryptedForeignKeys,
          secretForeignKeys: initData.secretForeignKeys
        })

        let promise = Promise.resolve(message)
        ;(user.autoDelegations
          ? (user.autoDelegations.all || []).concat(user.autoDelegations.medicalInformation || [])
          : []
        ).forEach(
          delegateId =>
            (promise = promise.then(helement =>
              this.crypto
                .extendedDelegationsAndCryptedForeignKeys(
                  helement,
                  patient,
                  hcpId!,
                  delegateId,
                  initData.secretId
                )
                .then(extraData =>
                  _.extend(helement, {
                    delegations: extraData.delegations,
                    cryptedForeignKeys: extraData.cryptedForeignKeys
                  })
                )
                .catch(e => {
                  console.log(e)
                  return helement
                })
            ))
        )
        return promise
      })
  }

  saveDmgsListRequest(
    user: UserDto,
    req: GenAsyncResponse,
    requestDate?: number
  ): Promise<MessageDto> {
    return this.newInstance(user, {
      // tslint:disable-next-line:no-bitwise
      transportGuid:
        "GMD:OUT:" +
        (
          (req.commonOutput && req.commonOutput.inputReference) ||
          req.tack!.appliesTo ||
          ""
        ).replace("urn:nip:reference:input:", ""),
      fromHealthcarePartyId: user.healthcarePartyId,
      sent: +new Date(),
      metas: {
        type: "listrequest",
        date: moment().format("DD/MM/YYYY"),
        requestDate: requestDate ? moment(requestDate).format("DD/MM/YYYY") : ""
      },
      subject: "Lists request",
      senderReferences: req.commonOutput
    })
      .then(msg => this.createMessage(msg))
      .then(msg => {
        return this.documentXApi
          .newInstance(user, msg, {
            mainUti: "public.json",
            name: `${msg.subject}_content.json`
          })
          .then(doc => this.documentXApi.createDocument(doc))
          .then(doc =>
            this.documentXApi.setDocumentAttachment(
              doc.id!!,
              undefined /*TODO provide keys for encryption*/,
              <any>utils.ua2ArrayBuffer(utils.text2ua(JSON.stringify(req)))
            )
          )
          .then(() => msg)
      })
  }

  processDmgMessagesList(
    user: UserDto,
    hcp: HealthcarePartyDto,
    list: DmgsList,
    docXApi: IccDocumentXApi
  ): Promise<Array<Array<string>>> {
    const ackHashes: Array<string> = []
    let promAck: Promise<ReceiptDto | null> = Promise.resolve(null)
    _.each(list.acks, ack => {
      const ref = (ack.appliesTo || "").replace("urn:nip:reference:input:", "")
      promAck = promAck
        .then(() =>
          this.findMessagesByTransportGuid(`GMD:OUT:${ref}`, false, undefined, undefined, 100)
        )
        .then(parents => {
          const msgsForHcp = ((parents && parents.rows) || []).filter(
            (p: MessageDto) => p.responsible === hcp.id
          )
          if (!msgsForHcp.length) {
            throw new Error(`Cannot find parent with ref ${ref}`)
          }
          const parent: MessageDto = msgsForHcp[0]
          ;(parent.metas || (parent.metas = {}))[`tack.${ack.io}`] = (
            (ack.date && moment(ack.date)) ||
            moment()
          ).format("YYYYMMDDHHmmss")
          return this.modifyMessage(parent)
        })
        .catch(e => {
          console.log(e.message)
          return null
        })
        .then(() =>
          this.receiptXApi.logSCReceipt(ack, user, hcp.id!!, "dmg", "listAck", [
            `nip:pin:valuehash:${ack.valueHash}`
          ])
        )
        .then(receipt => {
          ack.valueHash && ackHashes.push(ack.valueHash)
          return receipt
        })
    })

    const patsDmgs: { [key: string]: any } = {}
    const msgHashes: Array<string> = []

    let promMsg: Promise<Array<MessageDto>> = promAck.then(() => [])
    _.each(list.lists, dmgsMsgList => {
      const metas = { type: "list" }
      _.each(dmgsMsgList.inscriptions, i => {
        i.inss &&
          (patsDmgs[i.inss] || (patsDmgs[i.inss] = [])).push({
            date: moment(i.from).format("DD/MM/YYYY"),
            from: moment(i.from).format("DD/MM/YYYY"),
            to: i.to,
            hcp: this.makeHcp(i.hcParty),
            payments: (i.payment1Amount
              ? [
                  {
                    amount: i.payment1Amount,
                    currency: i.payment1Currency,
                    date: i.payment1Date,
                    ref: i.payment1Ref
                  }
                ]
              : []
            ).concat(
              i.payment2Amount
                ? [
                    {
                      amount: i.payment2Amount,
                      currency: i.payment2Currency,
                      date: i.payment2Date,
                      ref: i.payment2Ref
                    }
                  ]
                : []
            )
          })
      })
      promMsg = promMsg.then(acc => {
        let ref = (dmgsMsgList.appliesTo || "").replace("urn:nip:reference:input:", "")
        return this.findMessagesByTransportGuid(`GMD:OUT:${ref}`, false, undefined, undefined, 100)
          .then(parents => {
            const msgsForHcp = ((parents && parents.rows) || []).filter(
              (p: MessageDto) => p.responsible === hcp.id
            )
            if (!msgsForHcp.length) {
              throw new Error(`Cannot find parent with ref ${ref}`)
            }
            const parent: MessageDto = msgsForHcp[0]

            return this.saveMessageInDb(
              user,
              "List",
              dmgsMsgList,
              hcp,
              metas,
              docXApi,
              dmgsMsgList.date,
              undefined,
              parent && parent.id
            ).then(msg => {
              dmgsMsgList.valueHash && msgHashes.push(dmgsMsgList.valueHash)
              acc.push(msg)
              return acc
            })
          })
          .catch(e => {
            console.log(e.message)
            return acc
          })
      })
    })

    _.each(list.closures, closure => {
      const metas = {
        type: "closure",
        date:
          (closure.endOfPreviousDmg && moment(closure.endOfPreviousDmg).format("DD/MM/YYYY")) ||
          null,
        closure: "true",
        endOfPreviousDmg:
          (closure.endOfPreviousDmg && moment(closure.endOfPreviousDmg).format("DD/MM/YYYY")) ||
          null,
        beginOfNewDmg:
          (closure.beginOfNewDmg && moment(closure.beginOfNewDmg).format("DD/MM/YYYY")) || null,
        previousHcp: this.makeHcp(closure.previousHcParty),
        newHcp: this.makeHcp(closure.newHcParty),
        ssin: closure.inss || null,
        firstName: closure.firstName || null,
        lastName: closure.lastName || null,
        io: closure.io || null
      }
      closure.inss && (patsDmgs[closure.inss] || (patsDmgs[closure.inss] = [])).push(metas)
      promMsg = promMsg.then(acc => {
        return this.saveMessageInDb(
          user,
          "Closure",
          closure,
          hcp,
          metas,
          docXApi,
          closure.endOfPreviousDmg,
          closure.inss
        ).then(msg => {
          closure.valueHash && msgHashes.push(closure.valueHash)
          acc.push(msg)
          return acc
        })
      })
    })

    _.each(list.extensions, ext => {
      const metas = {
        type: "extension",
        date: (ext.encounterDate && moment(ext.encounterDate).format("DD/MM/YYYY")) || null,
        from: (ext.encounterDate && moment(ext.encounterDate).format("DD/MM/YYYY")) || null,
        hcp: this.makeHcp(ext.hcParty),
        claim: ext.claim || null,
        ssin: ext.inss || null,
        firstName: ext.firstName || null,
        lastName: ext.lastName || null,
        io: ext.io || null
      }
      ext.inss && (patsDmgs[ext.inss] || (patsDmgs[ext.inss] = [])).push(metas)
      promMsg = promMsg.then(acc => {
        return this.saveMessageInDb(
          user,
          "Extension",
          ext,
          hcp,
          metas,
          docXApi,
          ext.encounterDate,
          ext.inss
        ).then(msg => {
          ext.valueHash && msgHashes.push(ext.valueHash)
          acc.push(msg)
          return acc
        })
      })
    })

    return promMsg.then(() =>
      Promise.all(
        _.chunk(Object.keys(patsDmgs), 100).map(ssins =>
          this.patientApi
            .filterByWithUser(
              user,
              undefined,
              undefined,
              1000,
              0,
              undefined,
              false,
              new FilterChainPatient({
                filter: new AbstractFilterDtoPatient({
                  $type: "PatientByHcPartyAndSsinsFilter",
                  healthcarePartyId: user.healthcarePartyId,
                  ssins: ssins
                })
              })
            )
            .then((pats: PaginatedListPatientDto) =>
              this.patientApi.bulkUpdatePatients(
                (pats.rows || []).map(p => {
                  const actions = _.sortBy(patsDmgs[p.ssin!!], a =>
                    moment(a.date, "DD/MM/YYYY").format("YYYYMMDD")
                  )
                  const latestAction = actions.length && actions[actions.length - 1]

                  let phcp =
                    (p.patientHealthCareParties || (p.patientHealthCareParties = [])) &&
                    p.patientHealthCareParties.find(
                      phcp => phcp.healthcarePartyId === user.healthcarePartyId
                    )
                  if (!phcp) {
                    p.patientHealthCareParties.push(
                      (phcp = new PatientHealthCarePartyDto({
                        healthcarePartyId: user.healthcarePartyId,
                        referralPeriods: []
                      }))
                    )
                  }
                  if (!phcp.referralPeriods) {
                    phcp.referralPeriods = []
                  }

                  const rp =
                    (phcp.referralPeriods && phcp.referralPeriods.find(per => !per.endDate)) ||
                    (phcp.referralPeriods[phcp.referralPeriods.length] = new ReferralPeriodDto({}))

                  const actionDate = Number(
                    moment(latestAction.date, "DD/MM/YYYY").format("YYYYMMDD")
                  )

                  if (latestAction) {
                    if (latestAction.closure) {
                      rp.endDate = actionDate
                      rp.comment = `-> ${latestAction.newHcp}`
                    } else {
                      if (actionDate > (rp.startDate || 0)) {
                        rp.endDate = actionDate
                        phcp.referralPeriods.push(new ReferralPeriodDto({ startDate: actionDate }))
                      }
                    }
                  }
                  return p
                })
              )
            )
        )
      ).then(() => [ackHashes, msgHashes])
    )
  }

  private makeHcp(hcParty: HcpartyType | null | undefined) {
    if (!hcParty) {
      return null
    }
    return `${hcParty.firstname || ""} ${hcParty.familyname || ""} ${hcParty.name ||
      ""} [${(hcParty.ids &&
      (hcParty.ids.find(id => id.s === IDHCPARTY.SEnum.IDHCPARTY) || {}).value) ||
      "-"}]`
  }

  private saveMessageInDb(
    user: UserDto,
    msgName: string,
    dmgMessage: DmgsList | DmgClosure | DmgExtension,
    hcp: HealthcarePartyDto,
    metas: { [key: string]: string | null },
    docXApi: IccDocumentXApi,
    date?: Date,
    inss?: string,
    parentId?: string
  ) {
    return this.newInstance(user, {
      // tslint:disable-next-line:no-bitwise
      transportGuid: "GMD:IN:" + dmgMessage.reference,
      fromAddress: dmgMessage.io,
      sent: date && +date,
      toHealthcarePartyId: hcp.id,
      recipients: [hcp.id],
      recipientsType: "org.taktik.icure.entities.HealthcareParty",
      received: +new Date(),
      metas: metas,
      parentId: parentId,
      subject: inss
        ? `${msgName} from IO ${dmgMessage.io} for ${inss}`
        : `${msgName} from IO ${dmgMessage.io}`,
      senderReferences: {
        inputReference: dmgMessage.commonOutput && dmgMessage.commonOutput.inputReference,
        outputReference: dmgMessage.commonOutput && dmgMessage.commonOutput.outputReference,
        nipReference: dmgMessage.commonOutput && dmgMessage.commonOutput.nipReference
      }
    })
      .then(msg => this.createMessage(msg))
      .then(msg => {
        return docXApi
          .newInstance(user, msg, {
            mainUti: "public.json",
            name: `${msg.subject}_content.json`
          })
          .then(doc => docXApi.createDocument(doc))
          .then(doc =>
            docXApi.setDocumentAttachment(
              doc.id!!,
              undefined /*TODO provide keys for encryption*/,
              <any>utils.ua2ArrayBuffer(utils.text2ua(JSON.stringify(dmgMessage)))
            )
          )
          .then(() => msg)
      })
  }

  saveDmgListRequestInDb(
    user: UserDto,
    tack: string,
    resultMajor: string,
    appliesTo: string,
    hcp: HealthcarePartyDto,
    date?: Date,
    inss?: string
  ) {
    return this.newInstance(user, {
      // tslint:disable-next-line:no-bitwise
      transportGuid: "GMD:OUT:LIST" + appliesTo,
      sent: date && +date,
      toHealthcarePartyId: hcp.id,
      recipients: [hcp.id],
      recipientsType: "org.taktik.icure.entities.HealthcareParty",
      received: +new Date(),
      metas: { tack: tack, resultMajor: resultMajor },
      subject: inss ? `Dmg list request for ${inss}` : `Dmg list request`,
      senderReferences: {
        inputReference: appliesTo && _.last(appliesTo.split(":"))
      }
    }).then(msg => this.createMessage(msg))
  }

  extractErrorMessage(error?: ErrorDetail): string | undefined {
    if (!error) return

    const code1 = Number(error.rejectionCode1)
    const code2 = Number(error.rejectionCode2)
    const code3 = Number(error.rejectionCode3)
    const desc1 = (error.rejectionDescr1 && error.rejectionDescr1.trim()) || ""
    const desc2 = (error.rejectionDescr2 && error.rejectionDescr2.trim()) || ""
    const desc3 = (error.rejectionDescr3 && error.rejectionDescr3.trim()) || ""

    return code1 || code2 || code3 || desc1 || desc2 || desc3
      ? _([
          code1 || desc1.length ? `${code1 || "XXXXXX"}: ${desc1 || " — "}` : null,
          code2 || desc2.length ? `${code2 || "XXXXXX"}: ${desc2 || " — "}` : null,
          code3 || desc3.length ? `${code3 || "XXXXXX"}: ${desc3 || " — "}` : null
        ])
          .compact()
          .uniq()
          .filter(err => err.indexOf("510119") < 0)
          .join("; ")
      : undefined
  }

  extractErrors(parsedRecords: any): string[] {
    const errors: ErrorDetail[] = (parsedRecords.et10 && parsedRecords.et10.errorDetail
      ? [parsedRecords.et10.errorDetail]
      : []
    )
      .concat(
        _.flatMap(parsedRecords.records as ET20_80Data[], r => {
          const errors: Array<ErrorDetail> = []

          if (r.et20 && r.et20.errorDetail) {
            errors.push(r.et20.errorDetail)
          }
          _.each(r.items, i => {
            if (i.et50 && i.et50.errorDetail) errors.push(i.et50.errorDetail)
            if (i.et51 && i.et51.errorDetail) errors.push(i.et51.errorDetail)
            if (i.et52 && i.et52.errorDetail) errors.push(i.et52.errorDetail)
          })
          if (r.et80 && r.et80.errorDetail) {
            errors.push(r.et80.errorDetail)
          }
          return errors
        })
      )
      .concat(
        parsedRecords.et90 && parsedRecords.et90.errorDetail ? [parsedRecords.et90.errorDetail] : []
      )

    return _.compact(_.map(errors, error => this.extractErrorMessage(error)))
  }

  processTack(
    user: UserDto,
    hcp: HealthcarePartyDto,
    efactMessage: EfactMessage
  ): Promise<ReceiptDto> {
    if (!efactMessage.tack) {
      return Promise.reject(new Error("Invalid tack"))
    }

    const refStr = _.get(efactMessage, "tack.appliesTo", "")
      .split(":")
      .pop()
    if (!refStr) {
      return Promise.reject(
        new Error(`Cannot find input reference from tack: ${_.get(efactMessage, "tack.appliesTo")}`)
      )
    }
    const ref = Number(refStr!!) % 10000000000

    return this.findMessagesByTransportGuid(
      "EFACT:BATCH:" + ref,
      false,
      undefined,
      undefined,
      100
    ).then(parents => {
      const msgsForHcp = ((parents && parents.rows) || []).filter(
        (p: MessageDto) => p.responsible === hcp.id
      )
      if (!msgsForHcp.length) {
        throw new Error(`Cannot find parent with ref ${ref}`)
      }
      const parentMessage: MessageDto = msgsForHcp[0]

      return this.receiptXApi
        .createReceipt(
          new ReceiptDto({
            documentId: parentMessage.id,
            references: [
              `mycarenet:efact:inputReference:${ref}`,
              efactMessage.tack!!.appliesTo,
              efactMessage.tack!!.reference
            ]
          })
        )
        .then(rcpt =>
          this.receiptXApi.setReceiptAttachment(rcpt.id!, "tack", "", <any>(
            utils.ua2ArrayBuffer(utils.text2ua(JSON.stringify(efactMessage)))
          ))
        )
        .then(() => {
          parentMessage.status = parentMessage.status!! | (1 << 8) /*STATUS_SUBMITTED*/

          // Reset error
          if (parentMessage.metas && parentMessage.metas.errors) {
            parentMessage.metas.sendingError = parentMessage.metas.errors
            delete parentMessage.metas.errors
          }
          return this.modifyMessage(parentMessage)
        })
    })
  }

  // Pass invoicePrefix if you want to generate the invoice reference from entityRef
  processEfactMessage(
    user: UserDto,
    hcp: HealthcarePartyDto,
    efactMessage: EfactMessage,
    invoicePrefix?: string,
    invoicePrefixer?: (invoice: InvoiceDto, hcpId: string) => Promise<string>
  ): Promise<{ message: MessageDto; invoices: Array<InvoiceDto> }> {
    const ref = efactMessage.commonOutput!!.inputReference
      ? Number(efactMessage.commonOutput!!.inputReference) % 10000000000
      : Number(efactMessage.commonOutput!!.outputReference!!.replace(/\D+/g, "")) % 10000000000
    return this.findMessagesByTransportGuid(
      "EFACT:BATCH:" + ref,
      false,
      undefined,
      undefined,
      100
    ).then(parents => {
      const msgsForHcp: MessageDto[] = _.filter(
        parents && parents.rows,
        (p: MessageDto) => p.responsible === hcp.id
      )
      if (!msgsForHcp.length) {
        throw new Error(`Cannot find parent with ref ${ref}`)
      }

      const messageType = efactMessage.detail!!.substr(0, 6)
      const parser: EfactMessageReader | null =
        messageType === "920098"
          ? new EfactMessage920098Reader(efactMessage)
          : messageType === "920099"
            ? new EfactMessage920099Reader(efactMessage)
            : messageType === "920900"
              ? new EfactMessage920900Reader(efactMessage)
              : messageType === "920999"
                ? new EfactMessage920999Reader(efactMessage)
                : messageType === "931000"
                  ? new EfactMessage931000Reader(efactMessage)
                  : null

      if (!parser) {
        throw Error(`Unsupported message type ${messageType}`)
      }

      const parsedRecords = parser.read()
      if (!parsedRecords) {
        throw new Error("Cannot parse...")
      }

      // Find message for Hcp based on the invoiceReference if present (!931000)
      const fileReference = _.get(parsedRecords, "et10.invoiceReference")
      const parentMessage = fileReference
        ? _.find(msgsForHcp, m => uuidBase36(m.id!!) === fileReference.trim())
        : msgsForHcp[0]

      if (!parentMessage) {
        throw new Error(`Cannot match parent with fileReference for file with ref ${ref}`)
      }

      const errors = this.extractErrors(parsedRecords)
      const statuses =
        (["920999", "920099"].includes(messageType) ? 1 << 17 /*STATUS_FULL_ERROR*/ : 0) |
        (["920900"].includes(messageType) && errors.length
          ? 1 << 16 /*STATUS_PARTIAL_SUCCESS*/
          : 0) |
        (["920900"].includes(messageType) && !errors.length ? 1 << 15 /*STATUS_FULL_SUCCESS*/ : 0) |
        (["920999"].includes(messageType) ? 1 << 12 /*STATUS_REJECTED*/ : 0) |
        (["920900", "920098", "920099"].includes(messageType) ? 1 << 11 /*STATUS_ACCEPTED*/ : 0) |
        (["920098"].includes(messageType) && errors.length
          ? 1 << 22 /*STATUS_ERRORS_IN_PRELIMINARY_CONTROL*/
          : 0) |
        (["931000"].includes(messageType) ? 1 << 10 /*STATUS_ACCEPTED_FOR_TREATMENT*/ : 0) |
        (["931000", "920999"].includes(messageType) ? 1 << 9 /*STATUS_RECEIVED*/ : 0)

      const batchErrors: ErrorDetail[] | undefined = _.compact([
        _.get(parsedRecords, "zone200.errorDetail"),
        _.get(parsedRecords, "zone300.errorDetail"),
        _.get(parsedRecords, "et10.errorDetail"),
        _.get(parsedRecords, "et90.errorDetail")
      ])

      const invoicingErrors: StructError[] = parsedRecords.records
        ? _.compact(
            _.flatMap(parsedRecords.records as ET20_80Data[], r => {
              const errors: StructError[] = []
              let refEt20 = r.et20 && r.et20.reference.trim()
              if (r.et20 && r.et20.errorDetail) {
                errors.push({
                  itemId: decodeBase36Uuid(refEt20),
                  error: r.et20.errorDetail,
                  record: "ET20"
                })
                if (r.et80 && r.et80.errorDetail) {
                  errors.push({
                    itemId: decodeBase36Uuid(refEt20),
                    error: r.et80.errorDetail,
                    record: "ET80"
                  })
                }
              }

              _.each(r.items, i => {
                let ref = (i.et50 && i.et50.itemReference.trim()) || refEt20 //fallback
                if (i.et50 && i.et50.errorDetail) {
                  errors.push({
                    itemId: ref && decodeBase36Uuid(ref),
                    error: i.et50.errorDetail,
                    record: "ET50"
                  })
                }
                if (i.et51 && i.et51.errorDetail) {
                  errors.push({
                    itemId: ref && decodeBase36Uuid(ref),
                    error: i.et51.errorDetail,
                    record: "ET51"
                  })
                }
                if (i.et52 && i.et52.errorDetail) {
                  errors.push({
                    itemId: ref && decodeBase36Uuid(ref),
                    error: i.et52.errorDetail,
                    record: "ET52"
                  })
                }
              })
              return errors
            })
          )
        : []

      return this.newInstance(user, {
        // tslint:disable-next-line:no-bitwise
        status: (1 << 1) /*STATUS_UNREAD*/ | statuses,
        transportGuid: "EFACT:IN:" + ref,
        fromAddress: "EFACT",
        sent: timeEncode(new Date()),
        fromHealthcarePartyId: hcp.id,
        recipients: [hcp.id],
        recipientsType: "org.taktik.icure.entities.HealthcareParty",
        received: +new Date(),
        subject: messageType,
        parentId: parentMessage.id,
        senderReferences: {
          inputReference: efactMessage.commonOutput!!.inputReference,
          outputReference: efactMessage.commonOutput!!.outputReference,
          nipReference: efactMessage.commonOutput!!.nipReference
        }
      })
        .then(msg => this.createMessage(msg))
        .then(msg =>
          Promise.all([
            this.documentXApi.newInstance(user, msg, {
              mainUti: "public.plain-text",
              name: msg.subject
            }),
            this.documentXApi.newInstance(user, msg, {
              mainUti: "public.json",
              name: `${msg.subject}_records`
            }),
            this.documentXApi.newInstance(user, msg, {
              mainUti: "public.json",
              name: `${msg.subject}_parsed_records`
            })
          ])
            .then(([doc, jsonDoc, jsonParsedDoc]) =>
              Promise.all([
                this.documentXApi.createDocument(doc),
                this.documentXApi.createDocument(jsonDoc),
                this.documentXApi.createDocument(jsonParsedDoc)
              ])
            )
            .then(([doc, jsonDoc, jsonParsedDoc]) =>
              Promise.all([
                this.documentXApi.setDocumentAttachment(
                  doc.id!!,
                  undefined /*TODO provide keys for encryption*/,
                  <any>utils.ua2ArrayBuffer(utils.text2ua(efactMessage.detail!!))
                ),
                this.documentXApi.setDocumentAttachment(
                  jsonDoc.id!!,
                  undefined /*TODO provide keys for encryption*/,
                  <any>utils.ua2ArrayBuffer(utils.text2ua(JSON.stringify(efactMessage)))
                ),
                this.documentXApi.setDocumentAttachment(
                  jsonParsedDoc.id!!,
                  undefined /*TODO provide keys for encryption*/,
                  <any>utils.ua2ArrayBuffer(utils.text2ua(JSON.stringify(parsedRecords)))
                )
              ])
            )
            .then(
              () =>
                ["920999", "920099", "920900"].includes(messageType)
                  ? this.invoiceXApi.getInvoices(
                      new ListOfIdsDto({ ids: parentMessage.invoiceIds })
                    )
                  : Promise.resolve([])
            )
            .then((invoices: Array<InvoiceDto>) => {
              // RejectAll if "920999", "920099"
              const rejectAll = (statuses & (1 << 17)) /*STATUS_ERROR*/ > 0

              let promise: Promise<Array<InvoiceDto>> = Promise.resolve([])

              _.forEach(invoices, iv => {
                iv.error =
                  _(invoicingErrors)
                    .filter(it => it.itemId === iv.id)
                    .map(e => this.extractErrorMessage(e.error))
                    .compact()
                    .join("; ") || undefined

                let newInvoicePromise: Promise<InvoiceDto> | null = null
                _.each(iv.invoicingCodes, ic => {
                  // If the invoicing code is already treated, do not treat it
                  if (ic.canceled || ic.accepted) {
                    return
                  }

                  // Error from the ET50/51/52 linked to the invoicingCode
                  const codeError =
                    _(invoicingErrors)
                      .filter(it => it.itemId === ic.id)
                      .map(e => this.extractErrorMessage(e.error))
                      .compact()
                      .join("; ") || undefined

                  const record50: ET50Data | false =
                    messageType === "920900" &&
                    _.compact(
                      _.flatMap((parsedRecords as File920900Data).records, r =>
                        r.items!!.map(
                          i =>
                            _.get(i, "et50.itemReference") &&
                            decodeBase36Uuid(i.et50!!.itemReference.trim()) === ic.id &&
                            i.et50
                        )
                      )
                    )[0]

                  const zone114amount =
                    record50 &&
                    _.get(record50, "errorDetail.zone114") &&
                    Number(record50.errorDetail!!.zone114)

                  if (rejectAll || codeError) {
                    ic.accepted = false
                    ic.canceled = true
                    ic.pending = false
                    ic.resent = false
                    ic.error = codeError
                    ic.paid = zone114amount ? Number((zone114amount / 100).toFixed(2)) : 0

                    newInvoicePromise = (
                      newInvoicePromise ||
                      this.patientApi
                        .getPatientIdOfChildDocumentForHcpAndHcpParents(iv, user.healthcarePartyId!)
                        .then(patientId => this.patientApi.getPatientWithUser(user, patientId!))
                        .then(pat =>
                          this.invoiceXApi.newInstance(
                            user,
                            pat,
                            _.omit(iv, [
                              "id",
                              "rev",
                              "deletionDate",
                              "created",
                              "modified",
                              "sentDate",
                              "printedDate",
                              "secretForeignKeys",
                              "cryptedForeignKeys",
                              "delegations",
                              "encryptionKeys",
                              "invoicingCodes",
                              "error",
                              "receipts",
                              "encryptedSelf"
                            ])
                          )
                        )
                        .then(niv => {
                          iv.correctiveInvoiceId = niv.id
                          niv.correctedInvoiceId = iv.id
                          return niv
                        })
                    ).then(niv => {
                      niv.invoicingCodes = (niv.invoicingCodes || []).concat(
                        _.assign({}, ic, {
                          id: this.crypto.randomUuid(),
                          accepted: false,
                          canceled: false,
                          pending: true,
                          resent: true,
                          archived: false
                        })
                      )
                      return niv
                    })
                  } else {
                    ic.accepted = true
                    ic.canceled = false
                    ic.pending = false
                    ic.resent = false
                    ic.error = undefined
                    ic.paid = zone114amount
                      ? Number((zone114amount / 100).toFixed(2))
                      : ic.reimbursement
                  }
                })

                promise = promise.then(invoices => {
                  return (newInvoicePromise
                    ? newInvoicePromise
                        .then(niv =>
                          (invoicePrefixer
                            ? invoicePrefixer(niv, user.healthcarePartyId!)
                            : Promise.resolve(invoicePrefix)
                          ).then(pfx => this.invoiceXApi.createInvoice(niv, pfx))
                        )
                        .then(niv => invoices.push(niv))
                    : Promise.resolve(0)
                  )
                    .then(() => this.invoiceXApi.modifyInvoice(iv))
                    .then(iv => invoices.push(iv))
                    .then(() => invoices)
                })
              })

              return promise
            })
            .then(invoices => {
              parentMessage.status = (parentMessage.status || 0) | statuses

              if (batchErrors.length) {
                parentMessage.metas = _.assign(parentMessage.metas || {}, {
                  errors: _(batchErrors)
                    .map(this.extractErrorMessage)
                    .uniq()
                    .compact()
                    .value()
                    .join("; ")
                })
              }

              if (parsedRecords.et91) {
                let et91s = parsedRecords.et91 as Array<ET91Data>
                parentMessage.metas = _.assign(parentMessage.metas || {}, {
                  paymentReferenceAccount1: _(et91s)
                    .map(et91 => et91.paymentReferenceAccount1)
                    .uniq()
                    .value()
                    .join(", ")
                })
              }
              if (parsedRecords.et92) {
                let et92 = parsedRecords.et92 as ET92Data
                parentMessage.metas = _.assign(parentMessage.metas || {}, {
                  totalAskedAmount: Number(et92.totalAskedAmount) / 100,
                  totalAcceptedAmount: Number(et92.totalAcceptedAmount) / 100,
                  totalRejectedAmount: Number(et92.totalRejectedAmount) / 100
                })
              }
              return this.modifyMessage(parentMessage).then(
                message =>
                  ({ message, invoices } as { message: MessageDto; invoices: Array<InvoiceDto> })
              )
            })
        )
    })
  }

  sendBatch(
    user: UserDto,
    hcp: HealthcarePartyDto,
    invoices: Array<InvoiceWithPatient>,
    xFHCKeystoreId: string,
    xFHCTokenId: string,
    xFHCPassPhrase: string,
    efactApi: fhcEfactControllerApi,
    fhcServer: string | undefined = undefined,
    prefixer?: (fed: InsuranceDto, hcpId: string) => Promise<string>,
    isConnectedAsPmg: boolean = false,
    medicalLocationId: string | null = null
  ): Promise<MessageDto> {
    const uuid = this.crypto.randomUuid()
    const smallBase36 = uuidBase36Half(uuid)
    const fullBase36 = uuidBase36(uuid)
    const sentDate = +new Date()
    const errors: Array<string> = []
    const year = moment().year()

    return getFederaton(invoices, this.insuranceApi).then(fed => {
      return (prefixer
        ? prefixer(fed, hcp.id!)
        : Promise.resolve(
            `efact:${hcp.id}:${year}:${
              fed.code === "306" ? "300" : fed.code === "675" ? "600" : fed.code
            }:`
          )
      ).then(prefix => {
        return this.entityReferenceApi
          .getLatest(prefix)
          .then((er: EntityReferenceDto) => {
            let nextSeqNumber =
              er && er.id && er.id!.startsWith(prefix)
                ? (Number(er.id!.split(":").pop()) || 0) + 1
                : 1
            return this.entityReferenceApi.createEntityReference(
              new EntityReferenceDto({
                id: prefix + _.padStart("" + (nextSeqNumber % 1000000000), 9, "0"),
                docId: uuid
              })
            )
          })
          .then(er =>
            toInvoiceBatch(
              invoices,
              hcp,
              fullBase36,
              er && er.id ? Number(er.id.substr(prefix.length)) % 1000 : 0,
              smallBase36,
              this.insuranceApi,
              this.invoiceXApi,
              this,
              medicalLocationId === "medicalhouse"
            )
          )
          .then(batch =>
            efactApi
              .sendBatchUsingPOST(xFHCKeystoreId, xFHCTokenId, xFHCPassPhrase, batch)
              //.then(() => { throw "ERREUR FORCEE" })
              .catch(err => {
                // The FHC has crashed but the batch could be sent, so be careful !
                const errorMessage = _.get(
                  err,
                  "message",
                  err.toString ? err.toString() : "Server error"
                )
                const blockingErrors = [
                  "Gateway Timeout", // based on the user feedback (including Frederic)
                  "Failed to fetch" // is due to internet connection lost (shutdown wifi just before sending batch)
                ]

                if (_.includes(blockingErrors, errorMessage.trim())) {
                  throw errorMessage
                }
                return { error: errorMessage }
              })
              .then((res: EfactSendResponseWithError) => {
                if (res.success || res.error) {
<<<<<<< HEAD
                  let promise: Promise<number | boolean | null> = Promise.resolve(true)
=======
                  let promise = Promise.resolve(null)
>>>>>>> 8ca35144
                  let totalAmount = 0
                  _.forEach(invoices, iv => {
                    promise = promise.then(() => {
                      _.forEach(iv.invoiceDto.invoicingCodes, code => {
                        code.pending = true // STATUS_PENDING
                        totalAmount += code.reimbursement || 0
                      })
                      iv.invoiceDto.sentDate = sentDate
                      return this.invoiceXApi
                        .modifyInvoice(iv.invoiceDto)
                        .then(() => null)
                        .catch(() => {
                          errors.push(`efac-management.CANNOT_UPDATE_INVOICE.${iv.invoiceDto.id}`)
                          return null
                        })
                    })
                  })
                  return promise
                    .then(() =>
                      this.newInstance(user, {
                        id: uuid,
                        medicalLocationId,
                        invoiceIds: invoices.map(i => i.invoiceDto.id),
                        // tslint:disable-next-line:no-bitwise
                        status: 1 << 6, // STATUS_EFACT
                        externalRef: _.padStart("" + batch.uniqueSendNumber, 3, "0"),
                        transportGuid: "EFACT:BATCH:" + batch.numericalRef,
                        sent: timeEncode(new Date()),
                        fromHealthcarePartyId: hcp.id,
                        recipients: [fed.id],
                        recipientsType: "org.taktik.icure.entities.Insurance"
                      })
                    )
                    .then(message =>
                      this.createMessage(
                        Object.assign(message, {
                          sent: sentDate,
                          status:
                            (message.status || 0) | (res.success ? 1 << 7 : 0) /*STATUS_SENT*/,
                          metas: {
                            ioFederationCode: batch.ioFederationCode,
                            numericalRef: batch.numericalRef,
                            invoiceMonth: _.padStart("" + batch.invoicingMonth, 2, "0"),
                            invoiceYear: _.padStart("" + batch.invoicingYear, 4, "0"),
                            totalAmount: totalAmount,
                            fhc_server: fhcServer,
                            errors: res.error
                          }
                        })
                      )
                    )
                    .then((msg: MessageDto) => {
                      if (res.success) {
                        // Continue even if error ...
                        this.saveMessageAttachment(user, msg, res)
                      }
                      return msg
                    })
                } else {
                  throw "Cannot send batch"
                }
              })
          )
          .catch(err => {
            console.log(err)
            errors.push(err)
            throw new Error(errors.join(","))
          })
      })
    })
  }

  saveMessageAttachment(user: UserDto, msg: MessageDto, res: EfactSendResponseWithError) {
    return Promise.all([
      this.documentXApi.newInstance(user, msg, {
        mainUti: "public.json",
        name: "920000_records"
      }),
      this.documentXApi.newInstance(user, msg, {
        mainUti: "public.plain-text",
        name: "920000"
      })
    ])
      .then(([jsonDoc, doc]) =>
        Promise.all([
          this.documentXApi.createDocument(jsonDoc),
          this.documentXApi.createDocument(doc)
        ])
      )
      .then(([jsonDoc, doc]) =>
        Promise.all([
          this.documentXApi.setDocumentAttachment(
            jsonDoc.id!!,
            undefined /*TODO provide keys for encryption*/,
            <any>utils.ua2ArrayBuffer(utils.text2ua(JSON.stringify(res.records!!)))
          ),
          this.documentXApi.setDocumentAttachment(
            doc.id!!,
            undefined /*TODO provide keys for encryption*/,
            <any>utils.ua2ArrayBuffer(utils.text2ua(res.detail!!))
          )
        ])
      )
      .then(() =>
        this.receiptXApi.logReceipt(
          user,
          msg.id!!,
          [
            `mycarenet:efact:inputReference:${res.inputReference}`,
            res.tack!!.appliesTo!!,
            res.tack!!.reference!!
          ],
          "tack",
          utils.ua2ArrayBuffer(utils.text2ua(JSON.stringify(res.tack)))
        )
      )
  }
}<|MERGE_RESOLUTION|>--- conflicted
+++ resolved
@@ -1128,11 +1128,7 @@
               })
               .then((res: EfactSendResponseWithError) => {
                 if (res.success || res.error) {
-<<<<<<< HEAD
-                  let promise: Promise<number | boolean | null> = Promise.resolve(true)
-=======
                   let promise = Promise.resolve(null)
->>>>>>> 8ca35144
                   let totalAmount = 0
                   _.forEach(invoices, iv => {
                     promise = promise.then(() => {
