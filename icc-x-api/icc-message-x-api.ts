--- conflicted
+++ resolved
@@ -94,44 +94,6 @@
     this.invoiceXApi = invoiceXApi
     this.documentXApi = documentXApi
     this.patientApi = patientApi
-  }
-
-  initDelegations(
-    message: models.MessageDto,
-    parentObject: any,
-    user: models.UserDto,
-    secretForeignKey?: string
-  ): Promise<models.MessageDto> {
-    return this.crypto
-      .initObjectDelegations(
-        message,
-        parentObject,
-        user.healthcarePartyId!,
-        secretForeignKey || null
-      )
-      .then(initData => {
-        _.extend(message, { delegations: initData.delegations })
-
-        let promise = Promise.resolve(message)
-        ;(user.autoDelegations
-          ? (user.autoDelegations.all || []).concat(user.autoDelegations.medicalInformation || [])
-          : []
-        ).forEach(
-          delegateId =>
-            (promise = promise
-              .then(patient =>
-                this.crypto.appendObjectDelegations(
-                  message,
-                  parentObject,
-                  user.healthcarePartyId!,
-                  delegateId,
-                  initData.secretId
-                )
-              )
-              .then(extraData => _.extend(message, { delegations: extraData.delegations })))
-        )
-        return promise
-      })
   }
 
   // noinspection JSUnusedGlobalSymbols
@@ -1016,8 +978,6 @@
         })
     })
   }
-<<<<<<< HEAD
-=======
 
   initDelegations(
     message: models.MessageDto,
@@ -1060,5 +1020,4 @@
         return promise
       })
   }
->>>>>>> a45bd3f5
 }