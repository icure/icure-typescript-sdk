import {
  iccEntityrefApi,
  iccInsuranceApi,
  iccMessageApi,
  iccReceiptApi,
  iccInvoiceApi
} from "../icc-api/iccApi"
import { IccCryptoXApi } from "./icc-crypto-x-api"
import { IccDocumentXApi } from "./icc-document-x-api"

import * as _ from "lodash"
import { XHR } from "../icc-api/api/XHR"
import * as models from "../icc-api/model/models"
import {
  EntityReference,
  HealthcarePartyDto,
  InvoiceDto,
  ListOfIdsDto,
  MessageDto,
  ReceiptDto,
  UserDto
} from "../icc-api/model/models"
import {
  InvoiceWithPatient,
  toInvoiceBatch,
  decodeBase36Uuid,
  uuidBase36,
  uuidBase36Half,
  getFederaton
} from "./utils/efact-util"
import { timeEncode } from "./utils/formatting-util"
import { fhcEfactcontrollerApi } from "fhc-api"
import { EfactSendResponse } from "fhc-api/dist/model/EfactSendResponse"
import { utils } from "./crypto/utils"
import { EfactMessage } from "fhc-api/dist/model/EfactMessage"
import {
  EfactMessage920098Reader,
  EfactMessage920099Reader,
  EfactMessage920900Reader,
  EfactMessage920999Reader,
  EfactMessage931000Reader,
  EfactMessageReader,
  File920900Data
} from "./utils/efact-parser"
import { ErrorDetail } from "fhc-api/dist/model/ErrorDetail"

export class IccMessageXApi extends iccMessageApi {
  private crypto: IccCryptoXApi
  private insuranceApi: iccInsuranceApi
  private entityReferenceApi: iccEntityrefApi
  private receiptApi: iccReceiptApi
  private invoiceApi: iccInvoiceApi
  private documentXApi: IccDocumentXApi

  constructor(
    host: string,
    headers: Array<XHR.Header>,
    crypto: IccCryptoXApi,
    insuranceApi: iccInsuranceApi,
    entityReferenceApi: iccEntityrefApi,
    receiptApi: iccReceiptApi,
    invoiceApi: iccInvoiceApi,
    documentXApi: IccDocumentXApi
  ) {
    super(host, headers)
    this.crypto = crypto
    this.insuranceApi = insuranceApi
    this.entityReferenceApi = entityReferenceApi
    this.receiptApi = receiptApi
    this.invoiceApi = invoiceApi
    this.documentXApi = documentXApi
  }

  // noinspection JSUnusedGlobalSymbols
  newInstance(user: models.UserDto, p: any) {
    const message = _.extend(
      {
        id: this.crypto.randomUuid(),
        _type: "org.taktik.icure.entities.Message",
        created: new Date().getTime(),
        modified: new Date().getTime(),
        responsible: user.healthcarePartyId,
        author: user.id,
        codes: [],
        tags: []
      },
      p || {}
    )
    return this.initDelegations(message, null, user)
  }

  extractErrorMessage(es?: { itemId: string; error?: ErrorDetail }): string | undefined {
    const e = es && es.error
    return e &&
      (e.rejectionCode1 ||
        e.rejectionDescr1 ||
        e.rejectionCode2 ||
        e.rejectionDescr2 ||
        e.rejectionCode3 ||
        e.rejectionDescr3)
      ? _.compact([
          e.rejectionCode1 || (e.rejectionDescr1 && e.rejectionDescr1.trim().length)
            ? `${e.rejectionCode1 || "XXXXXX"}: ${e.rejectionDescr1 || "-"}`
            : null,
          e.rejectionCode2 || (e.rejectionDescr2 && e.rejectionDescr2.trim().length)
            ? `${e.rejectionCode2 || "XXXXXX"}: ${e.rejectionDescr2 || "-"}`
            : null,
          e.rejectionCode3 || (e.rejectionDescr3 && e.rejectionDescr3.trim().length)
            ? `${e.rejectionCode3 || "XXXXXX"}: ${e.rejectionDescr3 || "-"}`
            : null
        ]).join(",")
      : undefined
  }

  processTack(user: UserDto, hcp: HealthcarePartyDto, efactMessage: EfactMessage) {
    if (!efactMessage.tack) {
      throw new Error("Invalid tack")
    }

    this.receiptApi
      .createReceipt(
        new ReceiptDto({
          references: [
            `mycarenet:efact:inputReference:${efactMessage.tack.appliesTo}`,
            efactMessage.tack!!.appliesTo,
            efactMessage.tack!!.reference
          ]
        })
      )
      .then(rcpt =>
        this.receiptApi.setAttachment(
          rcpt.id,
          "tack",
          undefined,
          utils.ua2ArrayBuffer(utils.text2ua(JSON.stringify(efactMessage.tack)))
        )
      )
  }

  processEfactMessage(user: UserDto, hcp: HealthcarePartyDto, efactMessage: EfactMessage) {
    const messageType = efactMessage.detail!!.substr(0, 6)
    const parser: EfactMessageReader | null =
      messageType === "920098"
        ? new EfactMessage920098Reader(efactMessage)
        : messageType === "920099"
          ? new EfactMessage920099Reader(efactMessage)
          : messageType === "920900"
            ? new EfactMessage920900Reader(efactMessage)
            : messageType === "920999"
              ? new EfactMessage920999Reader(efactMessage)
              : messageType === "931000"
                ? new EfactMessage931000Reader(efactMessage)
                : null

    if (!parser) {
      throw new Error(`Unsupported message type ${messageType}`)
    }

    const parsedRecords = parser.read()

    if (!parsedRecords) {
      throw new Error("Cannot parse...")
    }

    const errors = (parsedRecords.et10 && parsedRecords.et10.errorDetail
      ? [parsedRecords.et10.errorDetail]
      : []
    )
      .concat(
        _.flatMap(parsedRecords.records, r => {
          const errors: Array<ErrorDetail> = []

          if (r.et20 && r.et20.errorDetail) {
            errors.push(r.et20.errorDetail)
          }
          _.each(r.items, i => {
            if (i.et50 && i.et50.errorDetail) errors.push(i.et50.errorDetail)
            if (i.et51 && i.et51.errorDetail) errors.push(i.et51.errorDetail)
            if (i.et52 && i.et52.errorDetail) errors.push(i.et52.errorDetail)
          })
          if (r.et80 && r.et80.errorDetail) {
            errors.push(r.et80.errorDetail)
          }

          return errors
        })
      )
      .concat(
        parsedRecords.et90 && parsedRecords.et90.errorDetail ? [parsedRecords.et90.errorDetail] : []
      )

    const ref = Number(efactMessage.commonOutput!!.inputReference!!) % 10000000000

    const acceptedButRejected =
      (parsedRecords.et91 &&
        Number(parsedRecords.et91.acceptedAmountAccount1) +
          Number(parsedRecords.et91.acceptedAmountAccount2) ===
          0) ||
      false

    const statuses =
      (["920999", "920099"].includes(messageType) ||
      (["920900"].includes(messageType) && acceptedButRejected)
        ? 1 << 17 /*STATUS_ERROR*/
        : 0) |
      (["920900"].includes(messageType) && !errors.length && !acceptedButRejected
        ? 1 << 15 /*STATUS_SUCCESS*/
        : 0) |
      (["920900", "920098"].includes(messageType) && errors.length && !acceptedButRejected
        ? 1 << 16 /*STATUS_WARNING*/
        : 0) |
      (["931000", "920999"].includes(messageType) ? 1 << 9 /*STATUS_RECEIVED*/ : 0) |
      (["931000"].includes(messageType) ? 1 << 10 /*STATUS_ACCEPTED_FOR_TREATMENT*/ : 0) |
      (["920999"].includes(messageType) ? 1 << 12 /*STATUS_REJECTED*/ : 0) |
      (["920900", "920098", "920099"].includes(messageType) ? 1 << 17 /*STATUS_ACCEPTED*/ : 0)

    const invoicingErrors: Array<{ itemId: string; error?: ErrorDetail }> =
      messageType === "920900"
        ? _.compact(
            _.flatMap((parsedRecords as File920900Data).records, r =>
              r.items.map(
                i =>
                  i.et50 &&
                  i.et50.itemReference &&
                  ({ itemId: decodeBase36Uuid(i.et50.itemReference), error: i.et50.errorDetail } ||
                    null)
              )
            )
          )
        : []

<<<<<<< HEAD
    this.findMessagesByTransportGuid("EFACT:BATCH:" + ref, false, undefined, undefined, 1).then(
      parents => {
        if (!parents.length) {
          throw new Error(`Cannot find parent with ref ${ref}`)
        }
        const parent: MessageDto = parents[0]
        return this.newInstance(user, {
          // tslint:disable-next-line:no-bitwise
          status: (1 << 1) /*STATUS_UNREAD*/ | statuses,
          transportGuid: "EFACT:IN:" + ref,
          fromAddress: "EFACT",
          sent: timeEncode(new Date()),
          fromHealthcarePartyId: hcp.id,
          recipients: [hcp.id],
          recipientsType: "org.taktik.icure.entities.HealthcareParty",
          received: +new Date(),
          subject: messageType,
          parentId: parent.id
        })
          .then(msg => this.createMessage(msg))
          .then(msg =>
            Promise.all([
              this.documentXApi.newInstance(user, msg, {
                mainUti: "public.plain-text",
                name: msg.subject
              }),
              this.documentXApi.newInstance(user, msg, {
                mainUti: "public.json",
                name: `${msg.subject}_records`
              }),
              this.documentXApi.newInstance(user, msg, {
                mainUti: "public.json",
                name: `${msg.subject}_parsed_records`
              })
            ])
          )
          .then(([doc, jsonDoc, jsonParsedDoc]) =>
            Promise.all([
              this.documentXApi.createDocument(doc),
              this.documentXApi.createDocument(jsonDoc),
              this.documentXApi.createDocument(jsonParsedDoc)
            ])
          )
          .then(([doc, jsonDoc, jsonParsedDoc]) =>
            Promise.all([
              this.documentXApi.setAttachment(
                doc.id!!,
                undefined /*TODO provide keys for encryption*/,
                utils.ua2ArrayBuffer(utils.text2ua(efactMessage.detail!!))
              ),
              this.documentXApi.setAttachment(
                jsonDoc.id!!,
                undefined /*TODO provide keys for encryption*/,
                utils.ua2ArrayBuffer(utils.text2ua(JSON.stringify(efactMessage.message)))
              ),
              this.documentXApi.setAttachment(
                jsonParsedDoc.id!!,
                undefined /*TODO provide keys for encryption*/,
                utils.ua2ArrayBuffer(utils.text2ua(JSON.stringify(parsedRecords)))
              )
            ])
          )
          .then(
            () =>
              ["920999", "920099", "920900"].includes(messageType)
                ? this.invoiceApi.getInvoices(new ListOfIdsDto({ ids: parent.invoiceIds }))
                : Promise.resolve([])
          )
          .then((invoices: Array<models.InvoiceDto>) => {
            const newInvoices: Array<InvoiceDto> = []
            const rejectAll = (statuses & (1 << 17)) /*STATUS_ERROR*/ > 0
            invoices.forEach(iv => {
              let newInvoice: InvoiceDto | null = null
              _.each(iv.invoicingCodes, ic => {
                const errStruct = invoicingErrors.find(it => it.itemId === ic.id)
                if (rejectAll || errStruct) {
                  ic.accepted = false
                  ic.canceled = true
                  ic.pending = false
                  ic.error = this.extractErrorMessage(errStruct)
                  ;(
                    newInvoice ||
                    (newInvoice = new InvoiceDto(
                      _.pick(iv, [
                        "invoiceDate",
                        "recipientType",
                        "recipientId",
                        "invoiceType",
                        "secretForeignKeys",
                        "cryptedForeignKeys",
                        "paid",
                        "author",
                        "responsible"
                      ])
                    ))
                  ).invoicingCodes = (newInvoice.invoicingCodes || []).concat(
                    _.assign({}, ic, {
                      id: this.crypto.randomUuid(),
                      accepted: false,
                      canceled: false,
                      pending: true,
                      resent: true
                    })
                  )
                } else {
                  ic.accepted = true
                  ic.canceled = false
                  ic.pending = false
                  ic.error = undefined
=======
    return this.findMessagesByTransportGuid(
      "EFACT:BATCH:" + ref,
      false,
      undefined,
      undefined,
      1
    ).then(parents => {
      if (!parents.rows || !parents.rows.length) {
        throw new Error(`Cannot find parent with ref ${ref}`)
      }
      const parent: MessageDto = parents.rows[0]
      return this.newInstance(user, {
        // tslint:disable-next-line:no-bitwise
        status: (1 << 1) /*STATUS_UNREAD*/ | statuses,
        transportGuid: "EFACT:IN:" + ref,
        fromAddress: "EFACT",
        sent: timeEncode(new Date()),
        fromHealthcarePartyId: hcp.id,
        recipients: [hcp.id],
        recipientsType: "org.taktik.icure.entities.HealthcareParty",
        received: +new Date(),
        subject: messageType,
        parentId: parent.id
      })
        .then(msg => this.createMessage(msg))
        .then(msg =>
          Promise.all([
            docXApi.newInstance(user, msg, {
              mainUti: "public.plain-text",
              name: msg.subject
            }),
            docXApi.newInstance(user, msg, {
              mainUti: "public.json",
              name: `${msg.subject}_records`
            }),
            docXApi.newInstance(user, msg, {
              mainUti: "public.json",
              name: `${msg.subject}_parsed_records`
            })
          ])
        )
        .then(([doc, jsonDoc, jsonParsedDoc]) =>
          Promise.all([
            docXApi.createDocument(doc),
            docXApi.createDocument(jsonDoc),
            docXApi.createDocument(jsonParsedDoc)
          ])
        )
        .then(([doc, jsonDoc, jsonParsedDoc]) =>
          Promise.all([
            docXApi.setAttachment(
              doc.id!!,
              undefined /*TODO provide keys for encryption*/,
              utils.ua2ArrayBuffer(utils.text2ua(efactMessage.detail!!))
            ),
            docXApi.setAttachment(
              jsonDoc.id!!,
              undefined /*TODO provide keys for encryption*/,
              utils.ua2ArrayBuffer(utils.text2ua(JSON.stringify(efactMessage.message)))
            ),
            docXApi.setAttachment(
              jsonParsedDoc.id!!,
              undefined /*TODO provide keys for encryption*/,
              utils.ua2ArrayBuffer(utils.text2ua(JSON.stringify(parsedRecords)))
            )
          ])
        )
        .then(
          () =>
            ["920999", "920099", "920900"].includes(messageType)
              ? this.invoiceApi.getInvoices(new ListOfIdsDto({ ids: parent.invoiceIds }))
              : Promise.resolve([])
        )
        .then((invoices: Array<models.InvoiceDto>) => {
          const newInvoices: Array<InvoiceDto> = []
          const rejectAll = (statuses & (1 << 17)) /*STATUS_ERROR*/ > 0
          invoices.forEach(iv => {
            let newInvoice: InvoiceDto | null = null
            _.each(iv.invoicingCodes, ic => {
              const errStruct = invoicingErrors.find(it => it.itemId === ic.id)
              if (rejectAll || errStruct) {
                ic.accepted = false
                ic.canceled = true
                ic.pending = false
                ic.error = this.extractErrorMessage(errStruct)
                ;(
                  newInvoice ||
                  (newInvoice = new InvoiceDto(
                    _.pick(iv, [
                      "invoiceDate",
                      "recipientType",
                      "recipientId",
                      "invoiceType",
                      "secretForeignKeys",
                      "cryptedForeignKeys",
                      "paid",
                      "author",
                      "responsible"
                    ])
                  ))
                ).invoicingCodes = (newInvoice.invoicingCodes || []).concat(
                  _.assign({}, ic, {
                    id: this.crypto.randomUuid(),
                    accepted: false,
                    canceled: false,
                    pending: true,
                    resent: true
                  })
                )
              } else {
                ic.accepted = true
                ic.canceled = false
                ic.pending = false
                ic.error = undefined
>>>>>>> d55a1304

                let record51 =
                  messageType === "920900" &&
                  _.compact(
                    _.flatMap((parsedRecords as File920900Data).records, r =>
                      r.items!!.map(
                        i =>
                          i && i.et50 && decodeBase36Uuid(i.et50.itemReference) === ic.id && i.et51
                      )
                    )
                  )[0]
                ic.paid =
                  (record51 &&
                    record51.reimbursementAmount &&
                    Number((Number(record51.reimbursementAmount) / 100).toFixed(2))) ||
                  ic.reimbursement
              }
            })
            newInvoice && newInvoices.push(newInvoice)
          })
          newInvoices.forEach(iv => this.invoiceApi.createInvoice(iv))
          return newInvoices
        })
    })
  }

  sendBatch(
    user: UserDto,
    hcp: HealthcarePartyDto,
    invoices: Array<InvoiceWithPatient>,
    xFHCKeystoreId: string,
    xFHCTokenId: string,
    xFHCPassPhrase: string,
    efactApi: fhcEfactcontrollerApi
  ): Promise<models.MessageDto> {
    const uuid = this.crypto.randomUuid()
    const smallBase36 = uuidBase36Half(uuid)
    const fullBase36 = uuidBase36(uuid)
    const sentDate = +new Date()
    const errors: Array<string> = []
    let batch: any = null

    return getFederaton(invoices, this.insuranceApi).then(fed => {
      const prefix = `efact:${hcp.id}:${fed.code}:`
      return this.entityReferenceApi
        .getLatest(prefix)
        .then(er =>
          this.entityReferenceApi.createEntityReference(
            new EntityReference({
              id:
                prefix +
                _.padStart(
                  "" + (((er && er.id ? Number(er.id.substr(prefix.length)) : 0) + 1) % 1000000000),
                  9, //1 billion invoices that are going to be mod 1000
                  "0"
                ),
              docId: uuid
            })
          )
        )
        .then(er =>
          toInvoiceBatch(
            invoices,
            hcp,
            fullBase36,
            er && er.id ? Number(er.id.substr(prefix.length)) % 1000 : 0,
            smallBase36,
            this.insuranceApi
          )
        )
        .then(batch =>
          efactApi
            .sendBatchUsingPOST(xFHCKeystoreId, xFHCTokenId, xFHCPassPhrase, batch)
            .then((res: EfactSendResponse) => {
              if (res.success) {
                let promise = Promise.resolve(true)
                let totalAmount = 0
                _.forEach(invoices, iv => {
                  promise = promise.then(() => {
                    _.forEach(iv.invoiceDto.invoicingCodes, code => {
                      code.pending = true // STATUS_PENDING
                      totalAmount += code.reimbursement || 0
                    })
                    iv.invoiceDto.sentDate = sentDate
                    return this.invoiceApi.modifyInvoice(iv.invoiceDto).catch((err: any) => {
                      errors.push(`efac-management.CANNOT_UPDATE_INVOICE.${iv.invoiceDto.id}`)
                    })
                  })
                })
                return promise
                  .then(() =>
                    this.newInstance(user, {
                      id: uuid,
                      invoiceIds: invoices.map(i => i.invoiceDto.id),
                      // tslint:disable-next-line:no-bitwise
                      status: 1 << 6, // STATUS_EFACT
                      externalRef: "" + batch.uniqueSendNumber,
                      transportGuid: "EFACT:BATCH:" + batch.numericalRef,
                      sent: timeEncode(new Date()),
                      fromHealthcarePartyId: hcp.id,
                      recipients: [fed.code],
                      recipientsType: "org.taktik.icure.entities.Insurance"
                    })
                  )
                  .then(message =>
                    this.createMessage(
                      Object.assign(message, {
                        sent: sentDate,
                        status: (message.status || 0) | (1 << 8),
                        metas: {
                          ioFederationCode: batch.ioFederationCode,
                          numericalRef: batch.numericalRef,
                          invoiceMonth: batch.invoicingMonth,
                          invoiceYear: batch.invoicingYear,
                          totalAmount: totalAmount
                        }
                      })
                    )
                      .then(msg =>
                        Promise.all([
                          this.documentXApi.newInstance(user, msg, {
                            mainUti: "public.plain-text",
                            name: "920000"
                          }),
                          this.documentXApi.newInstance(user, msg, {
                            mainUti: "public.json",
                            name: "920000_records"
                          })
                        ])
                      )
                      .then(([doc, jsonDoc]) =>
                        Promise.all([
                          this.documentXApi.createDocument(doc),
                          this.documentXApi.createDocument(jsonDoc)
                        ])
                      )
                      .then(([doc, jsonDoc]) =>
                        Promise.all([
                          this.documentXApi.setAttachment(
                            doc.id!!,
                            undefined /*TODO provide keys for encryption*/,
                            utils.ua2ArrayBuffer(utils.text2ua(res.detail!!))
                          ),
                          this.documentXApi.setAttachment(
                            jsonDoc.id!!,
                            undefined /*TODO provide keys for encryption*/,
                            utils.ua2ArrayBuffer(utils.text2ua(JSON.stringify(res.records!!)))
                          )
                        ])
                      )
                      .then(() =>
                        this.receiptApi.createReceipt(
                          new ReceiptDto({
                            documentId: message.id,
                            references: [
                              `mycarenet:efact:inputReference:${res.inputReference}`,
                              res.tack!!.appliesTo,
                              res.tack!!.reference
                            ]
                          })
                        )
                      )
                      .then(rcpt =>
                        this.receiptApi.setAttachment(
                          rcpt.id,
                          "tack",
                          undefined,
                          utils.ua2ArrayBuffer(utils.text2ua(JSON.stringify(res.tack)))
                        )
                      )
                      .then(() => message)
                  )
              } else {
                throw "Cannot send batch"
              }
            })
        )
        .catch(err => {
          console.log(err)
          errors.push(err)
          throw errors
        })
    })
  }

  initDelegations(
    message: models.MessageDto,
    parentObject: any,
    user: models.UserDto,
    secretForeignKey?: string
  ): Promise<models.MessageDto> {
    return this.crypto
      .initObjectDelegations(
        message,
        parentObject,
        user.healthcarePartyId!,
        secretForeignKey || null
      )
      .then(initData => {
        _.extend(message, { delegations: initData.delegations })

        let promise = Promise.resolve(message)
        ;(user.autoDelegations
          ? (user.autoDelegations.all || []).concat(user.autoDelegations.medicalInformation || [])
          : []
        ).forEach(
          delegateId =>
            (promise = promise
              .then(patient =>
                this.crypto.appendObjectDelegations(
                  message,
                  parentObject,
                  user.healthcarePartyId!,
                  delegateId,
                  initData.secretId
                )
              )
              .then(extraData => _.extend(message, { delegations: extraData.delegations })))
        )
        return promise
      })
  }
}<|MERGE_RESOLUTION|>--- conflicted
+++ resolved
@@ -229,117 +229,6 @@
           )
         : []
 
-<<<<<<< HEAD
-    this.findMessagesByTransportGuid("EFACT:BATCH:" + ref, false, undefined, undefined, 1).then(
-      parents => {
-        if (!parents.length) {
-          throw new Error(`Cannot find parent with ref ${ref}`)
-        }
-        const parent: MessageDto = parents[0]
-        return this.newInstance(user, {
-          // tslint:disable-next-line:no-bitwise
-          status: (1 << 1) /*STATUS_UNREAD*/ | statuses,
-          transportGuid: "EFACT:IN:" + ref,
-          fromAddress: "EFACT",
-          sent: timeEncode(new Date()),
-          fromHealthcarePartyId: hcp.id,
-          recipients: [hcp.id],
-          recipientsType: "org.taktik.icure.entities.HealthcareParty",
-          received: +new Date(),
-          subject: messageType,
-          parentId: parent.id
-        })
-          .then(msg => this.createMessage(msg))
-          .then(msg =>
-            Promise.all([
-              this.documentXApi.newInstance(user, msg, {
-                mainUti: "public.plain-text",
-                name: msg.subject
-              }),
-              this.documentXApi.newInstance(user, msg, {
-                mainUti: "public.json",
-                name: `${msg.subject}_records`
-              }),
-              this.documentXApi.newInstance(user, msg, {
-                mainUti: "public.json",
-                name: `${msg.subject}_parsed_records`
-              })
-            ])
-          )
-          .then(([doc, jsonDoc, jsonParsedDoc]) =>
-            Promise.all([
-              this.documentXApi.createDocument(doc),
-              this.documentXApi.createDocument(jsonDoc),
-              this.documentXApi.createDocument(jsonParsedDoc)
-            ])
-          )
-          .then(([doc, jsonDoc, jsonParsedDoc]) =>
-            Promise.all([
-              this.documentXApi.setAttachment(
-                doc.id!!,
-                undefined /*TODO provide keys for encryption*/,
-                utils.ua2ArrayBuffer(utils.text2ua(efactMessage.detail!!))
-              ),
-              this.documentXApi.setAttachment(
-                jsonDoc.id!!,
-                undefined /*TODO provide keys for encryption*/,
-                utils.ua2ArrayBuffer(utils.text2ua(JSON.stringify(efactMessage.message)))
-              ),
-              this.documentXApi.setAttachment(
-                jsonParsedDoc.id!!,
-                undefined /*TODO provide keys for encryption*/,
-                utils.ua2ArrayBuffer(utils.text2ua(JSON.stringify(parsedRecords)))
-              )
-            ])
-          )
-          .then(
-            () =>
-              ["920999", "920099", "920900"].includes(messageType)
-                ? this.invoiceApi.getInvoices(new ListOfIdsDto({ ids: parent.invoiceIds }))
-                : Promise.resolve([])
-          )
-          .then((invoices: Array<models.InvoiceDto>) => {
-            const newInvoices: Array<InvoiceDto> = []
-            const rejectAll = (statuses & (1 << 17)) /*STATUS_ERROR*/ > 0
-            invoices.forEach(iv => {
-              let newInvoice: InvoiceDto | null = null
-              _.each(iv.invoicingCodes, ic => {
-                const errStruct = invoicingErrors.find(it => it.itemId === ic.id)
-                if (rejectAll || errStruct) {
-                  ic.accepted = false
-                  ic.canceled = true
-                  ic.pending = false
-                  ic.error = this.extractErrorMessage(errStruct)
-                  ;(
-                    newInvoice ||
-                    (newInvoice = new InvoiceDto(
-                      _.pick(iv, [
-                        "invoiceDate",
-                        "recipientType",
-                        "recipientId",
-                        "invoiceType",
-                        "secretForeignKeys",
-                        "cryptedForeignKeys",
-                        "paid",
-                        "author",
-                        "responsible"
-                      ])
-                    ))
-                  ).invoicingCodes = (newInvoice.invoicingCodes || []).concat(
-                    _.assign({}, ic, {
-                      id: this.crypto.randomUuid(),
-                      accepted: false,
-                      canceled: false,
-                      pending: true,
-                      resent: true
-                    })
-                  )
-                } else {
-                  ic.accepted = true
-                  ic.canceled = false
-                  ic.pending = false
-                  ic.error = undefined
-=======
     return this.findMessagesByTransportGuid(
       "EFACT:BATCH:" + ref,
       false,
@@ -367,15 +256,15 @@
         .then(msg => this.createMessage(msg))
         .then(msg =>
           Promise.all([
-            docXApi.newInstance(user, msg, {
+            this.documentXApi.newInstance(user, msg, {
               mainUti: "public.plain-text",
               name: msg.subject
             }),
-            docXApi.newInstance(user, msg, {
+            this.documentXApi.newInstance(user, msg, {
               mainUti: "public.json",
               name: `${msg.subject}_records`
             }),
-            docXApi.newInstance(user, msg, {
+            this.documentXApi.newInstance(user, msg, {
               mainUti: "public.json",
               name: `${msg.subject}_parsed_records`
             })
@@ -383,24 +272,24 @@
         )
         .then(([doc, jsonDoc, jsonParsedDoc]) =>
           Promise.all([
-            docXApi.createDocument(doc),
-            docXApi.createDocument(jsonDoc),
-            docXApi.createDocument(jsonParsedDoc)
+            this.documentXApi.createDocument(doc),
+            this.documentXApi.createDocument(jsonDoc),
+            this.documentXApi.createDocument(jsonParsedDoc)
           ])
         )
         .then(([doc, jsonDoc, jsonParsedDoc]) =>
           Promise.all([
-            docXApi.setAttachment(
+            this.documentXApi.setAttachment(
               doc.id!!,
               undefined /*TODO provide keys for encryption*/,
               utils.ua2ArrayBuffer(utils.text2ua(efactMessage.detail!!))
             ),
-            docXApi.setAttachment(
+            this.documentXApi.setAttachment(
               jsonDoc.id!!,
               undefined /*TODO provide keys for encryption*/,
               utils.ua2ArrayBuffer(utils.text2ua(JSON.stringify(efactMessage.message)))
             ),
-            docXApi.setAttachment(
+            this.documentXApi.setAttachment(
               jsonParsedDoc.id!!,
               undefined /*TODO provide keys for encryption*/,
               utils.ua2ArrayBuffer(utils.text2ua(JSON.stringify(parsedRecords)))
@@ -454,7 +343,6 @@
                 ic.canceled = false
                 ic.pending = false
                 ic.error = undefined
->>>>>>> d55a1304
 
                 let record51 =
                   messageType === "920900" &&
