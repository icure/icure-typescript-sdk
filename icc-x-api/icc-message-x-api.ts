--- conflicted
+++ resolved
@@ -282,56 +282,29 @@
               name: `${msg.subject}_parsed_records`
             })
           ])
-<<<<<<< HEAD
             .then(([doc, jsonDoc, jsonParsedDoc]) =>
               Promise.all([
                 this.documentXApi.createDocument(doc),
                 this.documentXApi.createDocument(jsonDoc),
                 this.documentXApi.createDocument(jsonParsedDoc)
               ])
-=======
-        )
-        .then(([doc, jsonDoc, jsonParsedDoc]) =>
-          Promise.all([
-            this.documentXApi.createDocument(doc),
-            this.documentXApi.createDocument(jsonDoc),
-            this.documentXApi.createDocument(jsonParsedDoc)
-          ])
-        )
-        .then(([doc, jsonDoc, jsonParsedDoc]) =>
-          Promise.all([
-            this.documentXApi.setAttachment(
-              doc.id!!,
-              undefined /*TODO provide keys for encryption*/,
-              <any>utils.ua2ArrayBuffer(utils.text2ua(efactMessage.detail!!))
-            ),
-            this.documentXApi.setAttachment(
-              jsonDoc.id!!,
-              undefined /*TODO provide keys for encryption*/,
-              <any>utils.ua2ArrayBuffer(utils.text2ua(JSON.stringify(efactMessage.message)))
-            ),
-            this.documentXApi.setAttachment(
-              jsonParsedDoc.id!!,
-              undefined /*TODO provide keys for encryption*/,
-              <any>utils.ua2ArrayBuffer(utils.text2ua(JSON.stringify(parsedRecords)))
->>>>>>> 6dcb07b7
             )
             .then(([doc, jsonDoc, jsonParsedDoc]) =>
               Promise.all([
                 this.documentXApi.setAttachment(
                   doc.id!!,
                   undefined /*TODO provide keys for encryption*/,
-                  utils.ua2ArrayBuffer(utils.text2ua(efactMessage.detail!!))
+                  <any>utils.ua2ArrayBuffer(utils.text2ua(efactMessage.detail!!))
                 ),
                 this.documentXApi.setAttachment(
                   jsonDoc.id!!,
                   undefined /*TODO provide keys for encryption*/,
-                  utils.ua2ArrayBuffer(utils.text2ua(JSON.stringify(efactMessage.message)))
+                  <any>utils.ua2ArrayBuffer(utils.text2ua(JSON.stringify(efactMessage.message)))
                 ),
                 this.documentXApi.setAttachment(
                   jsonParsedDoc.id!!,
                   undefined /*TODO provide keys for encryption*/,
-                  utils.ua2ArrayBuffer(utils.text2ua(JSON.stringify(parsedRecords)))
+                  <any>utils.ua2ArrayBuffer(utils.text2ua(JSON.stringify(parsedRecords)))
                 )
               ])
             )
