--- conflicted
+++ resolved
@@ -69,12 +69,9 @@
   private entityReferenceApi: iccEntityrefApi
   private receiptApi: IccReceiptXApi
   private invoiceApi: iccInvoiceApi
-<<<<<<< HEAD
   private invoiceXApi: IccInvoiceXApi
   private documentXApi: IccDocumentXApi
-=======
   private patientApi: IccPatientXApi
->>>>>>> 72481a67
 
   constructor(
     host: string,
@@ -82,16 +79,12 @@
     crypto: IccCryptoXApi,
     insuranceApi: iccInsuranceApi,
     entityReferenceApi: iccEntityrefApi,
-<<<<<<< HEAD
-    receiptApi: iccReceiptApi,
     invoiceApi: iccInvoiceApi,
     invoiceXApi: IccInvoiceXApi,
     documentXApi: IccDocumentXApi
-=======
     receiptApi: IccReceiptXApi,
     invoiceApi: iccInvoiceApi,
     patientApi: IccPatientXApi
->>>>>>> 72481a67
   ) {
     super(host, headers)
     this.crypto = crypto
@@ -99,12 +92,9 @@
     this.entityReferenceApi = entityReferenceApi
     this.receiptApi = receiptApi
     this.invoiceApi = invoiceApi
-<<<<<<< HEAD
     this.documentXApi = documentXApi
     this.invoiceXApi = invoiceXApi
-=======
     this.patientApi = patientApi
->>>>>>> 72481a67
   }
 
   // noinspection JSUnusedGlobalSymbols
@@ -125,10 +115,6 @@
     return this.initDelegations(message, null, user)
   }
 
-<<<<<<< HEAD
-  extractErrorMessage(error?: ErrorDetail): string | undefined {
-    if (!error) return
-=======
   processDmgMessagesList(
     user: UserDto,
     hcp: HealthcarePartyDto,
@@ -348,20 +334,8 @@
         e.rejectionDescr2 ||
         e.rejectionCode3 ||
         e.rejectionDescr3)
-      ? _.compact([
-          e.rejectionCode1 || (e.rejectionDescr1 && e.rejectionDescr1.trim().length)
-            ? `${e.rejectionCode1 || "XXXXXX"}: ${e.rejectionDescr1 || "-"}`
-            : null,
-          e.rejectionCode2 || (e.rejectionDescr2 && e.rejectionDescr2.trim().length)
-            ? `${e.rejectionCode2 || "XXXXXX"}: ${e.rejectionDescr2 || "-"}`
-            : null,
-          e.rejectionCode3 || (e.rejectionDescr3 && e.rejectionDescr3.trim().length)
-            ? `${e.rejectionCode3 || "XXXXXX"}: ${e.rejectionDescr3 || "-"}`
-            : null
-        ]).join(",")
-      : undefined
-  }
->>>>>>> 72481a67
+  extractErrorMessage(error?: ErrorDetail): string | undefined {
+    if (!error) return
 
     const code1 = Number(error.rejectionCode1)
     const code2 = Number(error.rejectionCode2)
@@ -879,15 +853,7 @@
                     )
                       .then(msg =>
                         Promise.all([
-<<<<<<< HEAD
-                          this.documentXApi.newInstance(user, msg, {
-                            mainUti: "public.plain-text",
-                            name: "920000"
-                          }),
-                          this.documentXApi.newInstance(user, msg, {
-=======
                           docXApi.newInstance(user, msg, {
->>>>>>> 72481a67
                             mainUti: "public.json",
                             name: "920000_records"
                           }),
@@ -897,30 +863,11 @@
                           })
                         ])
                       )
-<<<<<<< HEAD
-                      .then(([doc, jsonDoc]) =>
-                        Promise.all([
-                          this.documentXApi.createDocument(doc),
-                          this.documentXApi.createDocument(jsonDoc)
-                        ])
-=======
                       .then(([jsonDoc, doc]) =>
                         Promise.all([docXApi.createDocument(jsonDoc), docXApi.createDocument(doc)])
->>>>>>> 72481a67
                       )
                       .then(([jsonDoc, doc]) =>
                         Promise.all([
-<<<<<<< HEAD
-                          this.documentXApi.setAttachment(
-                            doc.id!!,
-                            undefined /*TODO provide keys for encryption*/,
-                            <any>utils.ua2ArrayBuffer(utils.text2ua(res.detail!!))
-                          ),
-                          this.documentXApi.setAttachment(
-                            jsonDoc.id!!,
-                            undefined /*TODO provide keys for encryption*/,
-                            <any>utils.ua2ArrayBuffer(utils.text2ua(JSON.stringify(res.records!!)))
-=======
                           docXApi.setAttachment(
                             jsonDoc.id!!,
                             undefined /*TODO provide keys for encryption*/,
@@ -930,26 +877,10 @@
                             doc.id!!,
                             undefined /*TODO provide keys for encryption*/,
                             utils.ua2ArrayBuffer(utils.text2ua(res.detail!!))
->>>>>>> 72481a67
                           )
                         ])
                       )
                       .then(() =>
-<<<<<<< HEAD
-                        this.receiptApi.createReceipt(
-                          new ReceiptDto({
-                            documentId: message.id,
-                            references: [
-                              `mycarenet:efact:inputReference:${res.inputReference}`,
-                              res.tack!!.appliesTo,
-                              res.tack!!.reference
-                            ]
-                          })
-                        )
-                      )
-                      .then(rcpt =>
-                        this.receiptApi.setAttachment(rcpt.id, "tack", undefined, <any>(
-=======
                         this.receiptApi.logReceipt(
                           user,
                           message.id!!,
@@ -959,7 +890,6 @@
                             res.tack!!.reference!!
                           ],
                           "tack",
->>>>>>> 72481a67
                           utils.ua2ArrayBuffer(utils.text2ua(JSON.stringify(res.tack)))
                         ))
                       )
