import {
  iccEntityrefApi,
  iccInsuranceApi,
  iccMessageApi,
  iccReceiptApi,
  iccInvoiceApi
} from "../icc-api/iccApi"
import { IccCryptoXApi } from "./icc-crypto-x-api"
import { IccDocumentXApi } from "./icc-document-x-api"

import * as _ from "lodash"
import { XHR } from "../icc-api/api/XHR"
import * as models from "../icc-api/model/models"
import {
  EntityReference,
  HealthcarePartyDto,
  InvoiceDto,
  ListOfIdsDto,
  MessageDto,
  ReceiptDto,
  UserDto
} from "../icc-api/model/models"
import {
  InvoiceWithPatient,
  toInvoiceBatch,
  decodeBase36Uuid,
  uuidBase36,
<<<<<<< HEAD
  uuidBase36Half,
  getFederaton
=======
  uuidBase36Half
>>>>>>> 658e02ba
} from "./utils/efact-util"
import { timeEncode } from "./utils/formatting-util"
import { fhcEfactcontrollerApi } from "fhc-api"
import { EfactSendResponse } from "fhc-api/dist/model/EfactSendResponse"
import { utils } from "./crypto/utils"
import { EfactMessage } from "fhc-api/dist/model/EfactMessage"
<<<<<<< HEAD
import { EfactMessageReader } from "./utils/efact-parser"
=======
import {
  EfactMessage920098Reader,
  EfactMessage920099Reader,
  EfactMessage920900Reader,
  EfactMessage920999Reader,
  EfactMessage931000Reader,
  EfactMessageReader,
  File920900Data
} from "./utils/efact-parser"
>>>>>>> 658e02ba
import { ErrorDetail } from "fhc-api/dist/model/ErrorDetail"

export class IccMessageXApi extends iccMessageApi {
  private crypto: IccCryptoXApi
  private insuranceApi: iccInsuranceApi
  private entityReferenceApi: iccEntityrefApi
  private receiptApi: iccReceiptApi
  private invoiceApi: iccInvoiceApi
  private documentXApi: IccDocumentXApi

  constructor(
    host: string,
    headers: Array<XHR.Header>,
    crypto: IccCryptoXApi,
    insuranceApi: iccInsuranceApi,
    entityReferenceApi: iccEntityrefApi,
    receiptApi: iccReceiptApi,
    invoiceApi: iccInvoiceApi,
    documentXApi: IccDocumentXApi
  ) {
    super(host, headers)
    this.crypto = crypto
    this.insuranceApi = insuranceApi
    this.entityReferenceApi = entityReferenceApi
    this.receiptApi = receiptApi
    this.invoiceApi = invoiceApi
    this.documentXApi = documentXApi
  }

  // noinspection JSUnusedGlobalSymbols
  newInstance(user: models.UserDto, p: any) {
    const message = _.extend(
      {
        id: this.crypto.randomUuid(),
        _type: "org.taktik.icure.entities.Message",
        created: new Date().getTime(),
        modified: new Date().getTime(),
        responsible: user.healthcarePartyId,
        author: user.id,
        codes: [],
        tags: []
      },
      p || {}
    )
    return this.initDelegations(message, null, user)
  }

  extractErrorMessage(es?: { itemId: string; error?: ErrorDetail }): string | undefined {
    const e = es && es.error
    return e &&
      (e.rejectionCode1 ||
        e.rejectionDescr1 ||
        e.rejectionCode2 ||
        e.rejectionDescr2 ||
        e.rejectionCode3 ||
        e.rejectionDescr3)
      ? _.compact([
          e.rejectionCode1 || (e.rejectionDescr1 && e.rejectionDescr1.trim().length)
            ? `${e.rejectionCode1 || "XXXXXX"}: ${e.rejectionDescr1 || "-"}`
            : null,
          e.rejectionCode2 || (e.rejectionDescr2 && e.rejectionDescr2.trim().length)
            ? `${e.rejectionCode2 || "XXXXXX"}: ${e.rejectionDescr2 || "-"}`
            : null,
          e.rejectionCode3 || (e.rejectionDescr3 && e.rejectionDescr3.trim().length)
            ? `${e.rejectionCode3 || "XXXXXX"}: ${e.rejectionDescr3 || "-"}`
            : null
        ]).join(",")
      : undefined
  }

<<<<<<< HEAD
  processEfactMessage(user: UserDto, hcp: HealthcarePartyDto, efactMessage: EfactMessage) {
    const messageType = efactMessage.detail!!.substr(0, 6)

    const parsedRecords = new EfactMessageReader(efactMessage).read()
=======
  processEfactMessage(
    user: UserDto,
    hcp: HealthcarePartyDto,
    efactMessage: EfactMessage,
    docXApi: IccDocumentXApi
  ) {
    const messageType = efactMessage.detail!!.substr(0, 6)
    const parser: EfactMessageReader | null =
      messageType === "920098"
        ? new EfactMessage920098Reader(efactMessage)
        : messageType === "920099"
          ? new EfactMessage920099Reader(efactMessage)
          : messageType === "920900"
            ? new EfactMessage920900Reader(efactMessage)
            : messageType === "920999"
              ? new EfactMessage920999Reader(efactMessage)
              : messageType === "931000"
                ? new EfactMessage931000Reader(efactMessage)
                : null

    if (!parser) {
      throw new Error(`Unsupported message type ${messageType}`)
    }

    const parsedRecords = parser.read()

>>>>>>> 658e02ba
    if (!parsedRecords) {
      throw new Error("Cannot parse...")
    }

    const errors = (parsedRecords.et10 && parsedRecords.et10.errorDetail
      ? [parsedRecords.et10.errorDetail]
      : []
    )
      .concat(
        _.flatMap(parsedRecords.records, r => {
          const errors: Array<ErrorDetail> = []

          if (r.et20 && r.et20.errorDetail) {
            errors.push(r.et20.errorDetail)
          }
          _.each(r.items, i => {
            if (i.et50 && i.et50.errorDetail) errors.push(i.et50.errorDetail)
            if (i.et51 && i.et51.errorDetail) errors.push(i.et51.errorDetail)
            if (i.et52 && i.et52.errorDetail) errors.push(i.et52.errorDetail)
          })
          if (r.et80 && r.et80.errorDetail) {
            errors.push(r.et80.errorDetail)
          }

          return errors
        })
      )
      .concat(
        parsedRecords.et90 && parsedRecords.et90.errorDetail ? [parsedRecords.et90.errorDetail] : []
      )

<<<<<<< HEAD
    const ref = efactMessage.commonOutput!!.inputReference

    const acceptedButRejected =
      Number(parsedRecords.et91.acceptedAmountAccount1) +
        Number(parsedRecords.et91.acceptedAmountAccount2) ===
      0
    const statuses =
      (["920999", "920099"].includes(messageType) ||
      (["920900"].includes(messageType) && acceptedButRejected)
        ? 1 << 17 /*STATUS_ERROR*/
        : 0) |
      (["920900"].includes(messageType) && !errors.length && !acceptedButRejected
        ? 1 << 15 /*STATUS_SUCCESS*/
        : 0) |
      (["920900", "920098"].includes(messageType) && errors.length && !acceptedButRejected
        ? 1 << 16 /*STATUS_WARNING*/
        : 0) |
      (["931000", "920999"].includes(messageType) ? 1 << 9 /*STATUS_RECEIVED*/ : 0) |
      (["931000"].includes(messageType) ? 1 << 10 /*STATUS_ACCEPTED_FOR_TREATMENT*/ : 0) |
      (["920999"].includes(messageType) ? 1 << 12 /*STATUS_REJECTED*/ : 0) |
      (["920900", "920098", "920099"].includes(messageType) ? 1 << 17 /*STATUS_ACCEPTED*/ : 0)

    const invoicingErrors: Array<{ itemId: string; error?: ErrorDetail }> =
      messageType === "920900"
        ? _.compact(
            _.flatMap(parsedRecords.records, r =>
              r.items.map(
                i =>
                  i.et50 &&
                  i.et50.itemReference &&
                  ({ itemId: decodeBase36Uuid(i.et50.itemReference), error: i.et50.errorDetail } ||
                    null)
              )
            )
          )
        : []

=======
    const ref = Number(efactMessage.commonOutput!!.inputReference!!) % 10000000000

    const acceptedButRejected =
      (parsedRecords.et91 &&
        Number(parsedRecords.et91.acceptedAmountAccount1) +
          Number(parsedRecords.et91.acceptedAmountAccount2) ===
          0) ||
      false

    const statuses =
      (["920999", "920099"].includes(messageType) ||
      (["920900"].includes(messageType) && acceptedButRejected)
        ? 1 << 17 /*STATUS_ERROR*/
        : 0) |
      (["920900"].includes(messageType) && !errors.length && !acceptedButRejected
        ? 1 << 15 /*STATUS_SUCCESS*/
        : 0) |
      (["920900", "920098"].includes(messageType) && errors.length && !acceptedButRejected
        ? 1 << 16 /*STATUS_WARNING*/
        : 0) |
      (["931000", "920999"].includes(messageType) ? 1 << 9 /*STATUS_RECEIVED*/ : 0) |
      (["931000"].includes(messageType) ? 1 << 10 /*STATUS_ACCEPTED_FOR_TREATMENT*/ : 0) |
      (["920999"].includes(messageType) ? 1 << 12 /*STATUS_REJECTED*/ : 0) |
      (["920900", "920098", "920099"].includes(messageType) ? 1 << 17 /*STATUS_ACCEPTED*/ : 0)

    const invoicingErrors: Array<{ itemId: string; error?: ErrorDetail }> =
      messageType === "920900"
        ? _.compact(
            _.flatMap((parsedRecords as File920900Data).records, r =>
              r.items.map(
                i =>
                  i.et50 &&
                  i.et50.itemReference &&
                  ({ itemId: decodeBase36Uuid(i.et50.itemReference), error: i.et50.errorDetail } ||
                    null)
              )
            )
          )
        : []

>>>>>>> 658e02ba
    this.findMessagesByTransportGuid("EFACT:BATCH:" + ref, false, undefined, undefined, 1).then(
      parents => {
        if (!parents.length) {
          throw new Error(`Cannot find parent with ref ${ref}`)
        }
        const parent: MessageDto = parents[0]
        return this.newInstance(user, {
          // tslint:disable-next-line:no-bitwise
          status: (1 << 1) /*STATUS_UNREAD*/ | statuses,
          transportGuid: "EFACT:IN:" + ref,
          fromAddress: "EFACT",
          sent: timeEncode(new Date()),
          fromHealthcarePartyId: hcp.id,
          recipients: [hcp.id],
          recipientsType: "org.taktik.icure.entities.HealthcareParty",
          received: +new Date(),
          subject: messageType,
          parentId: parent.id
        })
          .then(msg => this.createMessage(msg))
          .then(msg =>
            Promise.all([
<<<<<<< HEAD
              this.documentXApi.newInstance(user, msg, {
                mainUti: "public.plain-text",
                name: msg.subject
              }),
              this.documentXApi.newInstance(user, msg, {
                mainUti: "public.json",
                name: `${msg.subject}_records`
              }),
              this.documentXApi.newInstance(user, msg, {
=======
              docXApi.newInstance(user, msg, {
                mainUti: "public.plain-text",
                name: msg.subject
              }),
              docXApi.newInstance(user, msg, {
                mainUti: "public.json",
                name: `${msg.subject}_records`
              }),
              docXApi.newInstance(user, msg, {
>>>>>>> 658e02ba
                mainUti: "public.json",
                name: `${msg.subject}_parsed_records`
              })
            ])
          )
          .then(([doc, jsonDoc, jsonParsedDoc]) =>
            Promise.all([
<<<<<<< HEAD
              this.documentXApi.createDocument(doc),
              this.documentXApi.createDocument(jsonDoc),
              this.documentXApi.createDocument(jsonParsedDoc)
=======
              docXApi.createDocument(doc),
              docXApi.createDocument(jsonDoc),
              docXApi.createDocument(jsonParsedDoc)
>>>>>>> 658e02ba
            ])
          )
          .then(([doc, jsonDoc, jsonParsedDoc]) =>
            Promise.all([
<<<<<<< HEAD
              this.documentXApi.setAttachment(
=======
              docXApi.setAttachment(
>>>>>>> 658e02ba
                doc.id!!,
                undefined /*TODO provide keys for encryption*/,
                utils.ua2ArrayBuffer(utils.text2ua(efactMessage.detail!!))
              ),
<<<<<<< HEAD
              this.documentXApi.setAttachment(
=======
              docXApi.setAttachment(
>>>>>>> 658e02ba
                jsonDoc.id!!,
                undefined /*TODO provide keys for encryption*/,
                utils.ua2ArrayBuffer(utils.text2ua(JSON.stringify(efactMessage.message)))
              ),
<<<<<<< HEAD
              this.documentXApi.setAttachment(
=======
              docXApi.setAttachment(
>>>>>>> 658e02ba
                jsonParsedDoc.id!!,
                undefined /*TODO provide keys for encryption*/,
                utils.ua2ArrayBuffer(utils.text2ua(JSON.stringify(parsedRecords)))
              )
            ])
          )
          .then(
            () =>
              ["920999", "920099", "920900"].includes(messageType)
                ? this.invoiceApi.getInvoices(new ListOfIdsDto({ ids: parent.invoiceIds }))
                : Promise.resolve([])
          )
          .then((invoices: Array<models.InvoiceDto>) => {
            const newInvoices: Array<InvoiceDto> = []
            const rejectAll = (statuses & (1 << 17)) /*STATUS_ERROR*/ > 0
            invoices.forEach(iv => {
              let newInvoice: InvoiceDto | null = null
              _.each(iv.invoicingCodes, ic => {
                const errStruct = invoicingErrors.find(it => it.itemId === ic.id)
                if (rejectAll || errStruct) {
                  ic.accepted = false
                  ic.canceled = true
                  ic.pending = false
                  ic.error = this.extractErrorMessage(errStruct)
                  ;(
                    newInvoice ||
                    (newInvoice = new InvoiceDto(
                      _.pick(iv, [
                        "invoiceDate",
                        "recipientType",
                        "recipientId",
                        "invoiceType",
                        "secretForeignKeys",
                        "cryptedForeignKeys",
                        "paid",
                        "author",
                        "responsible"
                      ])
                    ))
                  ).invoicingCodes = (newInvoice.invoicingCodes || []).concat(
                    _.assign({}, ic, {
                      id: this.crypto.randomUuid(),
                      accepted: false,
                      canceled: false,
                      pending: true,
                      resent: true
                    })
                  )
                } else {
                  ic.accepted = true
                  ic.canceled = false
                  ic.pending = false
                  ic.error = undefined

<<<<<<< HEAD
                  let record51 = _.compact(
                    _.flatMap(parsedRecords.records, r =>
                      r.items!!.map(
                        i =>
                          i && i.et50 && decodeBase36Uuid(i.et50.itemReference) === ic.id && i.et51
                      )
                    )
                  )[0]
=======
                  let record51 =
                    messageType === "920900" &&
                    _.compact(
                      _.flatMap((parsedRecords as File920900Data).records, r =>
                        r.items!!.map(
                          i =>
                            i &&
                            i.et50 &&
                            decodeBase36Uuid(i.et50.itemReference) === ic.id &&
                            i.et51
                        )
                      )
                    )[0]
>>>>>>> 658e02ba
                  ic.paid =
                    (record51 &&
                      record51.reimbursementAmount &&
                      Number((Number(record51.reimbursementAmount) / 100).toFixed(2))) ||
                    ic.reimbursement
                }
              })
              newInvoice && newInvoices.push(newInvoice)
            })
            newInvoices.forEach(iv => this.invoiceApi.createInvoice(iv))
            return newInvoices
          })
      }
    )
  }

  sendBatch(
    user: UserDto,
    hcp: HealthcarePartyDto,
    invoices: Array<InvoiceWithPatient>,
    xFHCKeystoreId: string,
    xFHCTokenId: string,
    xFHCPassPhrase: string,
    efactApi: fhcEfactcontrollerApi
  ): Promise<models.MessageDto> {
    const uuid = this.crypto.randomUuid()
    const smallBase36 = uuidBase36Half(uuid)
    const fullBase36 = uuidBase36(uuid)
    const sentDate = +new Date()
    const errors: Array<string> = []
    let batch: any = null

    return getFederaton(invoices, this.insuranceApi).then(fed => {
      const prefix = `efact:${hcp.id}:${fed.code}:`
      return this.entityReferenceApi
        .getLatest(prefix)
        .then(er =>
          this.entityReferenceApi.createEntityReference(
            new EntityReference({
              id:
                prefix +
                _.padStart(
                  "" + (((er && er.id ? Number(er.id.substr(prefix.length)) : 0) + 1) % 1000000000),
                  9, //1 billion invoices that are going to be mod 1000
                  "0"
                ),
              docId: uuid
            })
          )
        )
<<<<<<< HEAD
        .then(er => {
          const sendNumber = er && er.id ? Number(er.id.substr(prefix.length)) % 1000 : 0

          return this.newInstance(user, {
            id: uuid,
            invoiceIds: invoices.map(i => i.invoiceDto.id),
            // tslint:disable-next-line:no-bitwise
            status: 1 << 6, // STATUS_EFACT
            externalRef: sendNumber,
            transportGuid: "EFACT:BATCH:" + smallBase36,
            sent: timeEncode(new Date()),
            fromHealthcarePartyId: hcp.id,
            recipients: [fed.id],
            recipientsType: "org.taktik.icure.entities.Insurance"
          })
        })
        .then(message =>
          // Fullbase36 and smallBase36 => inversé
=======
        .then(er =>
>>>>>>> 658e02ba
          toInvoiceBatch(
            invoices,
            hcp,
            fullBase36,
            er && er.id ? Number(er.id.substr(prefix.length)) % 1000 : 0,
            smallBase36,
            this.insuranceApi
          )
<<<<<<< HEAD
            .then(_batch => {
              batch = _batch
              console.log("batch", batch)
              return efactApi.sendBatchUsingPOST(xFHCKeystoreId, xFHCTokenId, xFHCPassPhrase, batch)
            })
=======
        )
        .then(batch =>
          efactApi
            .sendBatchUsingPOST(xFHCKeystoreId, xFHCTokenId, xFHCPassPhrase, batch)
>>>>>>> 658e02ba
            .then((res: EfactSendResponse) => {
              if (res.success) {
                let promise = Promise.resolve(true)
                let totalAmount = 0
                _.forEach(invoices, iv => {
                  promise = promise.then(() => {
                    _.forEach(iv.invoiceDto.invoicingCodes, code => {
                      code.pending = true // STATUS_PENDING
                      totalAmount += code.reimbursement || 0
                    })
                    iv.invoiceDto.sentDate = sentDate
                    return this.invoiceApi.modifyInvoice(iv.invoiceDto).catch((err: any) => {
                      errors.push(`efac-management.CANNOT_UPDATE_INVOICE.${iv.invoiceDto.id}`)
                    })
                  })
                })
                return promise
                  .then(() =>
                    this.newInstance(user, {
                      id: uuid,
                      invoiceIds: invoices.map(i => i.invoiceDto.id),
                      // tslint:disable-next-line:no-bitwise
                      status: 1 << 6, // STATUS_EFACT
                      externalRef: "" + batch.uniqueSendNumber,
                      transportGuid: "EFACT:BATCH:" + batch.numericalRef,
                      sent: timeEncode(new Date()),
                      fromHealthcarePartyId: hcp.id,
                      recipients: [federationId],
                      recipientsType: "org.taktik.icure.entities.Insurance"
                    })
                  )
                  .then(message =>
                    this.createMessage(
                      Object.assign(message, {
                        sent: sentDate,
                        status: (message.status || 0) | (1 << 8),
                        metas: {
                          ioFederationCode: batch.ioFederationCode,
                          numericalRef: batch.numericalRef,
                          invoiceMonth: batch.invoicingMonth,
                          invoiceYear: batch.invoicingYear,
                          totalAmount: totalAmount
                        }
                      })
                    )
<<<<<<< HEAD
                  )
                  .then(msg =>
                    Promise.all([
                      this.documentXApi.newInstance(user, msg, {
                        mainUti: "public.plain-text",
                        name: "920000"
                      }),
                      this.documentXApi.newInstance(user, msg, {
                        mainUti: "public.json",
                        name: "920000_records"
                      })
                    ])
                  )
                  .then(([doc, jsonDoc]) =>
                    Promise.all([
                      this.documentXApi.createDocument(doc),
                      this.documentXApi.createDocument(jsonDoc)
                    ])
                  )
                  .then(([doc, jsonDoc]) =>
                    Promise.all([
                      this.documentXApi.setAttachment(
                        doc.id!!,
                        undefined /*TODO provide keys for encryption*/,
                        utils.ua2ArrayBuffer(utils.text2ua(res.detail!!))
                      ),
                      this.documentXApi.setAttachment(
                        jsonDoc.id!!,
                        undefined /*TODO provide keys for encryption*/,
                        utils.ua2ArrayBuffer(utils.text2ua(JSON.stringify(res.records!!)))
=======
                      .then(msg =>
                        Promise.all([
                          docXApi.newInstance(user, msg, {
                            mainUti: "public.plain-text",
                            name: "920000"
                          }),
                          docXApi.newInstance(user, msg, {
                            mainUti: "public.json",
                            name: "920000_records"
                          })
                        ])
>>>>>>> 658e02ba
                      )
                      .then(([doc, jsonDoc]) =>
                        Promise.all([docXApi.createDocument(doc), docXApi.createDocument(jsonDoc)])
                      )
                      .then(([doc, jsonDoc]) =>
                        Promise.all([
                          docXApi.setAttachment(
                            doc.id!!,
                            undefined /*TODO provide keys for encryption*/,
                            utils.ua2ArrayBuffer(utils.text2ua(res.detail!!))
                          ),
                          docXApi.setAttachment(
                            jsonDoc.id!!,
                            undefined /*TODO provide keys for encryption*/,
                            utils.ua2ArrayBuffer(utils.text2ua(JSON.stringify(res.records!!)))
                          )
                        ])
                      )
                      .then(() =>
                        this.receiptApi.createReceipt(
                          new ReceiptDto({
                            documentId: message.id,
                            references: [
                              `mycarenet:efact:inputReference:${res.inputReference}`,
                              res.tack!!.appliesTo,
                              res.tack!!.reference
                            ]
                          })
                        )
                      )
                      .then(rcpt =>
                        this.receiptApi.setAttachment(
                          rcpt.id,
                          "tack",
                          undefined,
                          utils.ua2ArrayBuffer(utils.text2ua(JSON.stringify(res.tack)))
                        )
                      )
                      .then(() => message)
                  )
<<<<<<< HEAD
                  .then(rcpt =>
                    this.receiptApi.setAttachment(
                      rcpt.id,
                      "tack",
                      undefined,
                      utils.ua2ArrayBuffer(utils.text2ua(JSON.stringify(res.tack)))
                    )
                  )
                  .then(() => message)
=======
>>>>>>> 658e02ba
              } else {
                throw "Cannot send batch"
              }
            })
        )
        .catch(err => {
          console.log(err)
          errors.push(err)
          throw errors
        })
    })
  }

  initDelegations(
    message: models.MessageDto,
    parentObject: any,
    user: models.UserDto,
    secretForeignKey?: string
  ): Promise<models.MessageDto> {
    return this.crypto
      .initObjectDelegations(
        message,
        parentObject,
        user.healthcarePartyId!,
        secretForeignKey || null
      )
      .then(initData => {
        _.extend(message, { delegations: initData.delegations })

        let promise = Promise.resolve(message)
        ;(user.autoDelegations
          ? (user.autoDelegations.all || []).concat(user.autoDelegations.medicalInformation || [])
          : []
        ).forEach(
          delegateId =>
            (promise = promise
              .then(patient =>
                this.crypto.appendObjectDelegations(
                  message,
                  parentObject,
                  user.healthcarePartyId!,
                  delegateId,
                  initData.secretId
                )
              )
              .then(extraData => _.extend(message, { delegations: extraData.delegations })))
        )
        return promise
      })
  }
}<|MERGE_RESOLUTION|>--- conflicted
+++ resolved
@@ -25,21 +25,14 @@
   toInvoiceBatch,
   decodeBase36Uuid,
   uuidBase36,
-<<<<<<< HEAD
   uuidBase36Half,
   getFederaton
-=======
-  uuidBase36Half
->>>>>>> 658e02ba
 } from "./utils/efact-util"
 import { timeEncode } from "./utils/formatting-util"
 import { fhcEfactcontrollerApi } from "fhc-api"
 import { EfactSendResponse } from "fhc-api/dist/model/EfactSendResponse"
 import { utils } from "./crypto/utils"
 import { EfactMessage } from "fhc-api/dist/model/EfactMessage"
-<<<<<<< HEAD
-import { EfactMessageReader } from "./utils/efact-parser"
-=======
 import {
   EfactMessage920098Reader,
   EfactMessage920099Reader,
@@ -49,7 +42,6 @@
   EfactMessageReader,
   File920900Data
 } from "./utils/efact-parser"
->>>>>>> 658e02ba
 import { ErrorDetail } from "fhc-api/dist/model/ErrorDetail"
 
 export class IccMessageXApi extends iccMessageApi {
@@ -120,18 +112,7 @@
       : undefined
   }
 
-<<<<<<< HEAD
   processEfactMessage(user: UserDto, hcp: HealthcarePartyDto, efactMessage: EfactMessage) {
-    const messageType = efactMessage.detail!!.substr(0, 6)
-
-    const parsedRecords = new EfactMessageReader(efactMessage).read()
-=======
-  processEfactMessage(
-    user: UserDto,
-    hcp: HealthcarePartyDto,
-    efactMessage: EfactMessage,
-    docXApi: IccDocumentXApi
-  ) {
     const messageType = efactMessage.detail!!.substr(0, 6)
     const parser: EfactMessageReader | null =
       messageType === "920098"
@@ -152,7 +133,6 @@
 
     const parsedRecords = parser.read()
 
->>>>>>> 658e02ba
     if (!parsedRecords) {
       throw new Error("Cannot parse...")
     }
@@ -184,13 +164,15 @@
         parsedRecords.et90 && parsedRecords.et90.errorDetail ? [parsedRecords.et90.errorDetail] : []
       )
 
-<<<<<<< HEAD
-    const ref = efactMessage.commonOutput!!.inputReference
+    const ref = Number(efactMessage.commonOutput!!.inputReference!!) % 10000000000
 
     const acceptedButRejected =
-      Number(parsedRecords.et91.acceptedAmountAccount1) +
-        Number(parsedRecords.et91.acceptedAmountAccount2) ===
-      0
+      (parsedRecords.et91 &&
+        Number(parsedRecords.et91.acceptedAmountAccount1) +
+          Number(parsedRecords.et91.acceptedAmountAccount2) ===
+          0) ||
+      false
+
     const statuses =
       (["920999", "920099"].includes(messageType) ||
       (["920900"].includes(messageType) && acceptedButRejected)
@@ -210,47 +192,6 @@
     const invoicingErrors: Array<{ itemId: string; error?: ErrorDetail }> =
       messageType === "920900"
         ? _.compact(
-            _.flatMap(parsedRecords.records, r =>
-              r.items.map(
-                i =>
-                  i.et50 &&
-                  i.et50.itemReference &&
-                  ({ itemId: decodeBase36Uuid(i.et50.itemReference), error: i.et50.errorDetail } ||
-                    null)
-              )
-            )
-          )
-        : []
-
-=======
-    const ref = Number(efactMessage.commonOutput!!.inputReference!!) % 10000000000
-
-    const acceptedButRejected =
-      (parsedRecords.et91 &&
-        Number(parsedRecords.et91.acceptedAmountAccount1) +
-          Number(parsedRecords.et91.acceptedAmountAccount2) ===
-          0) ||
-      false
-
-    const statuses =
-      (["920999", "920099"].includes(messageType) ||
-      (["920900"].includes(messageType) && acceptedButRejected)
-        ? 1 << 17 /*STATUS_ERROR*/
-        : 0) |
-      (["920900"].includes(messageType) && !errors.length && !acceptedButRejected
-        ? 1 << 15 /*STATUS_SUCCESS*/
-        : 0) |
-      (["920900", "920098"].includes(messageType) && errors.length && !acceptedButRejected
-        ? 1 << 16 /*STATUS_WARNING*/
-        : 0) |
-      (["931000", "920999"].includes(messageType) ? 1 << 9 /*STATUS_RECEIVED*/ : 0) |
-      (["931000"].includes(messageType) ? 1 << 10 /*STATUS_ACCEPTED_FOR_TREATMENT*/ : 0) |
-      (["920999"].includes(messageType) ? 1 << 12 /*STATUS_REJECTED*/ : 0) |
-      (["920900", "920098", "920099"].includes(messageType) ? 1 << 17 /*STATUS_ACCEPTED*/ : 0)
-
-    const invoicingErrors: Array<{ itemId: string; error?: ErrorDetail }> =
-      messageType === "920900"
-        ? _.compact(
             _.flatMap((parsedRecords as File920900Data).records, r =>
               r.items.map(
                 i =>
@@ -263,7 +204,6 @@
           )
         : []
 
->>>>>>> 658e02ba
     this.findMessagesByTransportGuid("EFACT:BATCH:" + ref, false, undefined, undefined, 1).then(
       parents => {
         if (!parents.length) {
@@ -286,7 +226,6 @@
           .then(msg => this.createMessage(msg))
           .then(msg =>
             Promise.all([
-<<<<<<< HEAD
               this.documentXApi.newInstance(user, msg, {
                 mainUti: "public.plain-text",
                 name: msg.subject
@@ -296,17 +235,6 @@
                 name: `${msg.subject}_records`
               }),
               this.documentXApi.newInstance(user, msg, {
-=======
-              docXApi.newInstance(user, msg, {
-                mainUti: "public.plain-text",
-                name: msg.subject
-              }),
-              docXApi.newInstance(user, msg, {
-                mainUti: "public.json",
-                name: `${msg.subject}_records`
-              }),
-              docXApi.newInstance(user, msg, {
->>>>>>> 658e02ba
                 mainUti: "public.json",
                 name: `${msg.subject}_parsed_records`
               })
@@ -314,42 +242,24 @@
           )
           .then(([doc, jsonDoc, jsonParsedDoc]) =>
             Promise.all([
-<<<<<<< HEAD
               this.documentXApi.createDocument(doc),
               this.documentXApi.createDocument(jsonDoc),
               this.documentXApi.createDocument(jsonParsedDoc)
-=======
-              docXApi.createDocument(doc),
-              docXApi.createDocument(jsonDoc),
-              docXApi.createDocument(jsonParsedDoc)
->>>>>>> 658e02ba
             ])
           )
           .then(([doc, jsonDoc, jsonParsedDoc]) =>
             Promise.all([
-<<<<<<< HEAD
               this.documentXApi.setAttachment(
-=======
-              docXApi.setAttachment(
->>>>>>> 658e02ba
                 doc.id!!,
                 undefined /*TODO provide keys for encryption*/,
                 utils.ua2ArrayBuffer(utils.text2ua(efactMessage.detail!!))
               ),
-<<<<<<< HEAD
               this.documentXApi.setAttachment(
-=======
-              docXApi.setAttachment(
->>>>>>> 658e02ba
                 jsonDoc.id!!,
                 undefined /*TODO provide keys for encryption*/,
                 utils.ua2ArrayBuffer(utils.text2ua(JSON.stringify(efactMessage.message)))
               ),
-<<<<<<< HEAD
               this.documentXApi.setAttachment(
-=======
-              docXApi.setAttachment(
->>>>>>> 658e02ba
                 jsonParsedDoc.id!!,
                 undefined /*TODO provide keys for encryption*/,
                 utils.ua2ArrayBuffer(utils.text2ua(JSON.stringify(parsedRecords)))
@@ -404,16 +314,6 @@
                   ic.pending = false
                   ic.error = undefined
 
-<<<<<<< HEAD
-                  let record51 = _.compact(
-                    _.flatMap(parsedRecords.records, r =>
-                      r.items!!.map(
-                        i =>
-                          i && i.et50 && decodeBase36Uuid(i.et50.itemReference) === ic.id && i.et51
-                      )
-                    )
-                  )[0]
-=======
                   let record51 =
                     messageType === "920900" &&
                     _.compact(
@@ -427,7 +327,6 @@
                         )
                       )
                     )[0]
->>>>>>> 658e02ba
                   ic.paid =
                     (record51 &&
                       record51.reimbursementAmount &&
@@ -478,28 +377,7 @@
             })
           )
         )
-<<<<<<< HEAD
-        .then(er => {
-          const sendNumber = er && er.id ? Number(er.id.substr(prefix.length)) % 1000 : 0
-
-          return this.newInstance(user, {
-            id: uuid,
-            invoiceIds: invoices.map(i => i.invoiceDto.id),
-            // tslint:disable-next-line:no-bitwise
-            status: 1 << 6, // STATUS_EFACT
-            externalRef: sendNumber,
-            transportGuid: "EFACT:BATCH:" + smallBase36,
-            sent: timeEncode(new Date()),
-            fromHealthcarePartyId: hcp.id,
-            recipients: [fed.id],
-            recipientsType: "org.taktik.icure.entities.Insurance"
-          })
-        })
-        .then(message =>
-          // Fullbase36 and smallBase36 => inversé
-=======
         .then(er =>
->>>>>>> 658e02ba
           toInvoiceBatch(
             invoices,
             hcp,
@@ -508,18 +386,10 @@
             smallBase36,
             this.insuranceApi
           )
-<<<<<<< HEAD
-            .then(_batch => {
-              batch = _batch
-              console.log("batch", batch)
-              return efactApi.sendBatchUsingPOST(xFHCKeystoreId, xFHCTokenId, xFHCPassPhrase, batch)
-            })
-=======
         )
         .then(batch =>
           efactApi
             .sendBatchUsingPOST(xFHCKeystoreId, xFHCTokenId, xFHCPassPhrase, batch)
->>>>>>> 658e02ba
             .then((res: EfactSendResponse) => {
               if (res.success) {
                 let promise = Promise.resolve(true)
@@ -547,7 +417,7 @@
                       transportGuid: "EFACT:BATCH:" + batch.numericalRef,
                       sent: timeEncode(new Date()),
                       fromHealthcarePartyId: hcp.id,
-                      recipients: [federationId],
+                      recipients: [fed.code],
                       recipientsType: "org.taktik.icure.entities.Insurance"
                     })
                   )
@@ -565,38 +435,6 @@
                         }
                       })
                     )
-<<<<<<< HEAD
-                  )
-                  .then(msg =>
-                    Promise.all([
-                      this.documentXApi.newInstance(user, msg, {
-                        mainUti: "public.plain-text",
-                        name: "920000"
-                      }),
-                      this.documentXApi.newInstance(user, msg, {
-                        mainUti: "public.json",
-                        name: "920000_records"
-                      })
-                    ])
-                  )
-                  .then(([doc, jsonDoc]) =>
-                    Promise.all([
-                      this.documentXApi.createDocument(doc),
-                      this.documentXApi.createDocument(jsonDoc)
-                    ])
-                  )
-                  .then(([doc, jsonDoc]) =>
-                    Promise.all([
-                      this.documentXApi.setAttachment(
-                        doc.id!!,
-                        undefined /*TODO provide keys for encryption*/,
-                        utils.ua2ArrayBuffer(utils.text2ua(res.detail!!))
-                      ),
-                      this.documentXApi.setAttachment(
-                        jsonDoc.id!!,
-                        undefined /*TODO provide keys for encryption*/,
-                        utils.ua2ArrayBuffer(utils.text2ua(JSON.stringify(res.records!!)))
-=======
                       .then(msg =>
                         Promise.all([
                           docXApi.newInstance(user, msg, {
@@ -608,7 +446,6 @@
                             name: "920000_records"
                           })
                         ])
->>>>>>> 658e02ba
                       )
                       .then(([doc, jsonDoc]) =>
                         Promise.all([docXApi.createDocument(doc), docXApi.createDocument(jsonDoc)])
@@ -649,18 +486,6 @@
                       )
                       .then(() => message)
                   )
-<<<<<<< HEAD
-                  .then(rcpt =>
-                    this.receiptApi.setAttachment(
-                      rcpt.id,
-                      "tack",
-                      undefined,
-                      utils.ua2ArrayBuffer(utils.text2ua(JSON.stringify(res.tack)))
-                    )
-                  )
-                  .then(() => message)
-=======
->>>>>>> 658e02ba
               } else {
                 throw "Cannot send batch"
               }
