--- conflicted
+++ resolved
@@ -873,11 +873,7 @@
                         )
                         .then(niv => {
                           iv.correctiveInvoiceId = niv.id
-<<<<<<< HEAD
-
-=======
                           niv.correctedInvoiceId = iv.id
->>>>>>> 568dd072
                           niv.invoicingCodes = (niv.invoicingCodes || []).concat(
                             _.assign({}, ic, {
                               id: this.crypto.randomUuid(),
