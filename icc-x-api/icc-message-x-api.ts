--- conflicted
+++ resolved
@@ -873,11 +873,7 @@
                         )
                         .then(niv => {
                           iv.correctiveInvoiceId = niv.id
-<<<<<<< HEAD
-
-=======
                           niv.correctedInvoiceId = iv.id
->>>>>>> 913c2a81
                           niv.invoicingCodes = (niv.invoicingCodes || []).concat(
                             _.assign({}, ic, {
                               id: this.crypto.randomUuid(),
