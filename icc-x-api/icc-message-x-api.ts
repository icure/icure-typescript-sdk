import { iccEntityrefApi, iccInsuranceApi, iccMessageApi } from "../icc-api/iccApi"
import { IccCryptoXApi } from "./icc-crypto-x-api"
import { IccDocumentXApi } from "./icc-document-x-api"
import { IccInvoiceXApi } from "./icc-invoice-x-api"

import * as _ from "lodash"
import * as moment from "moment"

import {
  AbstractFilterDtoPatient,
  EntityReferenceDto,
  FilterChainPatient,
  HealthcarePartyDto,
  InsuranceDto,
  InvoiceDto,
  ListOfIdsDto,
  MessageDto,
  PaginatedListPatientDto,
  PatientDto,
  PatientHealthCarePartyDto,
  ReceiptDto,
  ReferralPeriodDto,
  UserDto
} from "../icc-api/model/models"

import {
  decodeBase36Uuid,
  getFederaton,
  InvoiceWithPatient,
  toInvoiceBatch,
  uuidBase36,
  uuidBase36Half
} from "./utils/efact-util"
import { timeEncode } from "./utils/formatting-util"
import { fhcEfactControllerApi, EfactSendResponse } from "fhc-api"
import { utils } from "./crypto/utils"
import { EfactMessage } from "fhc-api"
import {
  EfactMessage920098Reader,
  EfactMessage920099Reader,
  EfactMessage920900Reader,
  EfactMessage920999Reader,
  EfactMessage931000Reader,
  EfactMessageReader,
  ET20_80Data,
  ET50Data,
  ET91Data,
  ET92Data,
  File920900Data
} from "./utils/efact-parser"
import { ErrorDetail } from "fhc-api"
import { IccReceiptXApi } from "./icc-receipt-x-api"
import { DmgsList } from "fhc-api"
import { DmgClosure } from "fhc-api"
import { DmgExtension } from "fhc-api"
import { IccPatientXApi } from "./icc-patient-x-api"
import { HcpartyType } from "fhc-api"
import { IDHCPARTY } from "fhc-api"
import { GenAsyncResponse } from "fhc-api"

interface StructError {
  itemId: string | null
  error: ErrorDetail
  record: string
}

class EfactSendResponseWithError extends EfactSendResponse {
  public error: string | undefined
  constructor(json: JSON) {
    super(json)
  }
}

export class IccMessageXApi extends iccMessageApi {
  private crypto: IccCryptoXApi
  private insuranceApi: iccInsuranceApi
  private entityReferenceApi: iccEntityrefApi
  private receiptXApi: IccReceiptXApi
  private invoiceXApi: IccInvoiceXApi
  private documentXApi: IccDocumentXApi
  private patientApi: IccPatientXApi

  constructor(
    host: string,
    headers: { [key: string]: string },
    crypto: IccCryptoXApi,
    insuranceApi: iccInsuranceApi,
    entityReferenceApi: iccEntityrefApi,
    invoiceXApi: IccInvoiceXApi,
    documentXApi: IccDocumentXApi,
    receiptXApi: IccReceiptXApi,
    patientApi: IccPatientXApi,
    fetchImpl: (input: RequestInfo, init?: RequestInit) => Promise<Response> = typeof window !==
    "undefined"
      ? window.fetch
      : typeof self !== "undefined"
        ? self.fetch
        : fetch
  ) {
    super(host, headers, fetchImpl)
    this.crypto = crypto
    this.insuranceApi = insuranceApi
    this.entityReferenceApi = entityReferenceApi
    this.receiptXApi = receiptXApi
    this.invoiceXApi = invoiceXApi
    this.documentXApi = documentXApi
    this.patientApi = patientApi
  }

  // noinspection JSUnusedGlobalSymbols
  newInstance(user: UserDto, m: any) {
    return this.newInstanceWithPatient(user, null, m)
  }

  newInstanceWithPatient(user: UserDto, patient: PatientDto | null, m: any) {
    const message = _.extend(
      {
        id: this.crypto.randomUuid(),
        _type: "org.taktik.icure.entities.Message",
        created: new Date().getTime(),
        modified: new Date().getTime(),
        responsible: user.healthcarePartyId,
        author: user.id,
        codes: [],
        tags: []
      },
      m || {}
    )

    const hcpId = user.healthcarePartyId || user.patientId
    return this.crypto
      .extractDelegationsSFKs(patient, hcpId)
      .then(secretForeignKeys =>
        this.crypto.initObjectDelegations(
          message,
          patient,
          hcpId!,
          secretForeignKeys.extractedKeys[0]
        )
      )
      .then(initData => {
        _.extend(message, {
          delegations: initData.delegations,
          cryptedForeignKeys: initData.cryptedForeignKeys,
          secretForeignKeys: initData.secretForeignKeys
        })

        let promise = Promise.resolve(message)
        ;(user.autoDelegations
          ? (user.autoDelegations.all || []).concat(user.autoDelegations.medicalInformation || [])
          : []
        ).forEach(
          delegateId =>
            (promise = promise.then(helement =>
              this.crypto
                .extendedDelegationsAndCryptedForeignKeys(
                  helement,
                  patient,
                  hcpId!,
                  delegateId,
                  initData.secretId
                )
                .then(extraData =>
                  _.extend(helement, {
                    delegations: extraData.delegations,
                    cryptedForeignKeys: extraData.cryptedForeignKeys
                  })
                )
                .catch(e => {
                  console.log(e)
                  return helement
                })
            ))
        )
        return promise
      })
  }

  saveDmgsListRequest(
    user: UserDto,
    req: GenAsyncResponse,
    requestDate?: number
  ): Promise<MessageDto> {
    return this.newInstance(user, {
      // tslint:disable-next-line:no-bitwise
      transportGuid:
        "GMD:OUT:" +
        (
          (req.commonOutput && req.commonOutput.inputReference) ||
          req.tack!.appliesTo ||
          ""
        ).replace("urn:nip:reference:input:", ""),
      fromHealthcarePartyId: user.healthcarePartyId,
      sent: +new Date(),
      metas: {
        type: "listrequest",
        date: moment().format("DD/MM/YYYY"),
        requestDate: requestDate ? moment(requestDate).format("DD/MM/YYYY") : ""
      },
      subject: "Lists request",
      senderReferences: req.commonOutput
    })
      .then(msg => this.createMessage(msg))
      .then(msg => {
        return this.documentXApi
          .newInstance(user, msg, {
            mainUti: "public.json",
            name: `${msg.subject}_content.json`
          })
          .then(doc => this.documentXApi.createDocument(doc))
          .then(doc =>
            this.documentXApi.setDocumentAttachment(
              doc.id!!,
              undefined /*TODO provide keys for encryption*/,
              <any>utils.ua2ArrayBuffer(utils.text2ua(JSON.stringify(req)))
            )
          )
          .then(() => msg)
      })
  }

  processDmgMessagesList(
    user: UserDto,
    hcp: HealthcarePartyDto,
    list: DmgsList,
    docXApi: IccDocumentXApi
  ): Promise<Array<Array<string>>> {
    const ackHashes: Array<string> = []
    let promAck: Promise<ReceiptDto | null> = Promise.resolve(null)
    _.each(list.acks, ack => {
      const ref = (ack.appliesTo || "").replace("urn:nip:reference:input:", "")
      promAck = promAck
        .then(() =>
          this.findMessagesByTransportGuid(`GMD:OUT:${ref}`, false, undefined, undefined, 100)
        )
        .then(parents => {
          const msgsForHcp = ((parents && parents.rows) || []).filter(
            (p: MessageDto) => p.responsible === hcp.id
          )
          if (!msgsForHcp.length) {
            throw new Error(`Cannot find parent with ref ${ref}`)
          }
          const parent: MessageDto = msgsForHcp[0]
          ;(parent.metas || (parent.metas = {}))[`tack.${ack.io}`] = (
            (ack.date && moment(ack.date)) ||
            moment()
          ).format("YYYYMMDDHHmmss")
          return this.modifyMessage(parent)
        })
        .catch(e => {
          console.log(e.message)
          return null
        })
        .then(() =>
          this.receiptXApi.logSCReceipt(ack, user, hcp.id!!, "dmg", "listAck", [
            `nip:pin:valuehash:${ack.valueHash}`
          ])
        )
        .then(receipt => {
          ack.valueHash && ackHashes.push(ack.valueHash)
          return receipt
        })
    })

    const patsDmgs: { [key: string]: any } = {}
    const msgHashes: Array<string> = []

    let promMsg: Promise<Array<MessageDto>> = promAck.then(() => [])
    _.each(list.lists, dmgsMsgList => {
      const metas = { type: "list" }
      _.each(dmgsMsgList.inscriptions, i => {
        i.inss &&
          (patsDmgs[i.inss] || (patsDmgs[i.inss] = [])).push({
            date: moment(i.from).format("DD/MM/YYYY"),
            from: moment(i.from).format("DD/MM/YYYY"),
            to: i.to,
            hcp: this.makeHcp(i.hcParty),
            payments: (i.payment1Amount
              ? [
                  {
                    amount: i.payment1Amount,
                    currency: i.payment1Currency,
                    date: i.payment1Date,
                    ref: i.payment1Ref
                  }
                ]
              : []
            ).concat(
              i.payment2Amount
                ? [
                    {
                      amount: i.payment2Amount,
                      currency: i.payment2Currency,
                      date: i.payment2Date,
                      ref: i.payment2Ref
                    }
                  ]
                : []
            )
          })
      })
      promMsg = promMsg.then(acc => {
        let ref = (dmgsMsgList.appliesTo || "").replace("urn:nip:reference:input:", "")
        return this.findMessagesByTransportGuid(`GMD:OUT:${ref}`, false, undefined, undefined, 100)
          .then(parents => {
            const msgsForHcp = ((parents && parents.rows) || []).filter(
              (p: MessageDto) => p.responsible === hcp.id
            )
            if (!msgsForHcp.length) {
              throw new Error(`Cannot find parent with ref ${ref}`)
            }
            const parent: MessageDto = msgsForHcp[0]

            return this.saveMessageInDb(
              user,
              "List",
              dmgsMsgList,
              hcp,
              metas,
              docXApi,
              dmgsMsgList.date,
              undefined,
              parent && parent.id
            ).then(msg => {
              dmgsMsgList.valueHash && msgHashes.push(dmgsMsgList.valueHash)
              acc.push(msg)
              return acc
            })
          })
          .catch(e => {
            console.log(e.message)
            return acc
          })
      })
    })

    _.each(list.closures, closure => {
      const metas = {
        type: "closure",
        date:
          (closure.endOfPreviousDmg && moment(closure.endOfPreviousDmg).format("DD/MM/YYYY")) ||
          null,
        closure: "true",
        endOfPreviousDmg:
          (closure.endOfPreviousDmg && moment(closure.endOfPreviousDmg).format("DD/MM/YYYY")) ||
          null,
        beginOfNewDmg:
          (closure.beginOfNewDmg && moment(closure.beginOfNewDmg).format("DD/MM/YYYY")) || null,
        previousHcp: this.makeHcp(closure.previousHcParty),
        newHcp: this.makeHcp(closure.newHcParty),
        ssin: closure.inss || null,
        firstName: closure.firstName || null,
        lastName: closure.lastName || null,
        io: closure.io || null
      }
      closure.inss && (patsDmgs[closure.inss] || (patsDmgs[closure.inss] = [])).push(metas)
      promMsg = promMsg.then(acc => {
        return this.saveMessageInDb(
          user,
          "Closure",
          closure,
          hcp,
          metas,
          docXApi,
          closure.endOfPreviousDmg,
          closure.inss
        ).then(msg => {
          closure.valueHash && msgHashes.push(closure.valueHash)
          acc.push(msg)
          return acc
        })
      })
    })

    _.each(list.extensions, ext => {
      const metas = {
        type: "extension",
        date: (ext.encounterDate && moment(ext.encounterDate).format("DD/MM/YYYY")) || null,
        from: (ext.encounterDate && moment(ext.encounterDate).format("DD/MM/YYYY")) || null,
        hcp: this.makeHcp(ext.hcParty),
        claim: ext.claim || null,
        ssin: ext.inss || null,
        firstName: ext.firstName || null,
        lastName: ext.lastName || null,
        io: ext.io || null
      }
      ext.inss && (patsDmgs[ext.inss] || (patsDmgs[ext.inss] = [])).push(metas)
      promMsg = promMsg.then(acc => {
        return this.saveMessageInDb(
          user,
          "Extension",
          ext,
          hcp,
          metas,
          docXApi,
          ext.encounterDate,
          ext.inss
        ).then(msg => {
          ext.valueHash && msgHashes.push(ext.valueHash)
          acc.push(msg)
          return acc
        })
      })
    })

    return promMsg.then(() =>
      Promise.all(
        _.chunk(Object.keys(patsDmgs), 100).map(ssins =>
          this.patientApi
            .filterByWithUser(
              user,
              undefined,
              undefined,
              1000,
              0,
              undefined,
              false,
              new FilterChainPatient({
                filter: new AbstractFilterDtoPatient({
                  $type: "PatientByHcPartyAndSsinsFilter",
                  healthcarePartyId: user.healthcarePartyId,
                  ssins: ssins
                })
              })
            )
            .then((pats: PaginatedListPatientDto) =>
              this.patientApi.bulkUpdatePatients(
                (pats.rows || []).map(p => {
                  const actions = _.sortBy(patsDmgs[p.ssin!!], a =>
                    moment(a.date, "DD/MM/YYYY").format("YYYYMMDD")
                  )
                  const latestAction = actions.length && actions[actions.length - 1]

                  let phcp =
                    (p.patientHealthCareParties || (p.patientHealthCareParties = [])) &&
                    p.patientHealthCareParties.find(
                      phcp => phcp.healthcarePartyId === user.healthcarePartyId
                    )
                  if (!phcp) {
                    p.patientHealthCareParties.push(
                      (phcp = new PatientHealthCarePartyDto({
                        healthcarePartyId: user.healthcarePartyId,
                        referralPeriods: []
                      }))
                    )
                  }
                  if (!phcp.referralPeriods) {
                    phcp.referralPeriods = []
                  }

                  const rp =
                    (phcp.referralPeriods && phcp.referralPeriods.find(per => !per.endDate)) ||
                    (phcp.referralPeriods[phcp.referralPeriods.length] = new ReferralPeriodDto({}))

                  const actionDate = Number(
                    moment(latestAction.date, "DD/MM/YYYY").format("YYYYMMDD")
                  )

                  if (latestAction) {
                    if (latestAction.closure) {
                      rp.endDate = actionDate
                      rp.comment = `-> ${latestAction.newHcp}`
                    } else {
                      if (actionDate > (rp.startDate || 0)) {
                        rp.endDate = actionDate
                        phcp.referralPeriods.push(new ReferralPeriodDto({ startDate: actionDate }))
                      }
                    }
                  }
                  return p
                })
              )
            )
        )
      ).then(() => [ackHashes, msgHashes])
    )
  }

  private makeHcp(hcParty: HcpartyType | null | undefined) {
    if (!hcParty) {
      return null
    }
    return `${hcParty.firstname || ""} ${hcParty.familyname || ""} ${hcParty.name ||
      ""} [${(hcParty.ids &&
      (hcParty.ids.find(id => id.s === IDHCPARTY.SEnum.IDHCPARTY) || {}).value) ||
      "-"}]`
  }

  private saveMessageInDb(
    user: UserDto,
    msgName: string,
    dmgMessage: DmgsList | DmgClosure | DmgExtension,
    hcp: HealthcarePartyDto,
    metas: { [key: string]: string | null },
    docXApi: IccDocumentXApi,
    date?: Date,
    inss?: string,
    parentId?: string
  ) {
    return this.newInstance(user, {
      // tslint:disable-next-line:no-bitwise
      transportGuid: "GMD:IN:" + dmgMessage.reference,
      fromAddress: dmgMessage.io,
      sent: date && +date,
      toHealthcarePartyId: hcp.id,
      recipients: [hcp.id],
      recipientsType: "org.taktik.icure.entities.HealthcareParty",
      received: +new Date(),
      metas: metas,
      parentId: parentId,
      subject: inss
        ? `${msgName} from IO ${dmgMessage.io} for ${inss}`
        : `${msgName} from IO ${dmgMessage.io}`,
      senderReferences: {
        inputReference: dmgMessage.commonOutput && dmgMessage.commonOutput.inputReference,
        outputReference: dmgMessage.commonOutput && dmgMessage.commonOutput.outputReference,
        nipReference: dmgMessage.commonOutput && dmgMessage.commonOutput.nipReference
      }
    })
      .then(msg => this.createMessage(msg))
      .then(msg => {
        return docXApi
          .newInstance(user, msg, {
            mainUti: "public.json",
            name: `${msg.subject}_content.json`
          })
          .then(doc => docXApi.createDocument(doc))
          .then(doc =>
            docXApi.setDocumentAttachment(
              doc.id!!,
              undefined /*TODO provide keys for encryption*/,
              <any>utils.ua2ArrayBuffer(utils.text2ua(JSON.stringify(dmgMessage)))
            )
          )
          .then(() => msg)
      })
  }

  saveDmgListRequestInDb(
    user: UserDto,
    tack: string,
    resultMajor: string,
    appliesTo: string,
    hcp: HealthcarePartyDto,
    date?: Date,
    inss?: string
  ) {
    return this.newInstance(user, {
      // tslint:disable-next-line:no-bitwise
      transportGuid: "GMD:OUT:LIST" + appliesTo,
      sent: date && +date,
      toHealthcarePartyId: hcp.id,
      recipients: [hcp.id],
      recipientsType: "org.taktik.icure.entities.HealthcareParty",
      received: +new Date(),
      metas: { tack: tack, resultMajor: resultMajor },
      subject: inss ? `Dmg list request for ${inss}` : `Dmg list request`,
      senderReferences: {
        inputReference: appliesTo && _.last(appliesTo.split(":"))
      }
    }).then(msg => this.createMessage(msg))
  }

  extractErrorMessage(error?: ErrorDetail): string | undefined {
    if (!error) return

    const code1 = Number(error.rejectionCode1)
    const code2 = Number(error.rejectionCode2)
    const code3 = Number(error.rejectionCode3)
    const desc1 = (error.rejectionDescr1 && error.rejectionDescr1.trim()) || ""
    const desc2 = (error.rejectionDescr2 && error.rejectionDescr2.trim()) || ""
    const desc3 = (error.rejectionDescr3 && error.rejectionDescr3.trim()) || ""

    return code1 || code2 || code3 || desc1 || desc2 || desc3
      ? _([
          code1 || desc1.length ? `${code1 || "XXXXXX"}: ${desc1 || " — "}` : null,
          code2 || desc2.length ? `${code2 || "XXXXXX"}: ${desc2 || " — "}` : null,
          code3 || desc3.length ? `${code3 || "XXXXXX"}: ${desc3 || " — "}` : null
        ])
          .compact()
          .uniq()
          .filter(err => err.indexOf("510119") < 0)
          .join("; ")
      : undefined
  }

  extractErrors(parsedRecords: any): string[] {
    const errors: ErrorDetail[] = (parsedRecords.et10 && parsedRecords.et10.errorDetail
      ? [parsedRecords.et10.errorDetail]
      : []
    )
      .concat(
        _.flatMap(parsedRecords.records as ET20_80Data[], r => {
          const errors: Array<ErrorDetail> = []

          if (r.et20 && r.et20.errorDetail) {
            errors.push(r.et20.errorDetail)
          }
          _.each(r.items, i => {
            if (i.et50 && i.et50.errorDetail) errors.push(i.et50.errorDetail)
            if (i.et51 && i.et51.errorDetail) errors.push(i.et51.errorDetail)
            if (i.et52 && i.et52.errorDetail) errors.push(i.et52.errorDetail)
          })
          if (r.et80 && r.et80.errorDetail) {
            errors.push(r.et80.errorDetail)
          }
          return errors
        })
      )
      .concat(
        parsedRecords.et90 && parsedRecords.et90.errorDetail ? [parsedRecords.et90.errorDetail] : []
      )

    return _.compact(_.map(errors, error => this.extractErrorMessage(error)))
  }

  processTack(
    user: UserDto,
    hcp: HealthcarePartyDto,
    efactMessage: EfactMessage
  ): Promise<ReceiptDto> {
    if (!efactMessage.tack) {
      return Promise.reject(new Error("Invalid tack"))
    }

    const refStr = _.get(efactMessage, "tack.appliesTo", "")
      .split(":")
      .pop()
    if (!refStr) {
      return Promise.reject(
        new Error(`Cannot find input reference from tack: ${_.get(efactMessage, "tack.appliesTo")}`)
      )
    }
    const ref = Number(refStr!!) % 10000000000

    return this.findMessagesByTransportGuid(
      "EFACT:BATCH:" + ref,
      false,
      undefined,
      undefined,
      100
    ).then(parents => {
      const msgsForHcp = ((parents && parents.rows) || []).filter(
        (p: MessageDto) => p.responsible === hcp.id
      )
      if (!msgsForHcp.length) {
        throw new Error(`Cannot find parent with ref ${ref}`)
      }
      const parentMessage: MessageDto = msgsForHcp[0]

      return this.receiptXApi
        .createReceipt(
          new ReceiptDto({
            documentId: parentMessage.id,
            references: [
              `mycarenet:efact:inputReference:${ref}`,
              efactMessage.tack!!.appliesTo,
              efactMessage.tack!!.reference
            ]
          })
        )
        .then(rcpt =>
          this.receiptXApi.setReceiptAttachment(rcpt.id!, "tack", "", <any>(
            utils.ua2ArrayBuffer(utils.text2ua(JSON.stringify(efactMessage)))
          ))
        )
        .then(() => {
          parentMessage.status = parentMessage.status!! | (1 << 8) /*STATUS_SUBMITTED*/

          // Reset error
          if (parentMessage.metas && parentMessage.metas.errors) {
            parentMessage.metas.sendingError = parentMessage.metas.errors
            delete parentMessage.metas.errors
          }
          return this.modifyMessage(parentMessage)
        })
    })
  }

  // Pass invoicePrefix if you want to generate the invoice reference from entityRef
  processEfactMessage(
    user: UserDto,
    hcp: HealthcarePartyDto,
    efactMessage: EfactMessage,
    invoicePrefix?: string,
    invoicePrefixer?: (invoice: InvoiceDto, hcpId: string) => Promise<string>
  ): Promise<{ message: MessageDto; invoices: Array<InvoiceDto> }> {
    const ref = efactMessage.commonOutput!!.inputReference
      ? Number(efactMessage.commonOutput!!.inputReference) % 10000000000
      : Number(efactMessage.commonOutput!!.outputReference!!.replace(/\D+/g, "")) % 10000000000
    return this.findMessagesByTransportGuid(
      "EFACT:BATCH:" + ref,
      false,
      undefined,
      undefined,
      100
    ).then(parents => {
      const msgsForHcp: MessageDto[] = _.filter(
        parents && parents.rows,
        (p: MessageDto) => p.responsible === hcp.id
      )
      if (!msgsForHcp.length) {
        throw new Error(`Cannot find parent with ref ${ref}`)
      }

      const messageType = efactMessage.detail!!.substr(0, 6)
      const parser: EfactMessageReader | null =
        messageType === "920098"
          ? new EfactMessage920098Reader(efactMessage)
          : messageType === "920099"
            ? new EfactMessage920099Reader(efactMessage)
            : messageType === "920900"
              ? new EfactMessage920900Reader(efactMessage)
              : messageType === "920999"
                ? new EfactMessage920999Reader(efactMessage)
                : messageType === "931000"
                  ? new EfactMessage931000Reader(efactMessage)
                  : null

      if (!parser) {
        throw Error(`Unsupported message type ${messageType}`)
      }

      const parsedRecords = parser.read()
      if (!parsedRecords) {
        throw new Error("Cannot parse...")
      }

      // Find message for Hcp based on the invoiceReference if present (!931000)
      const fileReference = _.get(parsedRecords, "et10.invoiceReference")
      const parentMessage = fileReference
        ? _.find(msgsForHcp, m => uuidBase36(m.id!!) === fileReference.trim())
        : msgsForHcp[0]

      if (!parentMessage) {
        throw new Error(`Cannot match parent with fileReference for file with ref ${ref}`)
      }

      const errors = this.extractErrors(parsedRecords)
      const statuses =
        (["920999", "920099"].includes(messageType) ? 1 << 17 /*STATUS_FULL_ERROR*/ : 0) |
        (["920900"].includes(messageType) && errors.length
          ? 1 << 16 /*STATUS_PARTIAL_SUCCESS*/
          : 0) |
        (["920900"].includes(messageType) && !errors.length ? 1 << 15 /*STATUS_FULL_SUCCESS*/ : 0) |
        (["920999"].includes(messageType) ? 1 << 12 /*STATUS_REJECTED*/ : 0) |
        (["920900", "920098", "920099"].includes(messageType) ? 1 << 11 /*STATUS_ACCEPTED*/ : 0) |
        (["920098"].includes(messageType) && errors.length
          ? 1 << 22 /*STATUS_ERRORS_IN_PRELIMINARY_CONTROL*/
          : 0) |
        (["931000"].includes(messageType) ? 1 << 10 /*STATUS_ACCEPTED_FOR_TREATMENT*/ : 0) |
        (["931000", "920999"].includes(messageType) ? 1 << 9 /*STATUS_RECEIVED*/ : 0)

      const batchErrors: ErrorDetail[] | undefined = _.compact([
        _.get(parsedRecords, "zone200.errorDetail"),
        _.get(parsedRecords, "zone300.errorDetail"),
        _.get(parsedRecords, "et10.errorDetail"),
        _.get(parsedRecords, "et90.errorDetail")
      ])

      const invoicingErrors: StructError[] = parsedRecords.records
        ? _.compact(
            _.flatMap(parsedRecords.records as ET20_80Data[], r => {
              const errors: StructError[] = []
              let refEt20 = r.et20 && r.et20.reference.trim()
              if (r.et20 && r.et20.errorDetail) {
                errors.push({
                  itemId: decodeBase36Uuid(refEt20),
                  error: r.et20.errorDetail,
                  record: "ET20"
                })
                if (r.et80 && r.et80.errorDetail) {
                  errors.push({
                    itemId: decodeBase36Uuid(refEt20),
                    error: r.et80.errorDetail,
                    record: "ET80"
                  })
                }
              }

              _.each(r.items, i => {
                let ref = (i.et50 && i.et50.itemReference.trim()) || refEt20 //fallback
                if (i.et50 && i.et50.errorDetail) {
                  errors.push({
                    itemId: ref && decodeBase36Uuid(ref),
                    error: i.et50.errorDetail,
                    record: "ET50"
                  })
                }
                if (i.et51 && i.et51.errorDetail) {
                  errors.push({
                    itemId: ref && decodeBase36Uuid(ref),
                    error: i.et51.errorDetail,
                    record: "ET51"
                  })
                }
                if (i.et52 && i.et52.errorDetail) {
                  errors.push({
                    itemId: ref && decodeBase36Uuid(ref),
                    error: i.et52.errorDetail,
                    record: "ET52"
                  })
                }
              })
              return errors
            })
          )
        : []

      return this.newInstance(user, {
        // tslint:disable-next-line:no-bitwise
        status: (1 << 1) /*STATUS_UNREAD*/ | statuses,
        transportGuid: "EFACT:IN:" + ref,
        fromAddress: "EFACT",
        sent: timeEncode(new Date()),
        fromHealthcarePartyId: hcp.id,
        recipients: [hcp.id],
        recipientsType: "org.taktik.icure.entities.HealthcareParty",
        received: +new Date(),
        subject: messageType,
        parentId: parentMessage.id,
        senderReferences: {
          inputReference: efactMessage.commonOutput!!.inputReference,
          outputReference: efactMessage.commonOutput!!.outputReference,
          nipReference: efactMessage.commonOutput!!.nipReference
        }
      })
        .then(msg => this.createMessage(msg))
        .then(msg =>
          Promise.all([
            this.documentXApi.newInstance(user, msg, {
              mainUti: "public.plain-text",
              name: msg.subject
            }),
            this.documentXApi.newInstance(user, msg, {
              mainUti: "public.json",
              name: `${msg.subject}_records`
            }),
            this.documentXApi.newInstance(user, msg, {
              mainUti: "public.json",
              name: `${msg.subject}_parsed_records`
            })
          ])
            .then(([doc, jsonDoc, jsonParsedDoc]) =>
              Promise.all([
                this.documentXApi.createDocument(doc),
                this.documentXApi.createDocument(jsonDoc),
                this.documentXApi.createDocument(jsonParsedDoc)
              ])
            )
            .then(([doc, jsonDoc, jsonParsedDoc]) =>
              Promise.all([
                this.documentXApi.setDocumentAttachment(
                  doc.id!!,
                  undefined /*TODO provide keys for encryption*/,
                  <any>utils.ua2ArrayBuffer(utils.text2ua(efactMessage.detail!!))
                ),
                this.documentXApi.setDocumentAttachment(
                  jsonDoc.id!!,
                  undefined /*TODO provide keys for encryption*/,
                  <any>utils.ua2ArrayBuffer(utils.text2ua(JSON.stringify(efactMessage)))
                ),
                this.documentXApi.setDocumentAttachment(
                  jsonParsedDoc.id!!,
                  undefined /*TODO provide keys for encryption*/,
                  <any>utils.ua2ArrayBuffer(utils.text2ua(JSON.stringify(parsedRecords)))
                )
              ])
            )
            .then(
              () =>
                ["920999", "920099", "920900"].includes(messageType)
                  ? this.invoiceXApi.getInvoices(
                      new ListOfIdsDto({ ids: parentMessage.invoiceIds })
                    )
                  : Promise.resolve([])
            )
            .then((invoices: Array<InvoiceDto>) => {
              // RejectAll if "920999", "920099"
              const rejectAll = (statuses & (1 << 17)) /*STATUS_ERROR*/ > 0

              let promise: Promise<Array<InvoiceDto>> = Promise.resolve([])
              _.forEach(invoices, iv => {
                let newInvoicePromise: Promise<InvoiceDto> | null = null
                promise = promise.then(invoices => {
                  iv.error =
                    _(invoicingErrors)
                      .filter(it => it.itemId === iv.id)
                      .map(e => this.extractErrorMessage(e.error))
                      .compact()
                      .join("; ") || undefined
<<<<<<< HEAD
=======

>>>>>>> 2e80218a
                  _.each(iv.invoicingCodes, ic => {
                    // If the invoicing code is already treated, do not treat it
                    if (ic.canceled || ic.accepted) {
                      return
                    }
<<<<<<< HEAD
=======

>>>>>>> 2e80218a
                    // Error from the ET50/51/52 linked to the invoicingCode
                    const codeError =
                      _(invoicingErrors)
                        .filter(it => it.itemId === ic.id)
                        .map(e => this.extractErrorMessage(e.error))
                        .compact()
                        .join("; ") || undefined

                    const record50: ET50Data | false =
                      messageType === "920900" &&
                      _.compact(
                        _.flatMap((parsedRecords as File920900Data).records, r =>
                          r.items!!.map(
                            i =>
                              _.get(i, "et50.itemReference") &&
                              decodeBase36Uuid(i.et50!!.itemReference.trim()) === ic.id &&
                              i.et50
<<<<<<< HEAD
                          )
                        )
                      )[0]

                    const zone114amount =
                      record50 &&
                      _.get(record50, "errorDetail.zone114") &&
                      Number(record50.errorDetail!!.zone114)

                    if (rejectAll || codeError) {
                      ic.accepted = false
                      ic.canceled = true
                      ic.pending = false
                      ic.resent = false
                      ic.error = codeError
                      ic.paid = zone114amount ? Number((zone114amount / 100).toFixed(2)) : 0

                      newInvoicePromise = (
                        newInvoicePromise ||
                        this.patientApi
                          .getPatientIdOfChildDocumentForHcpAndHcpParents(
                            iv,
                            user.healthcarePartyId!
=======
>>>>>>> 2e80218a
                          )
                          .then(patientId => this.patientApi.getPatientWithUser(user, patientId!))
                          .then(pat =>
                            this.invoiceXApi.newInstance(
                              user,
                              pat,
                              _.omit(iv, [
                                "id",
                                "rev",
                                "deletionDate",
                                "created",
                                "modified",
                                "sentDate",
                                "printedDate",
                                "secretForeignKeys",
                                "cryptedForeignKeys",
                                "delegations",
                                "encryptionKeys",
                                "invoicingCodes",
                                "error",
                                "receipts",
                                "encryptedSelf"
                              ])
                            )
                          )
                          .then(niv => {
                            iv.correctiveInvoiceId = niv.id
                            niv.correctedInvoiceId = iv.id
                            return niv
                          })
                      ).then(niv => {
                        niv.invoicingCodes = (niv.invoicingCodes || []).concat(
                          _.assign({}, ic, {
                            id: this.crypto.randomUuid(),
                            accepted: false,
                            canceled: false,
                            pending: true,
                            resent: true,
                            archived: false
                          })
                        )
<<<<<<< HEAD
=======
                      )[0]

                    const zone114amount =
                      record50 &&
                      _.get(record50, "errorDetail.zone114") &&
                      Number(record50.errorDetail!!.zone114)

                    if (rejectAll || codeError) {
                      ic.accepted = false
                      ic.canceled = true
                      ic.pending = false
                      ic.resent = false
                      ic.error = codeError
                      ic.paid = zone114amount ? Number((zone114amount / 100).toFixed(2)) : 0

                      newInvoicePromise = (
                        newInvoicePromise ||
                        this.patientApi
                          .getPatientIdOfChildDocumentForHcpAndHcpParents(
                            iv,
                            user.healthcarePartyId!
                          )
                          .then(patientId => this.patientApi.getPatientWithUser(user, patientId!))
                          .then(pat =>
                            this.invoiceXApi.newInstance(
                              user,
                              pat,
                              _.omit(iv, [
                                "id",
                                "rev",
                                "deletionDate",
                                "created",
                                "modified",
                                "sentDate",
                                "printedDate",
                                "secretForeignKeys",
                                "cryptedForeignKeys",
                                "delegations",
                                "encryptionKeys",
                                "invoicingCodes",
                                "error",
                                "receipts",
                                "encryptedSelf"
                              ])
                            )
                          )
                          .then(niv => {
                            iv.correctiveInvoiceId = niv.id
                            niv.correctedInvoiceId = iv.id
                            return niv
                          })
                      ).then(niv => {
                        niv.invoicingCodes = (niv.invoicingCodes || []).concat(
                          _.assign({}, ic, {
                            id: this.crypto.randomUuid(),
                            accepted: false,
                            canceled: false,
                            pending: true,
                            resent: true,
                            archived: false
                          })
                        )
>>>>>>> 2e80218a
                        return niv
                      })
                    } else {
                      ic.accepted = true
                      ic.canceled = false
                      ic.pending = false
                      ic.resent = false
                      ic.error = undefined
                      ic.paid = zone114amount
                        ? Number((zone114amount / 100).toFixed(2))
                        : ic.reimbursement
                    }
                  })
                  return (newInvoicePromise
                    ? newInvoicePromise
                        .then(niv =>
                          (invoicePrefixer
                            ? invoicePrefixer(niv, user.healthcarePartyId!)
                            : Promise.resolve(invoicePrefix)
                          ).then(pfx => this.invoiceXApi.createInvoice(niv, pfx))
                        )
                        .then(niv => invoices.push(niv))
                    : Promise.resolve(0)
                  )
                    .then(() => this.invoiceXApi.modifyInvoice(iv))
                    .then(iv => invoices.push(iv))
                    .then(() => invoices)
                })
              })

              return promise
            })
            .then(invoices => {
              parentMessage.status = (parentMessage.status || 0) | statuses

              if (batchErrors.length) {
                parentMessage.metas = _.assign(parentMessage.metas || {}, {
                  errors: _(batchErrors)
                    .map(this.extractErrorMessage)
                    .uniq()
                    .compact()
                    .value()
                    .join("; ")
                })
              }

              if (parsedRecords.et91) {
                let et91s = parsedRecords.et91 as Array<ET91Data>
                parentMessage.metas = _.assign(parentMessage.metas || {}, {
                  paymentReferenceAccount1: _(et91s)
                    .map(et91 => et91.paymentReferenceAccount1)
                    .uniq()
                    .value()
                    .join(", ")
                })
              }
              if (parsedRecords.et92) {
                let et92 = parsedRecords.et92 as ET92Data
                parentMessage.metas = _.assign(parentMessage.metas || {}, {
                  totalAskedAmount: Number(et92.totalAskedAmount) / 100,
                  totalAcceptedAmount: Number(et92.totalAcceptedAmount) / 100,
                  totalRejectedAmount: Number(et92.totalRejectedAmount) / 100
                })
              }
              return this.modifyMessage(parentMessage).then(
                message =>
                  ({ message, invoices } as { message: MessageDto; invoices: Array<InvoiceDto> })
              )
            })
        )
    })
  }

  sendBatch(
    user: UserDto,
    hcp: HealthcarePartyDto,
    invoices: Array<InvoiceWithPatient>,
    xFHCKeystoreId: string,
    xFHCTokenId: string,
    xFHCPassPhrase: string,
    efactApi: fhcEfactControllerApi,
    fhcServer: string | undefined = undefined,
    prefixer?: (fed: InsuranceDto, hcpId: string) => Promise<string>,
    isConnectedAsPmg: boolean = false,
    medicalLocationId: string | null = null
  ): Promise<MessageDto> {
    const uuid = this.crypto.randomUuid()
    const smallBase36 = uuidBase36Half(uuid)
    const fullBase36 = uuidBase36(uuid)
    const sentDate = +new Date()
    const errors: Array<string> = []
    const year = moment().year()

    return getFederaton(invoices, this.insuranceApi).then(fed => {
      return (prefixer
        ? prefixer(fed, hcp.id!)
        : Promise.resolve(
            `efact:${hcp.id}:${year}:${
              fed.code === "306" ? "300" : fed.code === "675" ? "600" : fed.code
            }:`
          )
      ).then(prefix => {
        return this.entityReferenceApi
          .getLatest(prefix)
          .then((er: EntityReferenceDto) => {
            let nextSeqNumber =
              er && er.id && er.id!.startsWith(prefix)
                ? (Number(er.id!.split(":").pop()) || 0) + 1
                : 1
            return this.entityReferenceApi.createEntityReference(
              new EntityReferenceDto({
                id: prefix + _.padStart("" + (nextSeqNumber % 1000000000), 9, "0"),
                docId: uuid
              })
            )
          })
          .then(er =>
            toInvoiceBatch(
              invoices,
              hcp,
              fullBase36,
              er && er.id ? Number(er.id.substr(prefix.length)) % 1000 : 0,
              smallBase36,
              this.insuranceApi,
              this.invoiceXApi,
              this,
              medicalLocationId === "medicalhouse"
            )
          )
          .then(batch =>
            efactApi
              .sendBatchUsingPOST(xFHCKeystoreId, xFHCTokenId, xFHCPassPhrase, batch)
              //.then(() => { throw "ERREUR FORCEE" })
              .catch(err => {
                // The FHC has crashed but the batch could be sent, so be careful !
                const errorMessage = _.get(
                  err,
                  "message",
                  err.toString ? err.toString() : "Server error"
                )
                const blockingErrors = [
                  "Gateway Timeout", // based on the user feedback (including Frederic)
                  "Failed to fetch" // is due to internet connection lost (shutdown wifi just before sending batch)
                ]

                if (_.includes(blockingErrors, errorMessage.trim())) {
                  throw errorMessage
                }
                return { error: errorMessage }
              })
              .then((res: EfactSendResponseWithError) => {
                if (res.success || res.error) {
                  let promise = Promise.resolve(null)
                  let totalAmount = 0
                  _.forEach(invoices, iv => {
                    promise = promise.then(() => {
                      _.forEach(iv.invoiceDto.invoicingCodes, code => {
                        code.pending = true // STATUS_PENDING
                        totalAmount += code.reimbursement || 0
                      })
                      iv.invoiceDto.sentDate = sentDate
                      return this.invoiceXApi
                        .modifyInvoice(iv.invoiceDto)
                        .then(() => null)
                        .catch(() => {
                          errors.push(`efac-management.CANNOT_UPDATE_INVOICE.${iv.invoiceDto.id}`)
                          return null
                        })
                    })
                  })
                  return promise
                    .then(() =>
                      this.newInstance(user, {
                        id: uuid,
                        medicalLocationId,
                        invoiceIds: invoices.map(i => i.invoiceDto.id),
                        // tslint:disable-next-line:no-bitwise
                        status: 1 << 6, // STATUS_EFACT
                        externalRef: _.padStart("" + batch.uniqueSendNumber, 3, "0"),
                        transportGuid: "EFACT:BATCH:" + batch.numericalRef,
                        sent: timeEncode(new Date()),
                        fromHealthcarePartyId: hcp.id,
                        recipients: [fed.id],
                        recipientsType: "org.taktik.icure.entities.Insurance"
                      })
                    )
                    .then(message =>
                      this.createMessage(
                        Object.assign(message, {
                          sent: sentDate,
                          status:
                            (message.status || 0) | (res.success ? 1 << 7 : 0) /*STATUS_SENT*/,
                          metas: {
                            ioFederationCode: batch.ioFederationCode,
                            numericalRef: batch.numericalRef,
                            invoiceMonth: _.padStart("" + batch.invoicingMonth, 2, "0"),
                            invoiceYear: _.padStart("" + batch.invoicingYear, 4, "0"),
                            totalAmount: totalAmount,
                            fhc_server: fhcServer,
                            errors: res.error
                          }
                        })
                      )
                    )
                    .then((msg: MessageDto) => {
                      if (res.success) {
                        // Continue even if error ...
                        this.saveMessageAttachment(user, msg, res)
                      }
                      return msg
                    })
                } else {
                  throw "Cannot send batch"
                }
              })
          )
          .catch(err => {
            console.log(err)
            errors.push(err)
            throw new Error(errors.join(","))
          })
      })
    })
  }

  saveMessageAttachment(user: UserDto, msg: MessageDto, res: EfactSendResponseWithError) {
    return Promise.all([
      this.documentXApi.newInstance(user, msg, {
        mainUti: "public.json",
        name: "920000_records"
      }),
      this.documentXApi.newInstance(user, msg, {
        mainUti: "public.plain-text",
        name: "920000"
      })
    ])
      .then(([jsonDoc, doc]) =>
        Promise.all([
          this.documentXApi.createDocument(jsonDoc),
          this.documentXApi.createDocument(doc)
        ])
      )
      .then(([jsonDoc, doc]) =>
        Promise.all([
          this.documentXApi.setDocumentAttachment(
            jsonDoc.id!!,
            undefined /*TODO provide keys for encryption*/,
            <any>utils.ua2ArrayBuffer(utils.text2ua(JSON.stringify(res.records!!)))
          ),
          this.documentXApi.setDocumentAttachment(
            doc.id!!,
            undefined /*TODO provide keys for encryption*/,
            <any>utils.ua2ArrayBuffer(utils.text2ua(res.detail!!))
          )
        ])
      )
      .then(() =>
        this.receiptXApi.logReceipt(
          user,
          msg.id!!,
          [
            `mycarenet:efact:inputReference:${res.inputReference}`,
            res.tack!!.appliesTo!!,
            res.tack!!.reference!!
          ],
          "tack",
          utils.ua2ArrayBuffer(utils.text2ua(JSON.stringify(res.tack)))
        )
      )
  }
}<|MERGE_RESOLUTION|>--- conflicted
+++ resolved
@@ -889,19 +889,12 @@
                       .map(e => this.extractErrorMessage(e.error))
                       .compact()
                       .join("; ") || undefined
-<<<<<<< HEAD
-=======
-
->>>>>>> 2e80218a
+
                   _.each(iv.invoicingCodes, ic => {
                     // If the invoicing code is already treated, do not treat it
                     if (ic.canceled || ic.accepted) {
                       return
                     }
-<<<<<<< HEAD
-=======
-
->>>>>>> 2e80218a
                     // Error from the ET50/51/52 linked to the invoicingCode
                     const codeError =
                       _(invoicingErrors)
@@ -919,75 +912,8 @@
                               _.get(i, "et50.itemReference") &&
                               decodeBase36Uuid(i.et50!!.itemReference.trim()) === ic.id &&
                               i.et50
-<<<<<<< HEAD
                           )
                         )
-                      )[0]
-
-                    const zone114amount =
-                      record50 &&
-                      _.get(record50, "errorDetail.zone114") &&
-                      Number(record50.errorDetail!!.zone114)
-
-                    if (rejectAll || codeError) {
-                      ic.accepted = false
-                      ic.canceled = true
-                      ic.pending = false
-                      ic.resent = false
-                      ic.error = codeError
-                      ic.paid = zone114amount ? Number((zone114amount / 100).toFixed(2)) : 0
-
-                      newInvoicePromise = (
-                        newInvoicePromise ||
-                        this.patientApi
-                          .getPatientIdOfChildDocumentForHcpAndHcpParents(
-                            iv,
-                            user.healthcarePartyId!
-=======
->>>>>>> 2e80218a
-                          )
-                          .then(patientId => this.patientApi.getPatientWithUser(user, patientId!))
-                          .then(pat =>
-                            this.invoiceXApi.newInstance(
-                              user,
-                              pat,
-                              _.omit(iv, [
-                                "id",
-                                "rev",
-                                "deletionDate",
-                                "created",
-                                "modified",
-                                "sentDate",
-                                "printedDate",
-                                "secretForeignKeys",
-                                "cryptedForeignKeys",
-                                "delegations",
-                                "encryptionKeys",
-                                "invoicingCodes",
-                                "error",
-                                "receipts",
-                                "encryptedSelf"
-                              ])
-                            )
-                          )
-                          .then(niv => {
-                            iv.correctiveInvoiceId = niv.id
-                            niv.correctedInvoiceId = iv.id
-                            return niv
-                          })
-                      ).then(niv => {
-                        niv.invoicingCodes = (niv.invoicingCodes || []).concat(
-                          _.assign({}, ic, {
-                            id: this.crypto.randomUuid(),
-                            accepted: false,
-                            canceled: false,
-                            pending: true,
-                            resent: true,
-                            archived: false
-                          })
-                        )
-<<<<<<< HEAD
-=======
                       )[0]
 
                     const zone114amount =
@@ -1050,7 +976,6 @@
                             archived: false
                           })
                         )
->>>>>>> 2e80218a
                         return niv
                       })
                     } else {
