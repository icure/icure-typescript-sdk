--- conflicted
+++ resolved
@@ -1,8 +1,10 @@
-<<<<<<< HEAD
-import { iccEntityrefApi, iccInsuranceApi, iccInvoiceApi, iccMessageApi } from "../icc-api/iccApi"
-=======
-import { iccEntityrefApi, iccInsuranceApi, iccMessageApi, iccReceiptApi } from "../icc-api/iccApi"
->>>>>>> 668d0b06
+import {
+  iccEntityrefApi,
+  iccInsuranceApi,
+  iccReceiptApi,
+  iccInvoiceApi,
+  iccMessageApi
+} from "../icc-api/iccApi"
 import { IccCryptoXApi } from "./icc-crypto-x-api"
 import { IccDocumentXApi } from "./icc-document-x-api"
 import { IccInvoiceXApi } from "./icc-invoice-x-api"
@@ -68,12 +70,7 @@
   private crypto: IccCryptoXApi
   private insuranceApi: iccInsuranceApi
   private entityReferenceApi: iccEntityrefApi
-<<<<<<< HEAD
-  private receiptApi: IccReceiptXApi
-  private invoiceApi: iccInvoiceApi
-=======
   private receiptApi: iccReceiptApi
->>>>>>> 668d0b06
   private invoiceXApi: IccInvoiceXApi
   private documentXApi: IccDocumentXApi
   private patientApi: IccPatientXApi
@@ -84,11 +81,6 @@
     crypto: IccCryptoXApi,
     insuranceApi: iccInsuranceApi,
     entityReferenceApi: iccEntityrefApi,
-<<<<<<< HEAD
-    invoiceApi: iccInvoiceApi,
-=======
-    receiptApi: iccReceiptApi,
->>>>>>> 668d0b06
     invoiceXApi: IccInvoiceXApi,
     documentXApi: IccDocumentXApi,
     receiptApi: IccReceiptXApi,
@@ -100,7 +92,7 @@
     this.entityReferenceApi = entityReferenceApi
     this.receiptApi = receiptApi
     this.invoiceXApi = invoiceXApi
-<<<<<<< HEAD
+    this.documentXApi = documentXApi
     this.patientApi = patientApi
   }
 
@@ -140,9 +132,6 @@
         )
         return promise
       })
-=======
-    this.documentXApi = documentXApi
->>>>>>> 668d0b06
   }
 
   // noinspection JSUnusedGlobalSymbols
