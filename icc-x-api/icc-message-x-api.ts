--- conflicted
+++ resolved
@@ -167,48 +167,36 @@
                     )
                   )
                   .then(msg =>
-<<<<<<< HEAD
-                    this.documentXApi.newInstance(user, msg, {
-                      mainUti: "public.text",
-                      name: "920000"
-                    })
-                  )
-                  .then(doc => this.documentXApi.createDocument(doc))
-                  .then(doc =>
-                    this.documentXApi.setAttachment(
-                      doc.id!!,
-                      undefined /*TODO provide keys for encryption*/,
-                      utils.ua2ArrayBuffer(utils.text2ua(res.detail!!))
-                    )
-=======
                     Promise.all([
-                      docXApi.newInstance(user, msg, {
+                      this.documentXApi.newInstance(user, msg, {
                         mainUti: "public.plain-text",
                         name: "920000"
                       }),
-                      docXApi.newInstance(user, msg, {
+                      this.documentXApi.newInstance(user, msg, {
                         mainUti: "public.json",
                         name: "920000_records"
                       })
                     ])
                   )
                   .then(([doc, jsonDoc]) =>
-                    Promise.all([docXApi.createDocument(doc), docXApi.createDocument(jsonDoc)])
+                    Promise.all([
+                      this.documentXApi.createDocument(doc),
+                      this.documentXApi.createDocument(jsonDoc)
+                    ])
                   )
                   .then(([doc, jsonDoc]) =>
                     Promise.all([
-                      docXApi.setAttachment(
+                      this.documentXApi.setAttachment(
                         doc.id!!,
                         undefined /*TODO provide keys for encryption*/,
                         utils.ua2ArrayBuffer(utils.text2ua(res.detail!!))
                       ),
-                      docXApi.setAttachment(
+                      this.documentXApi.setAttachment(
                         jsonDoc.id!!,
                         undefined /*TODO provide keys for encryption*/,
                         utils.ua2ArrayBuffer(utils.text2ua(JSON.stringify(res.records!!)))
                       )
                     ])
->>>>>>> 42537ac8
                   )
                   .then(() =>
                     this.receiptApi.createReceipt(
