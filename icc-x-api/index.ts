import {
  IccAgendaApi,
  IccAnonymousAccessApi,
  IccApplicationsettingsApi,
  IccArticleApi,
  IccAuthApi,
  IccBeefactApi,
  IccBeresultexportApi,
  IccBeresultimportApi,
  IccBesamv2Api,
  IccCalendarItemTypeApi,
  IccClassificationTemplateApi,
  IccEntityrefApi,
  IccEntitytemplateApi,
  IccFrontendmigrationApi,
  IccGroupApi,
  IccIcureApi,
  IccInsuranceApi,
  IccKeywordApi,
  IccMedexApi,
  IccMedicallocationApi,
  IccPatientApi,
  IccPermissionApi,
<<<<<<< HEAD
  OAuthThirdParty,
=======
  IccPlaceApi,
  IccPubsubApi,
  IccReplicationApi,
  IccTarificationApi,
  IccTmpApi,
>>>>>>> 4d3d0d2e
} from '../icc-api'
import { IccUserXApi } from './icc-user-x-api'
import { IccCryptoXApi } from './icc-crypto-x-api'
import { IccContactXApi } from './icc-contact-x-api'
import { IccInvoiceXApi } from './icc-invoice-x-api'
import { IccDocumentXApi } from './icc-document-x-api'
import { IccHcpartyXApi } from './icc-hcparty-x-api'
import { IccFormXApi } from './icc-form-x-api'
import { IccHelementXApi } from './icc-helement-x-api'
import { IccClassificationXApi } from './icc-classification-x-api'
import { IccCalendarItemXApi } from './icc-calendar-item-x-api'
import { IccPatientXApi } from './icc-patient-x-api'
import { IccMessageXApi } from './icc-message-x-api'
import { IccReceiptXApi } from './icc-receipt-x-api'
import { IccAccesslogXApi } from './icc-accesslog-x-api'
import { IccTimeTableXApi } from './icc-time-table-x-api'
import { IccDeviceApi } from '../icc-api'
import { IccCodeXApi } from './icc-code-x-api'
import { IccMaintenanceTaskXApi } from './icc-maintenance-task-x-api'
import { IccDataOwnerXApi } from './icc-data-owner-x-api'
import { StorageFacade } from './storage/StorageFacade'
import { KeyStorageFacade } from './storage/KeyStorageFacade'
import { LocalStorageImpl } from './storage/LocalStorageImpl'
import { KeyStorageImpl } from './storage/KeyStorageImpl'
import {
  AuthenticationProvider,
  BasicAuthenticationProvider,
  EnsembleAuthenticationProvider,
  JwtAuthenticationProvider,
  NoAuthenticationProvider,
} from './auth/AuthenticationProvider'
import { CryptoPrimitives } from './crypto/CryptoPrimitives'
import { KeyManager } from './crypto/KeyManager'
import { IcureStorageFacade } from './storage/IcureStorageFacade'
import { DefaultStorageEntryKeysFactory } from './storage/DefaultStorageEntryKeysFactory'
import { KeyRecovery } from './crypto/KeyRecovery'
import { BaseExchangeKeysManager } from './crypto/BaseExchangeKeysManager'
import { StorageEntryKeysFactory } from './storage/StorageEntryKeysFactory'
import { CryptoStrategies } from './crypto/CryptoStrategies'
import { ExchangeKeysManager } from './crypto/ExchangeKeysManager'
import { ShamirKeysManager } from './crypto/ShamirKeysManager'
import { TransferKeysManager } from './crypto/TransferKeysManager'
import { IccIcureMaintenanceXApi } from './icc-icure-maintenance-x-api'
import { EntitiesEncryption } from './crypto/EntitiesEncryption'
import { ConfidentialEntities } from './crypto/ConfidentialEntities'
import { ensureDelegationForSelf } from './crypto/utils'
import { CryptoActorStubWithType } from '../icc-api/model/CryptoActorStub'
import { IccBekmehrXApi } from './icc-bekmehr-x-api'
import { IccDoctemplateXApi } from './icc-doctemplate-x-api'
import { UserGroup } from '../icc-api/model/UserGroup'

export * from './icc-accesslog-x-api'
export * from './icc-bekmehr-x-api'
export * from './icc-calendar-item-x-api'
export * from './icc-classification-x-api'
export * from './icc-code-x-api'
export * from './icc-contact-x-api'
export * from './icc-crypto-x-api'
export * from './icc-doctemplate-x-api'
export * from './icc-document-x-api'
export * from './icc-form-x-api'
export * from './icc-hcparty-x-api'
export * from './icc-helement-x-api'
export * from './icc-invoice-x-api'
export * from './icc-message-x-api'
export * from './icc-patient-x-api'
export * from './icc-user-x-api'
export * from './icc-time-table-x-api'
export * from './icc-receipt-x-api'
export * from './utils'
export { KeyStorageFacade } from './storage/KeyStorageFacade'
export { LocalStorageImpl } from './storage/LocalStorageImpl'
export { StorageFacade } from './storage/StorageFacade'
export { KeyStorageImpl } from './storage/KeyStorageImpl'
export { CryptoStrategies } from './crypto/CryptoStrategies'

export interface Apis {
  readonly authApi: IccAuthApi
  readonly codeApi: IccCodeXApi
  readonly calendarItemTypeApi: IccCalendarItemTypeApi
  readonly medicalLocationApi: IccMedicallocationApi
  readonly entityReferenceApi: IccEntityrefApi
  readonly userApi: IccUserXApi
  readonly permissionApi: IccPermissionApi
  readonly healthcarePartyApi: IccHcpartyXApi
  readonly deviceApi: IccDeviceApi
  readonly cryptoApi: IccCryptoXApi
  readonly accessLogApi: IccAccesslogXApi
  readonly agendaApi: IccAgendaApi
  readonly contactApi: IccContactXApi
  readonly formApi: IccFormXApi
  readonly groupApi: IccGroupApi
  readonly invoiceApi: IccInvoiceXApi
  readonly insuranceApi: IccInsuranceApi
  readonly documentApi: IccDocumentXApi
  readonly healthcareElementApi: IccHelementXApi
  readonly classificationApi: IccClassificationXApi
  readonly calendarItemApi: IccCalendarItemXApi
  readonly receiptApi: IccReceiptXApi
  readonly timetableApi: IccTimeTableXApi
  readonly patientApi: IccPatientXApi
  readonly messageApi: IccMessageXApi
  readonly maintenanceTaskApi: IccMaintenanceTaskXApi
  readonly dataOwnerApi: IccDataOwnerXApi
  readonly icureMaintenanceTaskApi: IccIcureMaintenanceXApi
  readonly anonymousAccessApi: IccAnonymousAccessApi
  readonly applicationSettingsApi: IccApplicationsettingsApi
  readonly articleApi: IccArticleApi
  readonly bekmehrApi: IccBekmehrXApi
  readonly beefactApi: IccBeefactApi
  readonly beresultexportApi: IccBeresultexportApi
  readonly beresultimportApi: IccBeresultimportApi
  readonly besamv2Api: IccBesamv2Api
  readonly classificationTemplateApi: IccClassificationTemplateApi
  readonly doctemplateApi: IccDoctemplateXApi
  readonly entitytemplateApi: IccEntitytemplateApi
  readonly frontendmigrationApi: IccFrontendmigrationApi
  readonly icureApi: IccIcureApi
  readonly keywordApi: IccKeywordApi
  readonly medexApi: IccMedexApi
  readonly placeApi: IccPlaceApi
  readonly pubsubApi: IccPubsubApi
  readonly replicationApi: IccReplicationApi
  readonly tarificationApi: IccTarificationApi
  readonly tmpApi: IccTmpApi
}

/**
 * Allows to customise the behaviour of the iCure API by providing various optional parameters.
 */
export interface IcureApiOptions {
  /**
   * Specifies how iCure can store string values (e.g. json). In production this should be persistent storage.
   * @default the browser's localStorage.
   */
  readonly storage?: StorageFacade<string>
  /**
   * Specifies how iCure can store cryptographic keys. Preferably this should be some ad-hoc storage key storage.
   * @default stores the json of the jwk representation of the key in {@link storage}.
   */
  readonly keyStorage?: KeyStorageFacade
  /**
   * Specifies where iCure should store his data within the {@link storage} and {@link keyStorage}.
   * @default {@link DefaultStorageEntryKeysFactory}
   */
  readonly entryKeysFactory?: StorageEntryKeysFactory
  /**
   * Specifies if iCure should create maintenance tasks for requesting access back when a new key is generated at initialisation time.
   * @default true
   */
  readonly createMaintenanceTasksOnNewKey?: boolean
  /**
   * Additional headers to use on each request made by the iCure api.
   * @default no additional headers
   */
  readonly headers?: { [headerName: string]: string }
  /**
   * Specifies which fields should be encrypted for each kind of encryptable entity. You should make sure that every application in your environment
   * specifies the same values for this configuration.
   * @default see documentation for {@link EncryptedFieldsConfig}
   */
  readonly encryptedFieldsConfig?: EncryptedFieldsConfig
  /**
   * Each user may exist in multiple groups, but an instance of {@link IcureApi} is specialised for a single group. This function allows you to decide
   * the group to use for a given user. This functions will be called only if a user exists in at least 2 groups, takes in input the information on
   * the groups the user can access (in no specific order) and must return the id of one of these groups.
   * @default takes the first group provided. The group chosen by this method may vary between different instantiations of the {@link IcureApi} even
   * if for the same user and if the groups available for the user do not change.
   */
  readonly groupSelector?: (availableGroupsInfo: UserGroup[]) => Promise<string>
}
namespace IcureApiOptions {
  export namespace Defaults {
    export const entryKeysFactory = new DefaultStorageEntryKeysFactory()
    export const createMaintenanceTasksOnNewKey = true
    export const headers = {}
  }
  export class WithDefaults implements IcureApiOptions {
    constructor(custom: IcureApiOptions) {
      this.entryKeysFactory = custom.entryKeysFactory ?? Defaults.entryKeysFactory
      this.createMaintenanceTasksOnNewKey = custom.createMaintenanceTasksOnNewKey ?? Defaults.createMaintenanceTasksOnNewKey
      this.storage = custom.storage ?? new LocalStorageImpl()
      this.keyStorage = custom.keyStorage ?? new KeyStorageImpl(this.storage)
      this.headers = custom.headers ?? Defaults.headers
      this.encryptedFieldsConfig = custom.encryptedFieldsConfig ?? EncryptedFieldsConfig.Defaults
      this.groupSelector = custom.groupSelector ?? ((groups) => Promise.resolve(groups[0].groupId!))
    }

    readonly entryKeysFactory: StorageEntryKeysFactory
    readonly createMaintenanceTasksOnNewKey: boolean
    readonly storage: StorageFacade<string>
    readonly keyStorage: KeyStorageFacade
    readonly headers: { [headerName: string]: string }
    readonly encryptedFieldsConfig: EncryptedFieldsConfig
    readonly groupSelector: (availableGroupsInfo: UserGroup[]) => Promise<string>
  }
}

/**
 * Specifies which fields should be encrypted for each kind of encryptable entity.
 * Note that any value you specify here overrides the default values. For example if you specify `['medicalLocationId']` for `healthElement` the
 * fields `['descr', 'note']` which are usually encrypted by default will no longer be encrypted. If you want to add fields to the default values
 * you can use {@link EncryptedFieldsConfig.Defaults}, for example `[...EncryptedFieldsConfig.Defaults.healthElement, 'medicalLocationId'].
 */
export interface EncryptedFieldsConfig {
  /**
   * Fields to encrypt for entities of type {@link AccessLog}
   * @default ['detail', 'objectId']
   */
  readonly accessLog?: string[]
  /**
   * Fields to encrypt for entities of type {@link CalendarItem}
   * @default ['details', 'title', 'patientId']
   */
  readonly calendarItem?: string[]
  /*TODO
   * configuration not yet supported for contact; automatically applies to descr and content of services
   */
  // readonly contact?: string[]
  /**
   * Fields to encrypt for entities of type {@link HealthElement}
   * @default ['descr', 'note']
   */
  readonly healthElement?: string[]
  /**
   * Fields to encrypt for entities of type {@link MaintenanceTask}
   * @default ['properties']
   */
  readonly maintenanceTask?: string[]
  /**
   * Fields to encrypt for entities of type {@link Patient}
   * @default ['note']
   */
  readonly patient?: string[]
}
export namespace EncryptedFieldsConfig {
  export const Defaults = {
    accessLog: ['detail', 'objectId'],
    calendarItem: ['details', 'title', 'patientId'],
    // TODO contact
    healthElement: ['descr', 'note'],
    maintenanceTask: ['properties'],
    patient: ['note'],
  }
}

/**
 * Details for the authentication of a user
 */
export type AuthenticationDetails = {
  username: string
  password: string
  forceBasic?: boolean // default false
  icureTokens?: { token: string; refreshToken: string }
  thirdPartyTokens: { [thirdParty: string]: string }
}

<<<<<<< HEAD
export const Api = async function (
  host: string,
  authenticationOptions: AuthenticationDetails | AuthenticationProvider,
  cryptoStrategies: CryptoStrategies,
  crypto: Crypto = typeof window !== 'undefined' ? window.crypto : typeof self !== 'undefined' ? self.crypto : ({} as Crypto),
  fetchImpl: (input: RequestInfo, init?: RequestInit) => Promise<Response> = typeof window !== 'undefined'
    ? window.fetch
    : typeof self !== 'undefined'
    ? self.fetch
    : fetch,
  options: ApiOptions = {}
): Promise<Apis> {
  const params = new NamedApiParametersWithDefault(options)
  let authenticationProvider: AuthenticationProvider
  if ('username' in authenticationOptions && 'password' in authenticationOptions) {
    authenticationProvider = new EnsembleAuthenticationProvider(
      new IccAuthApi(host, params.headers, new NoAuthenticationProvider(), fetchImpl),
      authenticationOptions.username,
      authenticationOptions.password,
      3600,
      authenticationOptions.thirdPartyTokens
    )
  } else if ('icureTokens' in authenticationOptions) {
    new JwtAuthenticationProvider(
      new IccAuthApi(host, {}, new NoAuthenticationProvider(), fetchImpl),
      undefined,
      undefined,
      authenticationOptions.icureTokens
    )
  } else {
    authenticationProvider = authenticationOptions as AuthenticationProvider
=======
/**
 * Main entry point for the iCure API. Provides entity-specific sub-apis and some general methods which are not related to a specific entity.
 */
export interface IcureApi extends Apis {
  /**
   * Get the information on groups that the current user can access and the current group that this api instance is working on.
   * Note that the values you will get for `availableGroups` may differ from the values you would get if you call {@link IccUserApi.getMatchingUsers}
   * on {@link Apis.userApi}, since the latter is specialised on the specific instance of the user in `currentGroup`.
   */
  getGroupsInfo(): Promise<{ currentGroup: UserGroup; availableGroups: UserGroup[] }>

  /**
   * Switches the api to allow the user to work on a different group.
   * @param newGroupId the id of the group to switch to.
   * @return a new api for the specified group.
   */
  switchGroup(newGroupId: string): Promise<IcureApi>
}
export namespace IcureApi {
  /**
   * Initialises a new instance of the iCure API.
   */
  export async function initialise(
    host: string,
    authenticationOptions: AuthenticationDetails | AuthenticationProvider,
    cryptoStrategies: CryptoStrategies,
    crypto: Crypto = typeof window !== 'undefined' ? window.crypto : typeof self !== 'undefined' ? self.crypto : ({} as Crypto),
    fetchImpl: (input: RequestInfo, init?: RequestInit) => Promise<Response> = typeof window !== 'undefined'
      ? window.fetch
      : typeof self !== 'undefined'
      ? self.fetch
      : fetch,
    options: IcureApiOptions = {}
  ): Promise<IcureApi> {
    const params = new IcureApiOptions.WithDefaults(options)
    let grouplessAuthenticationProvider: AuthenticationProvider
    if ('username' in authenticationOptions && 'password' in authenticationOptions) {
      grouplessAuthenticationProvider = new EnsembleAuthenticationProvider(
        new IccAuthApi(host, params.headers, new NoAuthenticationProvider(), fetchImpl),
        authenticationOptions.username,
        authenticationOptions.password
      )
    } else {
      grouplessAuthenticationProvider = authenticationOptions
    }
    const grouplessUserApi = new IccUserXApi(host, params.headers, grouplessAuthenticationProvider, fetchImpl)
    const matches = await grouplessUserApi.getMatchingUsers()
    const chosenGroupId = matches.length > 1 ? await params.groupSelector(matches) : matches[0].groupId!
    /*TODO
     * On new very new users switching the authentication provider to a specific group may fail and block the user for too many requests. This is
     * probably linked to replication of the user in the fallback database.
     */
    const groupSpecificAuthenticationProvider =
      matches.length > 1 ? await grouplessAuthenticationProvider.switchGroup(chosenGroupId, matches) : grouplessAuthenticationProvider
    const cryptoApis = await initialiseCryptoWithProvider(host, fetchImpl, groupSpecificAuthenticationProvider, params, cryptoStrategies, crypto)
    return new IcureApiImpl(
      cryptoApis,
      host,
      groupSpecificAuthenticationProvider,
      fetch,
      grouplessUserApi,
      matches,
      matches.find((match) => match.groupId === chosenGroupId)!,
      params,
      cryptoStrategies
    )
>>>>>>> 4d3d0d2e
  }
}

// Apis which are used during crypto api initialisation, to avoid re-instantiating them later
type CryptoInitialisationApis = {
  cryptoApi: IccCryptoXApi
  healthcarePartyApi: IccHcpartyXApi
  deviceApi: IccDeviceApi
  // no patient api since it is base
  dataOwnerApi: IccDataOwnerXApi
  userApi: IccUserXApi
  icureMaintenanceTaskApi: IccIcureMaintenanceXApi
  maintenanceTaskApi: IccMaintenanceTaskXApi
}

async function initialiseCryptoWithProvider(
  host: string,
  fetchImpl: (input: RequestInfo, init?: RequestInit) => Promise<Response>,
  groupSpecificAuthenticationProvider: AuthenticationProvider,
  params: IcureApiOptions.WithDefaults,
  cryptoStrategies: CryptoStrategies,
  crypto: Crypto
): Promise<CryptoInitialisationApis> {
  const healthcarePartyApi = new IccHcpartyXApi(host, params.headers, groupSpecificAuthenticationProvider, fetchImpl)
  const deviceApi = new IccDeviceApi(host, params.headers, groupSpecificAuthenticationProvider, fetchImpl)
  const basePatientApi = new IccPatientApi(host, params.headers, groupSpecificAuthenticationProvider, fetchImpl)
  const dataOwnerApi = new IccDataOwnerXApi(host, params.headers, groupSpecificAuthenticationProvider, fetchImpl)
  // Crypto initialisation
  const icureStorage = new IcureStorageFacade(params.keyStorage, params.storage, params.entryKeysFactory)
  const cryptoPrimitives = new CryptoPrimitives(crypto)
  const baseExchangeKeysManager = new BaseExchangeKeysManager(cryptoPrimitives, dataOwnerApi, healthcarePartyApi, basePatientApi, deviceApi)
  const keyRecovery = new KeyRecovery(cryptoPrimitives, baseExchangeKeysManager, dataOwnerApi)
  const keyManager = new KeyManager(cryptoPrimitives, dataOwnerApi, icureStorage, keyRecovery, baseExchangeKeysManager, cryptoStrategies)
  const newKey = await keyManager.initialiseKeys()
  await new TransferKeysManager(cryptoPrimitives, baseExchangeKeysManager, dataOwnerApi, keyManager, icureStorage).updateTransferKeys(
    CryptoActorStubWithType.fromDataOwner(await dataOwnerApi.getCurrentDataOwner())
  )
  // TODO customise cache size?
  const exchangeKeysManager = new ExchangeKeysManager(
    100,
    500,
    60000,
    600000,
    cryptoStrategies,
    cryptoPrimitives,
    keyManager,
    baseExchangeKeysManager,
    dataOwnerApi,
    icureStorage
  )
  const entitiesEncryption = new EntitiesEncryption(cryptoPrimitives, dataOwnerApi, exchangeKeysManager)
  const shamirManager = new ShamirKeysManager(cryptoPrimitives, dataOwnerApi, keyManager, exchangeKeysManager)
  const confidentialEntitites = new ConfidentialEntities(entitiesEncryption, cryptoPrimitives, dataOwnerApi)
  await ensureDelegationForSelf(dataOwnerApi, entitiesEncryption, cryptoPrimitives, basePatientApi)
  const cryptoApi = new IccCryptoXApi(
    exchangeKeysManager,
    cryptoPrimitives,
    keyManager,
    dataOwnerApi,
    entitiesEncryption,
    shamirManager,
    params.storage,
    params.keyStorage,
    icureStorage,
    healthcarePartyApi,
    confidentialEntitites
  )
  const maintenanceTaskApi = new IccMaintenanceTaskXApi(
    host,
    params.headers,
    cryptoApi,
    healthcarePartyApi,
    dataOwnerApi,
    params.encryptedFieldsConfig?.maintenanceTask ?? EncryptedFieldsConfig.Defaults.maintenanceTask,
    groupSpecificAuthenticationProvider,
    fetchImpl
  )
  const icureMaintenanceTaskApi = new IccIcureMaintenanceXApi(cryptoApi, maintenanceTaskApi, dataOwnerApi)
  const userApi = new IccUserXApi(host, params.headers, groupSpecificAuthenticationProvider, fetchImpl)
  if (newKey && params.createMaintenanceTasksOnNewKey) {
    await icureMaintenanceTaskApi.createMaintenanceTasksForNewKeypair(await userApi.getCurrentUser(), newKey.newKeyPair)
  }
  return {
    cryptoApi,
    healthcarePartyApi,
    deviceApi,
    dataOwnerApi,
    userApi,
    icureMaintenanceTaskApi,
    maintenanceTaskApi,
  }
}

class IcureApiImpl implements IcureApi {
  private latestGroupsRequest: Promise<UserGroup[]>
  private _authApi: IccAuthApi | undefined
  private _codeApi: IccCodeXApi | undefined
  private _calendarItemTypeApi: IccCalendarItemTypeApi | undefined
  private _medicalLocationApi: IccMedicallocationApi | undefined
  private _entityReferenceApi: IccEntityrefApi | undefined
  private _permissionApi: IccPermissionApi | undefined
  private _accessLogApi: IccAccesslogXApi | undefined
  private _agendaApi: IccAgendaApi | undefined
  private _contactApi: IccContactXApi | undefined
  private _formApi: IccFormXApi | undefined
  private _groupApi: IccGroupApi | undefined
  private _invoiceApi: IccInvoiceXApi | undefined
  private _insuranceApi: IccInsuranceApi | undefined
  private _documentApi: IccDocumentXApi | undefined
  private _healthcareElementApi: IccHelementXApi | undefined
  private _classificationApi: IccClassificationXApi | undefined
  private _calendarItemApi: IccCalendarItemXApi | undefined
  private _receiptApi: IccReceiptXApi | undefined
  private _timetableApi: IccTimeTableXApi | undefined
  private _patientApi: IccPatientXApi | undefined
  private _messageApi: IccMessageXApi | undefined
  private _anonymousAccessApi: IccAnonymousAccessApi | undefined
  private _applicationSettingsApi: IccApplicationsettingsApi | undefined
  private _articleApi: IccArticleApi | undefined
  private _bekmehrApi: IccBekmehrXApi | undefined
  private _beefactApi: IccBeefactApi | undefined
  private _beresultexportApi: IccBeresultexportApi | undefined
  private _beresultimportApi: IccBeresultimportApi | undefined
  private _besamv2Api: IccBesamv2Api | undefined
  private _classificationTemplateApi: IccClassificationTemplateApi | undefined
  private _doctemplateApi: IccDoctemplateXApi | undefined
  private _entitytemplateApi: IccEntitytemplateApi | undefined
  private _frontendmigrationApi: IccFrontendmigrationApi | undefined
  private _icureApi: IccIcureApi | undefined
  private _keywordApi: IccKeywordApi | undefined
  private _medexApi: IccMedexApi | undefined
  private _placeApi: IccPlaceApi | undefined
  private _pubsubApi: IccPubsubApi | undefined
  private _replicationApi: IccReplicationApi | undefined
  private _tarificationApi: IccTarificationApi | undefined
  private _tmpApi: IccTmpApi | undefined

  get cryptoApi(): IccCryptoXApi {
    return this.cryptoInitApis.cryptoApi
  }

  get dataOwnerApi(): IccDataOwnerXApi {
    return this.cryptoInitApis.dataOwnerApi
  }

  get accessLogApi(): IccAccesslogXApi {
    return (
      this._accessLogApi ??
      (this._accessLogApi = new IccAccesslogXApi(
        this.host,
        this.params.headers,
        this.cryptoApi,
        this.dataOwnerApi,
        this.params.encryptedFieldsConfig.accessLog ?? EncryptedFieldsConfig.Defaults.accessLog,
        this.groupSpecificAuthenticationProvider,
        this.fetch
      ))
    )
  }
  get agendaApi(): IccAgendaApi {
    return (
      this._agendaApi ?? (this._agendaApi = new IccAgendaApi(this.host, this.params.headers, this.groupSpecificAuthenticationProvider, this.fetch))
    )
  }
  get anonymousAccessApi(): IccAnonymousAccessApi {
    return (
      this._anonymousAccessApi ??
      (this._anonymousAccessApi = new IccAnonymousAccessApi(this.host, this.params.headers, this.groupSpecificAuthenticationProvider, this.fetch))
    )
  }
  get applicationSettingsApi(): IccApplicationsettingsApi {
    return (
      this._applicationSettingsApi ??
      (this._applicationSettingsApi = new IccApplicationsettingsApi(
        this.host,
        this.params.headers,
        this.groupSpecificAuthenticationProvider,
        this.fetch
      ))
    )
  }
  get articleApi(): IccArticleApi {
    return (
      this._articleApi ?? (this._articleApi = new IccArticleApi(this.host, this.params.headers, this.groupSpecificAuthenticationProvider, this.fetch))
    )
  }
  get authApi(): IccAuthApi {
    return this._authApi ?? (this._authApi = new IccAuthApi(this.host, this.params.headers, this.groupSpecificAuthenticationProvider, this.fetch))
  }
  get beefactApi(): IccBeefactApi {
    return (
      this._beefactApi ?? (this._beefactApi = new IccBeefactApi(this.host, this.params.headers, this.groupSpecificAuthenticationProvider, this.fetch))
    )
  }
  get bekmehrApi(): IccBekmehrXApi {
    return (
      this._bekmehrApi ??
      (this._bekmehrApi = new IccBekmehrXApi(
        this.host,
        this.params.headers,
        this.authApi,
        this.contactApi,
        this.healthcareElementApi,
        this.documentApi,
        this.groupSpecificAuthenticationProvider,
        this.fetch
      ))
    )
  }
  get beresultexportApi(): IccBeresultexportApi {
    return (
      this._beresultexportApi ??
      (this._beresultexportApi = new IccBeresultexportApi(this.host, this.params.headers, this.groupSpecificAuthenticationProvider, this.fetch))
    )
  }
  get beresultimportApi(): IccBeresultimportApi {
    return (
      this._beresultimportApi ??
      (this._beresultimportApi = new IccBeresultimportApi(this.host, this.params.headers, this.groupSpecificAuthenticationProvider, this.fetch))
    )
  }
  get besamv2Api(): IccBesamv2Api {
    return (
      this._besamv2Api ?? (this._besamv2Api = new IccBesamv2Api(this.host, this.params.headers, this.groupSpecificAuthenticationProvider, this.fetch))
    )
  }
  get calendarItemApi(): IccCalendarItemXApi {
    return (
      this._calendarItemApi ??
      (this._calendarItemApi = new IccCalendarItemXApi(
        this.host,
        this.params.headers,
        this.cryptoApi,
        this.dataOwnerApi,
        this.params.encryptedFieldsConfig.calendarItem ?? EncryptedFieldsConfig.Defaults.calendarItem,
        this.groupSpecificAuthenticationProvider,
        this.fetch
      ))
    )
  }
  get calendarItemTypeApi(): IccCalendarItemTypeApi {
    return (
      this._calendarItemTypeApi ??
      (this._calendarItemTypeApi = new IccCalendarItemTypeApi(this.host, this.params.headers, this.groupSpecificAuthenticationProvider, this.fetch))
    )
  }
  get classificationApi(): IccClassificationXApi {
    return (
      this._classificationApi ??
      (this._classificationApi = new IccClassificationXApi(
        this.host,
        this.params.headers,
        this.cryptoApi,
        this.dataOwnerApi,
        this.groupSpecificAuthenticationProvider,
        this.fetch
      ))
    )
  }
  get classificationTemplateApi(): IccClassificationTemplateApi {
    return (
      this._classificationTemplateApi ??
      (this._classificationTemplateApi = new IccClassificationTemplateApi(
        this.host,
        this.params.headers,
        this.groupSpecificAuthenticationProvider,
        this.fetch
      ))
    )
  }
  get codeApi(): IccCodeXApi {
    return this._codeApi ?? (this._codeApi = new IccCodeXApi(this.host, this.params.headers, this.groupSpecificAuthenticationProvider, this.fetch))
  }
  get contactApi(): IccContactXApi {
    return (
      this._contactApi ??
      (this._contactApi = new IccContactXApi(
        this.host,
        this.params.headers,
        this.cryptoApi,
        this.dataOwnerApi,
        this.groupSpecificAuthenticationProvider,
        this.fetch
      ))
    )
  }
  get deviceApi(): IccDeviceApi {
    return this.cryptoInitApis.deviceApi
  }
  get doctemplateApi(): IccDoctemplateXApi {
    return (
      this._doctemplateApi ??
      (this._doctemplateApi = new IccDoctemplateXApi(
        this.host,
        this.params.headers,
        this.cryptoApi,
        this.groupSpecificAuthenticationProvider,
        this.fetch
      ))
    )
  }
  get documentApi(): IccDocumentXApi {
    return (
      this._documentApi ??
      (this._documentApi = new IccDocumentXApi(
        this.host,
        this.params.headers,
        this.cryptoApi,
        this.authApi,
        this.dataOwnerApi,
        this.groupSpecificAuthenticationProvider,
        this.fetch
      ))
    )
  }
  get entityReferenceApi(): IccEntityrefApi {
    return (
      this._entityReferenceApi ??
      (this._entityReferenceApi = new IccEntityrefApi(this.host, this.params.headers, this.groupSpecificAuthenticationProvider, this.fetch))
    )
  }
  get entitytemplateApi(): IccEntitytemplateApi {
    return (
      this._entitytemplateApi ??
      (this._entitytemplateApi = new IccEntitytemplateApi(this.host, this.params.headers, this.groupSpecificAuthenticationProvider, this.fetch))
    )
  }
  get formApi(): IccFormXApi {
    return (
      this._formApi ??
      (this._formApi = new IccFormXApi(
        this.host,
        this.params.headers,
        this.cryptoApi,
        this.dataOwnerApi,
        this.groupSpecificAuthenticationProvider,
        this.fetch
      ))
    )
  }
  get frontendmigrationApi(): IccFrontendmigrationApi {
    return (
      this._frontendmigrationApi ??
      (this._frontendmigrationApi = new IccFrontendmigrationApi(this.host, this.params.headers, this.groupSpecificAuthenticationProvider, this.fetch))
    )
  }
  get groupApi(): IccGroupApi {
    return this._groupApi ?? (this._groupApi = new IccGroupApi(this.host, this.params.headers, this.groupSpecificAuthenticationProvider, this.fetch))
  }
  get healthcareElementApi(): IccHelementXApi {
    return (
      this._healthcareElementApi ??
      (this._healthcareElementApi = new IccHelementXApi(
        this.host,
        this.params.headers,
        this.cryptoApi,
        this.dataOwnerApi,
        this.params.encryptedFieldsConfig.healthElement ?? EncryptedFieldsConfig.Defaults.healthElement,
        this.groupSpecificAuthenticationProvider,
        this.fetch
      ))
    )
  }
  get healthcarePartyApi(): IccHcpartyXApi {
    return this.cryptoInitApis.healthcarePartyApi
  }
  get icureApi(): IccIcureApi {
    return this._icureApi ?? (this._icureApi = new IccIcureApi(this.host, this.params.headers, this.groupSpecificAuthenticationProvider, this.fetch))
  }
  get icureMaintenanceTaskApi(): IccIcureMaintenanceXApi {
    return this.cryptoInitApis.icureMaintenanceTaskApi
  }
  get insuranceApi(): IccInsuranceApi {
    return (
      this._insuranceApi ??
      (this._insuranceApi = new IccInsuranceApi(this.host, this.params.headers, this.groupSpecificAuthenticationProvider, this.fetch))
    )
  }
  get invoiceApi(): IccInvoiceXApi {
    return (
      this._invoiceApi ??
      (this._invoiceApi = new IccInvoiceXApi(
        this.host,
        this.params.headers,
        this.cryptoApi,
        this.entityReferenceApi,
        this.dataOwnerApi,
        this.groupSpecificAuthenticationProvider,
        this.fetch
      ))
    )
  }
  get keywordApi(): IccKeywordApi {
    return (
      this._keywordApi ?? (this._keywordApi = new IccKeywordApi(this.host, this.params.headers, this.groupSpecificAuthenticationProvider, this.fetch))
    )
  }
  get maintenanceTaskApi(): IccMaintenanceTaskXApi {
    return this.cryptoInitApis.maintenanceTaskApi
  }
  get medexApi(): IccMedexApi {
    return this._medexApi ?? (this._medexApi = new IccMedexApi(this.host, this.params.headers, this.groupSpecificAuthenticationProvider, this.fetch))
  }
  get medicalLocationApi(): IccMedicallocationApi {
    return (
      this._medicalLocationApi ??
      (this._medicalLocationApi = new IccMedicallocationApi(this.host, this.params.headers, this.groupSpecificAuthenticationProvider, this.fetch))
    )
  }
  get messageApi(): IccMessageXApi {
    return (
      this._messageApi ??
      (this._messageApi = new IccMessageXApi(
        this.host,
        this.params.headers,
        this.cryptoApi,
        this.dataOwnerApi,
        this.groupSpecificAuthenticationProvider,
        this.fetch
      ))
    )
  }
  get patientApi(): IccPatientXApi {
    return (
      this._patientApi ??
      (this._patientApi = new IccPatientXApi(
        this.host,
        this.params.headers,
        this.cryptoApi,
        this.contactApi,
        this.formApi,
        this.healthcareElementApi,
        this.invoiceApi,
        this.documentApi,
        this.healthcarePartyApi,
        this.classificationApi,
        this.dataOwnerApi,
        this.calendarItemApi,
        this.params.encryptedFieldsConfig.patient ?? EncryptedFieldsConfig.Defaults.patient,
        this.groupSpecificAuthenticationProvider,
        this.fetch
      ))
    )
  }
  get permissionApi(): IccPermissionApi {
    return (
      this._permissionApi ??
      (this._permissionApi = new IccPermissionApi(this.host, this.params.headers, this.groupSpecificAuthenticationProvider, this.fetch))
    )
  }
  get placeApi(): IccPlaceApi {
    return this._placeApi ?? (this._placeApi = new IccPlaceApi(this.host, this.params.headers, this.groupSpecificAuthenticationProvider, this.fetch))
  }
  get pubsubApi(): IccPubsubApi {
    return (
      this._pubsubApi ?? (this._pubsubApi = new IccPubsubApi(this.host, this.params.headers, this.groupSpecificAuthenticationProvider, this.fetch))
    )
  }
  get receiptApi(): IccReceiptXApi {
    return (
      this._receiptApi ??
      (this._receiptApi = new IccReceiptXApi(
        this.host,
        this.params.headers,
        this.cryptoApi,
        this.dataOwnerApi,
        this.groupSpecificAuthenticationProvider,
        this.fetch
      ))
    )
  }
  get replicationApi(): IccReplicationApi {
    return (
      this._replicationApi ??
      (this._replicationApi = new IccReplicationApi(this.host, this.params.headers, this.groupSpecificAuthenticationProvider, this.fetch))
    )
  }
  get tarificationApi(): IccTarificationApi {
    return (
      this._tarificationApi ??
      (this._tarificationApi = new IccTarificationApi(this.host, this.params.headers, this.groupSpecificAuthenticationProvider, this.fetch))
    )
  }
  get timetableApi(): IccTimeTableXApi {
    return (
      this._timetableApi ??
      (this._timetableApi = new IccTimeTableXApi(
        this.host,
        this.params.headers,
        this.cryptoApi,
        this.dataOwnerApi,
        this.groupSpecificAuthenticationProvider,
        this.fetch
      ))
    )
  }
  get tmpApi(): IccTmpApi {
    return this._tmpApi ?? (this._tmpApi = new IccTmpApi(this.host, this.params.headers, this.groupSpecificAuthenticationProvider, this.fetch))
  }
  get userApi(): IccUserXApi {
    return this.cryptoInitApis.userApi
  }

  constructor(
    private readonly cryptoInitApis: CryptoInitialisationApis,
    private readonly host: string,
    private readonly groupSpecificAuthenticationProvider: AuthenticationProvider,
    private readonly fetch: (input: RequestInfo, init?: RequestInit) => Promise<Response>,
    private readonly grouplessUserApi: IccUserXApi,
    private readonly latestMatches: UserGroup[],
    private readonly currentGroupInfo: UserGroup,
    private readonly params: IcureApiOptions.WithDefaults,
    private readonly cryptoStrategies: CryptoStrategies
  ) {
    this.latestGroupsRequest = Promise.resolve(latestMatches)
  }

  async getGroupsInfo(): Promise<{ currentGroup: UserGroup; availableGroups: UserGroup[] }> {
    this.latestGroupsRequest = this.grouplessUserApi.getMatchingUsers()
    return { currentGroup: this.currentGroupInfo, availableGroups: await this.latestGroupsRequest }
  }

  async switchGroup(newGroupId: string): Promise<IcureApi> {
    const availableGroups = await this.latestGroupsRequest
    const switchedProvider = await this.groupSpecificAuthenticationProvider.switchGroup(newGroupId, availableGroups)
    const cryptoInitApis = await initialiseCryptoWithProvider(
      this.host,
      this.fetch,
      switchedProvider,
      this.params,
      this.cryptoStrategies,
      this.cryptoApi.primitives.crypto
    )
    return new IcureApiImpl(
      cryptoInitApis,
      this.host,
      switchedProvider,
      this.fetch,
      this.grouplessUserApi,
      availableGroups,
      availableGroups.find((x) => x.groupId === newGroupId)!,
      this.params,
      this.cryptoStrategies
    )
  }
}

/**
 * @experimental This function still needs development and will be changed
 * Build apis which do not need crypto and can be used by non-data-owner users
 */
export const BasicApis = async function (
  host: string,
  username: string,
  password: string,
  crypto: Crypto = typeof window !== 'undefined' ? window.crypto : typeof self !== 'undefined' ? self.crypto : ({} as Crypto),
  fetchImpl: (input: RequestInfo, init?: RequestInit) => Promise<Response> = typeof window !== 'undefined'
    ? window.fetch
    : typeof self !== 'undefined'
    ? self.fetch
    : fetch,
  forceBasic: boolean = false
) {
  const headers = {}
  const authenticationProvider = forceBasic
    ? new BasicAuthenticationProvider(username, password)
    : new EnsembleAuthenticationProvider(new IccAuthApi(host, headers, new NoAuthenticationProvider(), fetchImpl), username, password)
  const authApi = new IccAuthApi(host, headers, authenticationProvider, fetchImpl)

  const codeApi = new IccCodeXApi(host, headers, authenticationProvider, fetchImpl)
  const entityReferenceApi = new IccEntityrefApi(host, headers, authenticationProvider, fetchImpl)
  const userApi = new IccUserXApi(host, headers, authenticationProvider, fetchImpl)
  const permissionApi = new IccPermissionApi(host, headers, authenticationProvider, fetchImpl)
  const agendaApi = new IccAgendaApi(host, headers, authenticationProvider, fetchImpl)
  const groupApi = new IccGroupApi(host, headers, authenticationProvider)
  const insuranceApi = new IccInsuranceApi(host, headers, authenticationProvider, fetchImpl)
  const healthcarePartyApi = new IccHcpartyXApi(host, headers, authenticationProvider, fetchImpl)

  return {
    authApi,
    codeApi,
    userApi,
    permissionApi,
    insuranceApi,
    entityReferenceApi,
    agendaApi,
    groupApi,
    healthcarePartyApi,
  }
}<|MERGE_RESOLUTION|>--- conflicted
+++ resolved
@@ -21,15 +21,12 @@
   IccMedicallocationApi,
   IccPatientApi,
   IccPermissionApi,
-<<<<<<< HEAD
-  OAuthThirdParty,
-=======
   IccPlaceApi,
   IccPubsubApi,
   IccReplicationApi,
   IccTarificationApi,
   IccTmpApi,
->>>>>>> 4d3d0d2e
+  OAuthThirdParty,
 } from '../icc-api'
 import { IccUserXApi } from './icc-user-x-api'
 import { IccCryptoXApi } from './icc-crypto-x-api'
@@ -287,39 +284,6 @@
   thirdPartyTokens: { [thirdParty: string]: string }
 }
 
-<<<<<<< HEAD
-export const Api = async function (
-  host: string,
-  authenticationOptions: AuthenticationDetails | AuthenticationProvider,
-  cryptoStrategies: CryptoStrategies,
-  crypto: Crypto = typeof window !== 'undefined' ? window.crypto : typeof self !== 'undefined' ? self.crypto : ({} as Crypto),
-  fetchImpl: (input: RequestInfo, init?: RequestInit) => Promise<Response> = typeof window !== 'undefined'
-    ? window.fetch
-    : typeof self !== 'undefined'
-    ? self.fetch
-    : fetch,
-  options: ApiOptions = {}
-): Promise<Apis> {
-  const params = new NamedApiParametersWithDefault(options)
-  let authenticationProvider: AuthenticationProvider
-  if ('username' in authenticationOptions && 'password' in authenticationOptions) {
-    authenticationProvider = new EnsembleAuthenticationProvider(
-      new IccAuthApi(host, params.headers, new NoAuthenticationProvider(), fetchImpl),
-      authenticationOptions.username,
-      authenticationOptions.password,
-      3600,
-      authenticationOptions.thirdPartyTokens
-    )
-  } else if ('icureTokens' in authenticationOptions) {
-    new JwtAuthenticationProvider(
-      new IccAuthApi(host, {}, new NoAuthenticationProvider(), fetchImpl),
-      undefined,
-      undefined,
-      authenticationOptions.icureTokens
-    )
-  } else {
-    authenticationProvider = authenticationOptions as AuthenticationProvider
-=======
 /**
  * Main entry point for the iCure API. Provides entity-specific sub-apis and some general methods which are not related to a specific entity.
  */
@@ -360,7 +324,16 @@
       grouplessAuthenticationProvider = new EnsembleAuthenticationProvider(
         new IccAuthApi(host, params.headers, new NoAuthenticationProvider(), fetchImpl),
         authenticationOptions.username,
-        authenticationOptions.password
+        authenticationOptions.password,
+        3600,
+        authenticationOptions.thirdPartyTokens
+      )
+    } else if ('icureTokens' in authenticationOptions) {
+      new JwtAuthenticationProvider(
+        new IccAuthApi(host, {}, new NoAuthenticationProvider(), fetchImpl),
+        undefined,
+        undefined,
+        authenticationOptions.icureTokens
       )
     } else {
       grouplessAuthenticationProvider = authenticationOptions
@@ -386,7 +359,6 @@
       params,
       cryptoStrategies
     )
->>>>>>> 4d3d0d2e
   }
 }
 
