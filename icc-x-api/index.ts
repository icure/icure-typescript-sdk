import { IccAgendaApi, IccAuthApi, IccEntityrefApi, IccGroupApi, IccInsuranceApi, IccPatientApi, IccPermissionApi } from '../icc-api'
import { IccUserXApi } from './icc-user-x-api'
import { IccCryptoXApi } from './icc-crypto-x-api'
import { IccContactXApi } from './icc-contact-x-api'
import { IccInvoiceXApi } from './icc-invoice-x-api'
import { IccDocumentXApi } from './icc-document-x-api'
import { IccHcpartyXApi } from './icc-hcparty-x-api'
import { IccFormXApi } from './icc-form-x-api'
import { IccHelementXApi } from './icc-helement-x-api'
import { IccClassificationXApi } from './icc-classification-x-api'
import { IccCalendarItemXApi } from './icc-calendar-item-x-api'
import { IccPatientXApi } from './icc-patient-x-api'
import { IccMessageXApi } from './icc-message-x-api'
import { IccReceiptXApi } from './icc-receipt-x-api'
import { IccAccesslogXApi } from './icc-accesslog-x-api'
import { IccTimeTableXApi } from './icc-time-table-x-api'
import { IccDeviceApi } from '../icc-api/api/IccDeviceApi'
import { IccCodeXApi } from './icc-code-x-api'
import { IccMaintenanceTaskXApi } from './icc-maintenance-task-x-api'
import { IccDataOwnerXApi } from './icc-data-owner-x-api'
import { retry } from './utils'
import { StorageFacade } from './storage/StorageFacade'
import { KeyStorageFacade } from './storage/KeyStorageFacade'
import { LocalStorageImpl } from './storage/LocalStorageImpl'
import { KeyStorageImpl } from './storage/KeyStorageImpl'
import { BasicAuthenticationProvider, EnsembleAuthenticationProvider } from './auth/AuthenticationProvider'

export * from './icc-accesslog-x-api'
export * from './icc-bekmehr-x-api'
export * from './icc-calendar-item-x-api'
export * from './icc-classification-x-api'
export * from './icc-code-x-api'
export * from './icc-contact-x-api'
export * from './icc-crypto-x-api'
export * from './icc-doctemplate-x-api'
export * from './icc-document-x-api'
export * from './icc-form-x-api'
export * from './icc-hcparty-x-api'
export * from './icc-helement-x-api'
export * from './icc-invoice-x-api'
export * from './icc-message-x-api'
export * from './icc-patient-x-api'
export * from './icc-user-x-api'
export * from './icc-time-table-x-api'
export * from './icc-receipt-x-api'
export * from './utils'
export { KeyStorageFacade } from './storage/KeyStorageFacade'
export { LocalStorageImpl } from './storage/LocalStorageImpl'
export { StorageFacade } from './storage/StorageFacade'
export { KeyStorageImpl } from './storage/KeyStorageImpl'

export interface Apis {
  authApi: IccAuthApi
  codeApi: IccCodeXApi
  entityReferenceApi: IccEntityrefApi
  userApi: IccUserXApi
  permissionApi: IccPermissionApi
  healthcarePartyApi: IccHcpartyXApi
  deviceApi: IccDeviceApi
  cryptoApi: IccCryptoXApi
  accessLogApi: IccAccesslogXApi
  agendaApi: IccAgendaApi
  contactApi: IccContactXApi
  formApi: IccFormXApi
  groupApi: IccGroupApi
  invoiceApi: IccInvoiceXApi
  insuranceApi: IccInsuranceApi
  documentApi: IccDocumentXApi
  healthcareElementApi: IccHelementXApi
  classificationApi: IccClassificationXApi
  calendarItemApi: IccCalendarItemXApi
  receiptApi: IccReceiptXApi
  timetableApi: IccTimeTableXApi
  patientApi: IccPatientXApi
  messageApi: IccMessageXApi
  maintenanceTaskApi: IccMaintenanceTaskXApi
  dataOwnerApi: IccDataOwnerXApi
}

export const Api = async function (
  host: string,
  username: string,
  password: string,
  crypto: Crypto = typeof window !== 'undefined' ? window.crypto : typeof self !== 'undefined' ? self.crypto : ({} as Crypto),
  fetchImpl: (input: RequestInfo, init?: RequestInit) => Promise<Response> = typeof window !== 'undefined'
    ? window.fetch
    : typeof self !== 'undefined'
    ? self.fetch
    : fetch,
  forceBasic = false,
  autoLogin = false,
  storage?: StorageFacade<string>,
  keyStorage?: KeyStorageFacade,
  headers = {}
): Promise<Apis> {
  const _storage = storage || new LocalStorageImpl()
  const _keyStorage = keyStorage || new KeyStorageImpl(_storage)

<<<<<<< HEAD
=======
  const headers = {}
>>>>>>> 01f69a52
  const authApi = new IccAuthApi(host, headers, fetchImpl)
  const authenticationProvider = forceBasic
    ? new BasicAuthenticationProvider(username, password)
    : new EnsembleAuthenticationProvider(authApi, username, password)

  const codeApi = new IccCodeXApi(host, headers, authenticationProvider, fetchImpl)
  const entityReferenceApi = new IccEntityrefApi(host, headers, authenticationProvider, fetchImpl)
  const userApi = new IccUserXApi(host, headers, authenticationProvider, fetchImpl)
  const permissionApi = new IccPermissionApi(host, headers, authenticationProvider, fetchImpl)
  const healthcarePartyApi = new IccHcpartyXApi(host, headers, authenticationProvider, fetchImpl)
  const deviceApi = new IccDeviceApi(host, headers, authenticationProvider, fetchImpl)
  const cryptoApi = new IccCryptoXApi(
    host,
    headers,
    healthcarePartyApi,
    new IccPatientApi(host, headers, authenticationProvider, fetchImpl),
    deviceApi,
    crypto,
    _storage,
    _keyStorage
  )
  const dataOwnerApi = new IccDataOwnerXApi(cryptoApi, new IccPatientApi(host, headers, authenticationProvider, fetchImpl))
  const accessLogApi = new IccAccesslogXApi(host, headers, cryptoApi, dataOwnerApi, authenticationProvider, fetchImpl)
  const agendaApi = new IccAgendaApi(host, headers, authenticationProvider, fetchImpl)
  const contactApi = new IccContactXApi(host, headers, cryptoApi, dataOwnerApi, authenticationProvider, fetchImpl)
  const formApi = new IccFormXApi(host, headers, cryptoApi, dataOwnerApi, authenticationProvider, fetchImpl)
  const groupApi = new IccGroupApi(host, headers, authenticationProvider)
  const invoiceApi = new IccInvoiceXApi(host, headers, cryptoApi, entityReferenceApi, dataOwnerApi, authenticationProvider, fetchImpl)
  const insuranceApi = new IccInsuranceApi(host, headers, authenticationProvider, fetchImpl)
  const documentApi = new IccDocumentXApi(host, headers, cryptoApi, authApi, dataOwnerApi, authenticationProvider, fetchImpl)
  const healthcareElementApi = new IccHelementXApi(host, headers, cryptoApi, dataOwnerApi, ['descr', 'note'], authenticationProvider, fetchImpl)
  const classificationApi = new IccClassificationXApi(host, headers, cryptoApi, dataOwnerApi, authenticationProvider, fetchImpl)
  const calendarItemApi = new IccCalendarItemXApi(
    host,
    headers,
    cryptoApi,
    dataOwnerApi,
    ['details', 'title', 'patientId'],
    authenticationProvider,
    fetchImpl
  )
  const receiptApi = new IccReceiptXApi(host, headers, cryptoApi, dataOwnerApi, authenticationProvider, fetchImpl)
  const timetableApi = new IccTimeTableXApi(host, headers, cryptoApi, dataOwnerApi, authenticationProvider, fetchImpl)
  const patientApi = new IccPatientXApi(
    host,
    headers,
    cryptoApi,
    contactApi,
    formApi,
    healthcareElementApi,
    invoiceApi,
    documentApi,
    healthcarePartyApi,
    classificationApi,
    dataOwnerApi,
    calendarItemApi,
    ['note'],
    authenticationProvider,
    fetchImpl
  )
  const messageApi = new IccMessageXApi(host, headers, cryptoApi, dataOwnerApi, authenticationProvider, fetchImpl)
  const maintenanceTaskApi = new IccMaintenanceTaskXApi(
    host,
    headers,
    cryptoApi,
    healthcarePartyApi,
    dataOwnerApi,
    ['properties'],
    authenticationProvider,
    fetchImpl
  )

  if (autoLogin) {
    if (username != undefined && password != undefined) {
      try {
        await retry(() => authApi.login({ username, password }), 3, 1000, 1.5)
      } catch (e) {
        console.error('Incorrect user and password used to instantiate Api, or network problem', e)
      }
    }
  } else {
    console.info('Auto login skipped')
  }

  return {
    cryptoApi,
    authApi,
    codeApi,
    userApi,
    permissionApi,
    patientApi,
    healthcarePartyApi,
    deviceApi,
    accessLogApi,
    contactApi,
    healthcareElementApi,
    documentApi,
    formApi,
    invoiceApi,
    insuranceApi,
    messageApi,
    entityReferenceApi,
    receiptApi,
    agendaApi,
    calendarItemApi,
    classificationApi,
    timetableApi,
    groupApi,
    maintenanceTaskApi,
    dataOwnerApi,
  }
}<|MERGE_RESOLUTION|>--- conflicted
+++ resolved
@@ -90,16 +90,12 @@
   forceBasic = false,
   autoLogin = false,
   storage?: StorageFacade<string>,
-  keyStorage?: KeyStorageFacade,
-  headers = {}
+  keyStorage?: KeyStorageFacade
 ): Promise<Apis> {
   const _storage = storage || new LocalStorageImpl()
   const _keyStorage = keyStorage || new KeyStorageImpl(_storage)
 
-<<<<<<< HEAD
-=======
   const headers = {}
->>>>>>> 01f69a52
   const authApi = new IccAuthApi(host, headers, fetchImpl)
   const authenticationProvider = forceBasic
     ? new BasicAuthenticationProvider(username, password)
