--- conflicted
+++ resolved
@@ -139,12 +139,9 @@
 export type AuthenticationDetails = {
   username: string
   password: string
-<<<<<<< HEAD
   forceBasic?: boolean // default false
   icureTokens?: { token: string; refreshToken: string }
   thirdPartyTokens: { [thirdParty: string]: string }
-=======
->>>>>>> 9a75fd70
 }
 
 export const Api = async function (
@@ -162,28 +159,19 @@
   const params = new NamedApiParametersWithDefault(options)
   let authenticationProvider: AuthenticationProvider
   if ('username' in authenticationOptions && 'password' in authenticationOptions) {
-<<<<<<< HEAD
-    authenticationProvider = authenticationOptions.forceBasic
-      ? new BasicAuthenticationProvider(authenticationOptions.username, authenticationOptions.password)
-      : new EnsembleAuthenticationProvider(
-          new IccAuthApi(host, params.headers, new NoAuthenticationProvider(), fetchImpl),
-          authenticationOptions.username,
-          authenticationOptions.password,
-          3600,
-          authenticationOptions.thirdPartyTokens
-        )
+    authenticationProvider = new EnsembleAuthenticationProvider(
+      new IccAuthApi(host, params.headers, new NoAuthenticationProvider(), fetchImpl),
+      authenticationOptions.username,
+      authenticationOptions.password,
+      3600,
+      authenticationOptions.thirdPartyTokens
+    )
   } else if ('icureTokens' in authenticationOptions) {
     new JwtAuthenticationProvider(
       new IccAuthApi(host, {}, new NoAuthenticationProvider(), fetchImpl),
       undefined,
       undefined,
       authenticationOptions.icureTokens
-=======
-    authenticationProvider = new EnsembleAuthenticationProvider(
-      new IccAuthApi(host, params.headers, new NoAuthenticationProvider(), fetchImpl),
-      authenticationOptions.username,
-      authenticationOptions.password
->>>>>>> 9a75fd70
     )
   } else {
     authenticationProvider = authenticationOptions as AuthenticationProvider
