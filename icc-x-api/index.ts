--- conflicted
+++ resolved
@@ -1,4 +1,3 @@
-<<<<<<< HEAD
 import { IccAuthApi, IccEntityrefApi, IccGroupApi, IccInsuranceApi, IccPatientApi } from '../icc-api'
 import { IccUserXApi } from './icc-user-x-api'
 import { IccCryptoXApi } from './icc-crypto-x-api'
@@ -16,6 +15,7 @@
 import { IccAccesslogXApi } from './icc-accesslog-x-api'
 import { IccTimeTableXApi } from './icc-time-table-x-api'
 
+export * from './icc-accesslog-x-api'
 export * from './icc-bekmehr-x-api'
 export * from './icc-calendar-item-x-api'
 export * from './icc-classification-x-api'
@@ -122,26 +122,4 @@
     timetableApi,
     groupApi,
   }
-}
-=======
-export * from "./icc-accesslog-x-api"
-export * from "./icc-bekmehr-x-api"
-export * from "./icc-calendar-item-x-api"
-export * from "./icc-classification-x-api"
-export * from "./icc-code-x-api"
-export * from "./icc-contact-x-api"
-export * from "./icc-crypto-x-api"
-export * from "./icc-doctemplate-x-api"
-export * from "./icc-document-x-api"
-export * from "./icc-form-x-api"
-export * from "./icc-hcparty-x-api"
-export * from "./icc-helement-x-api"
-export * from "./icc-invoice-x-api"
-export * from "./icc-message-x-api"
-export * from "./icc-patient-x-api"
-export * from "./icc-user-x-api"
-export * from "./icc-time-table-x-api"
-export * from "./icc-receipt-x-api"
-export { utils, UtilsClass } from "./crypto/utils"
-export * from "./utils"
->>>>>>> c904d2fd
+}