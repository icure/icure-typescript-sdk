--- conflicted
+++ resolved
@@ -89,12 +89,9 @@
 import { IccDoctemplateXApi } from './icc-doctemplate-x-api'
 import { UserGroup } from '../icc-api/model/UserGroup'
 import { IccTopicXApi } from './icc-topic-x-api'
-<<<<<<< HEAD
 import { IccRoleApi } from '../icc-api/api/IccRoleApi'
-=======
 import { DataOwnerTypeEnum } from '../icc-api/model/DataOwnerTypeEnum'
 import { DelegationsDeAnonymization } from './crypto/DelegationsDeAnonymization'
->>>>>>> 543f253d
 
 export * from './icc-accesslog-x-api'
 export * from './icc-bekmehr-x-api'
