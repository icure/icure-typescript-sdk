--- conflicted
+++ resolved
@@ -17,11 +17,8 @@
 import { IccDeviceApi } from '../icc-api/api/IccDeviceApi'
 import { IccCodeXApi } from './icc-code-x-api'
 import { IccMaintenanceTaskXApi } from './icc-maintenance-task-x-api'
-<<<<<<< HEAD
+import { IccDataOwnerXApi } from './icc-data-owner-x-api'
 import { retry } from './utils'
-=======
-import { IccDataOwnerXApi } from './icc-data-owner-x-api'
->>>>>>> 8c79f767
 
 export * from './icc-accesslog-x-api'
 export * from './icc-bekmehr-x-api'
@@ -110,21 +107,12 @@
   const groupApi = new IccGroupApi(host, headers)
   const invoiceApi = new IccInvoiceXApi(host, headers, cryptoApi, entityReferenceApi, dataOwnerApi, fetchImpl)
   const insuranceApi = new IccInsuranceApi(host, headers, fetchImpl)
-<<<<<<< HEAD
-  const documentApi = new IccDocumentXApi(host, headers, cryptoApi, authApi, userApi, fetchImpl)
-  const healthcareElementApi = new IccHelementXApi(host, headers, cryptoApi, userApi, ['descr', 'note'], fetchImpl)
-  const classificationApi = new IccClassificationXApi(host, headers, cryptoApi, userApi, fetchImpl)
-  const calendarItemApi = new IccCalendarItemXApi(host, headers, cryptoApi, userApi, ['details', 'title', 'patientId'], fetchImpl)
-  const receiptApi = new IccReceiptXApi(host, headers, cryptoApi, userApi, fetchImpl)
-  const timetableApi = new IccTimeTableXApi(host, headers, cryptoApi, userApi, fetchImpl)
-=======
   const documentApi = new IccDocumentXApi(host, headers, cryptoApi, authApi, dataOwnerApi, fetchImpl)
-  const healthcareElementApi = new IccHelementXApi(host, headers, cryptoApi, dataOwnerApi, [], fetchImpl)
+  const healthcareElementApi = new IccHelementXApi(host, headers, cryptoApi, dataOwnerApi, ['descr', 'note'], fetchImpl)
   const classificationApi = new IccClassificationXApi(host, headers, cryptoApi, dataOwnerApi, fetchImpl)
-  const calendarItemApi = new IccCalendarItemXApi(host, headers, cryptoApi, dataOwnerApi, fetchImpl)
+  const calendarItemApi = new IccCalendarItemXApi(host, headers, cryptoApi, dataOwnerApi, ['details', 'title', 'patientId'], fetchImpl)
   const receiptApi = new IccReceiptXApi(host, headers, cryptoApi, dataOwnerApi, fetchImpl)
   const timetableApi = new IccTimeTableXApi(host, headers, cryptoApi, dataOwnerApi, fetchImpl)
->>>>>>> 8c79f767
   const patientApi = new IccPatientXApi(
     host,
     headers,
@@ -145,18 +133,9 @@
   const maintenanceTaskApi = new IccMaintenanceTaskXApi(host, headers, cryptoApi, healthcarePartyApi, dataOwnerApi, ['properties'], fetchImpl)
 
   if (autoLogin) {
-<<<<<<< HEAD
-    try {
-      await retry(() => authApi.login({ username, password }), 3, 1000, 1.5)
-    } catch (e) {
-      console.error('Incorrect user and password used to instantiate Api, or network problem', e)
-    }
-  } else {
-    console.info('Auto login skipped')
-=======
     if (username != undefined && password != undefined) {
       try {
-        await authApi.login({ username, password })
+        await retry(() => authApi.login({ username, password }), 3, 1000, 1.5)
       } catch (e) {
         console.error('Incorrect user and password used to instantiate Api, or network problem', e)
       }
@@ -164,7 +143,6 @@
   }
   else {
     console.info("Auto login skipped")
->>>>>>> 8c79f767
   }
 
   return {
