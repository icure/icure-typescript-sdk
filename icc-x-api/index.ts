import { IccAgendaApi, IccAuthApi, IccEntityrefApi, IccGroupApi, IccInsuranceApi, IccPatientApi, IccPermissionApi } from '../icc-api'
import { IccUserXApi } from './icc-user-x-api'
import { IccCryptoXApi } from './icc-crypto-x-api'
import { IccContactXApi } from './icc-contact-x-api'
import { IccInvoiceXApi } from './icc-invoice-x-api'
import { IccDocumentXApi } from './icc-document-x-api'
import { IccHcpartyXApi } from './icc-hcparty-x-api'
import { IccFormXApi } from './icc-form-x-api'
import { IccHelementXApi } from './icc-helement-x-api'
import { IccClassificationXApi } from './icc-classification-x-api'
import { IccCalendarItemXApi } from './icc-calendar-item-x-api'
import { IccPatientXApi } from './icc-patient-x-api'
import { IccMessageXApi } from './icc-message-x-api'
import { IccReceiptXApi } from './icc-receipt-x-api'
import { IccAccesslogXApi } from './icc-accesslog-x-api'
import { IccTimeTableXApi } from './icc-time-table-x-api'
import { IccDeviceApi } from '../icc-api/api/IccDeviceApi'
import { IccCodeXApi } from './icc-code-x-api'
import { IccMaintenanceTaskXApi } from './icc-maintenance-task-x-api'
import { IccDataOwnerXApi } from './icc-data-owner-x-api'
import { retry } from './utils'
import { StorageFacade } from './storage/StorageFacade'
import { KeyStorageFacade } from './storage/KeyStorageFacade'
import { LocalStorageImpl } from './storage/LocalStorageImpl'
import { KeyStorageImpl } from './storage/KeyStorageImpl'
<<<<<<< HEAD
import { BasicAuthenticationProvider, EnsembleAuthenticationProvider } from './auth/AuthenticationProvider'
import { CryptoPrimitives } from './crypto/CryptoPrimitives'
import { KeyManager } from './crypto/KeyManager'
import { IcureStorageFacade } from './storage/IcureStorageFacade'
import { DefaultStorageEntryKeysFactory } from './storage/DefaultStorageEntryKeysFactory'
import { KeyRecovery } from './crypto/KeyRecovery'
import { BaseExchangeKeysManager } from './crypto/BaseExchangeKeysManager'
import { StorageEntryKeysFactory } from './storage/StorageEntryKeysFactory'
import { CryptoStrategies } from './crypto/CryptoStrategies'
import { ExchangeKeysManager } from './crypto/ExchangeKeysManager'
import { EntitiesEncryption } from './crypto/EntitiesEncryption'
import { ShamirKeysManager } from './crypto/ShamirKeysManager'
import { TransferKeysManager } from './crypto/TransferKeysManager'
import { IccIcureMaintenanceXApi } from './icc-icure-maintenance-x-api'
=======
import { BasicAuthenticationProvider, EnsembleAuthenticationProvider, NoAuthenticationProvider } from './auth/AuthenticationProvider'
>>>>>>> 977dc5b4

export * from './icc-accesslog-x-api'
export * from './icc-bekmehr-x-api'
export * from './icc-calendar-item-x-api'
export * from './icc-classification-x-api'
export * from './icc-code-x-api'
export * from './icc-contact-x-api'
export * from './icc-crypto-x-api'
export * from './icc-doctemplate-x-api'
export * from './icc-document-x-api'
export * from './icc-form-x-api'
export * from './icc-hcparty-x-api'
export * from './icc-helement-x-api'
export * from './icc-invoice-x-api'
export * from './icc-message-x-api'
export * from './icc-patient-x-api'
export * from './icc-user-x-api'
export * from './icc-time-table-x-api'
export * from './icc-receipt-x-api'
export * from './utils'
export { KeyStorageFacade } from './storage/KeyStorageFacade'
export { LocalStorageImpl } from './storage/LocalStorageImpl'
export { StorageFacade } from './storage/StorageFacade'
export { KeyStorageImpl } from './storage/KeyStorageImpl'

export interface Apis {
  authApi: IccAuthApi
  codeApi: IccCodeXApi
  entityReferenceApi: IccEntityrefApi
  userApi: IccUserXApi
  permissionApi: IccPermissionApi
  healthcarePartyApi: IccHcpartyXApi
  deviceApi: IccDeviceApi
  cryptoApi: IccCryptoXApi
  accessLogApi: IccAccesslogXApi
  agendaApi: IccAgendaApi
  contactApi: IccContactXApi
  formApi: IccFormXApi
  groupApi: IccGroupApi
  invoiceApi: IccInvoiceXApi
  insuranceApi: IccInsuranceApi
  documentApi: IccDocumentXApi
  healthcareElementApi: IccHelementXApi
  classificationApi: IccClassificationXApi
  calendarItemApi: IccCalendarItemXApi
  receiptApi: IccReceiptXApi
  timetableApi: IccTimeTableXApi
  patientApi: IccPatientXApi
  messageApi: IccMessageXApi
  maintenanceTaskApi: IccMaintenanceTaskXApi
  dataOwnerApi: IccDataOwnerXApi
  icureMaintenanceTaskApi: IccIcureMaintenanceXApi
}

export const Api = async function (
  host: string,
  username: string,
  password: string,
  crypto: Crypto = typeof window !== 'undefined' ? window.crypto : typeof self !== 'undefined' ? self.crypto : ({} as Crypto),
  fetchImpl: (input: RequestInfo, init?: RequestInit) => Promise<Response> = typeof window !== 'undefined'
    ? window.fetch
    : typeof self !== 'undefined'
    ? self.fetch
    : fetch,
  forceBasic: boolean = false,
  autoLogin: boolean = false,
  storage: StorageFacade<string> = new LocalStorageImpl(),
  keyStorage: KeyStorageFacade = new KeyStorageImpl(storage),
  entryKeysFactory: StorageEntryKeysFactory = new DefaultStorageEntryKeysFactory(),
  cryptoStrategies?: CryptoStrategies // TODO default strategies
): Promise<Apis> {
<<<<<<< HEAD
=======
  const _storage = storage || new LocalStorageImpl()
  const _keyStorage = keyStorage || new KeyStorageImpl(_storage)

  // The AuthenticationProvider needs a AuthApi without authentication because it will only call methods without authentication
>>>>>>> 977dc5b4
  const headers = {}
  const authenticationProvider = forceBasic
    ? new BasicAuthenticationProvider(username, password)
    : new EnsembleAuthenticationProvider(new IccAuthApi(host, headers, new NoAuthenticationProvider(), fetchImpl), username, password)

  // Here I instantiate a separate instance of the AuthApi that can call also login-protected methods (logout)
  const authApi = new IccAuthApi(host, headers, authenticationProvider, fetchImpl)
  const codeApi = new IccCodeXApi(host, headers, authenticationProvider, fetchImpl)
  const entityReferenceApi = new IccEntityrefApi(host, headers, authenticationProvider, fetchImpl)
  const userApi = new IccUserXApi(host, headers, authenticationProvider, fetchImpl)
  const permissionApi = new IccPermissionApi(host, headers, authenticationProvider, fetchImpl)
  const healthcarePartyApi = new IccHcpartyXApi(host, headers, authenticationProvider, fetchImpl)
  const deviceApi = new IccDeviceApi(host, headers, authenticationProvider, fetchImpl)
  const basePatientApi = new IccPatientApi(host, headers, authenticationProvider, fetchImpl)
  const dataOwnerApi = new IccDataOwnerXApi(userApi, healthcarePartyApi, basePatientApi, deviceApi)
  // Crypto initialisation
  const icureStorage = new IcureStorageFacade(keyStorage, storage, entryKeysFactory)
  const cryptoPrimitives = new CryptoPrimitives(crypto)
  const baseExchangeKeysManager = new BaseExchangeKeysManager(cryptoPrimitives, dataOwnerApi, healthcarePartyApi, basePatientApi, deviceApi)
  const keyRecovery = new KeyRecovery(cryptoPrimitives, baseExchangeKeysManager, dataOwnerApi)
  const keyManager = new KeyManager(cryptoPrimitives, dataOwnerApi, icureStorage, keyRecovery, baseExchangeKeysManager, cryptoStrategies!)
  await keyManager.initialiseKeys()
  await new TransferKeysManager(cryptoPrimitives, baseExchangeKeysManager, dataOwnerApi, keyManager, icureStorage).updateTransferKeys(
    await dataOwnerApi.getCurrentDataOwner()
  )
  // TODO customise cache size?
  const exchangeKeysManager = new ExchangeKeysManager(
    500,
    60000,
    600000,
    cryptoStrategies!,
    cryptoPrimitives,
    keyManager,
    baseExchangeKeysManager,
    dataOwnerApi
  )
  const entitiesEncryption = new EntitiesEncryption(cryptoPrimitives, dataOwnerApi, exchangeKeysManager)
  const shamirManager = new ShamirKeysManager(cryptoPrimitives, dataOwnerApi, keyManager, exchangeKeysManager)
  const cryptoApi = new IccCryptoXApi(
    exchangeKeysManager,
    cryptoPrimitives,
    keyManager,
    dataOwnerApi,
    entitiesEncryption,
    shamirManager,
    storage,
    keyStorage,
    icureStorage,
    healthcarePartyApi
  )
  const accessLogApi = new IccAccesslogXApi(host, headers, cryptoApi, dataOwnerApi, authenticationProvider, fetchImpl)
  const agendaApi = new IccAgendaApi(host, headers, authenticationProvider, fetchImpl)
  const contactApi = new IccContactXApi(host, headers, cryptoApi, dataOwnerApi, authenticationProvider, fetchImpl)
  const formApi = new IccFormXApi(host, headers, cryptoApi, dataOwnerApi, authenticationProvider, fetchImpl)
  const groupApi = new IccGroupApi(host, headers, authenticationProvider)
  const invoiceApi = new IccInvoiceXApi(host, headers, cryptoApi, entityReferenceApi, dataOwnerApi, authenticationProvider, fetchImpl)
  const insuranceApi = new IccInsuranceApi(host, headers, authenticationProvider, fetchImpl)
  const documentApi = new IccDocumentXApi(host, headers, cryptoApi, authApi, dataOwnerApi, authenticationProvider, fetchImpl)
  const healthcareElementApi = new IccHelementXApi(host, headers, cryptoApi, dataOwnerApi, ['descr', 'note'], authenticationProvider, fetchImpl)
  const classificationApi = new IccClassificationXApi(host, headers, cryptoApi, dataOwnerApi, authenticationProvider, fetchImpl)
  const calendarItemApi = new IccCalendarItemXApi(
    host,
    headers,
    cryptoApi,
    dataOwnerApi,
    ['details', 'title', 'patientId'],
    authenticationProvider,
    fetchImpl
  )
  const receiptApi = new IccReceiptXApi(host, headers, cryptoApi, dataOwnerApi, authenticationProvider, fetchImpl)
  const timetableApi = new IccTimeTableXApi(host, headers, cryptoApi, dataOwnerApi, authenticationProvider, fetchImpl)
  const patientApi = new IccPatientXApi(
    host,
    headers,
    cryptoApi,
    contactApi,
    formApi,
    healthcareElementApi,
    invoiceApi,
    documentApi,
    healthcarePartyApi,
    classificationApi,
    dataOwnerApi,
    calendarItemApi,
    ['note'],
    authenticationProvider,
    fetchImpl
  )
  const messageApi = new IccMessageXApi(host, headers, cryptoApi, dataOwnerApi, authenticationProvider, fetchImpl)
  const maintenanceTaskApi = new IccMaintenanceTaskXApi(
    host,
    headers,
    cryptoApi,
    healthcarePartyApi,
    dataOwnerApi,
    ['properties'],
    authenticationProvider,
    fetchImpl
  )
  const icureMaintenanceTaskApi = new IccIcureMaintenanceXApi(cryptoApi, maintenanceTaskApi, dataOwnerApi)

  if (autoLogin) {
    if (username != undefined && password != undefined) {
      try {
        await retry(() => authApi.login({ username, password }), 3, 1000, 1.5)
      } catch (e) {
        console.error('Incorrect user and password used to instantiate Api, or network problem', e)
      }
    }
  } else {
    console.info('Auto login skipped')
  }

  return {
    cryptoApi,
    authApi,
    codeApi,
    userApi,
    permissionApi,
    patientApi,
    healthcarePartyApi,
    deviceApi,
    accessLogApi,
    contactApi,
    healthcareElementApi,
    documentApi,
    formApi,
    invoiceApi,
    insuranceApi,
    messageApi,
    entityReferenceApi,
    receiptApi,
    agendaApi,
    calendarItemApi,
    classificationApi,
    timetableApi,
    groupApi,
    maintenanceTaskApi,
    dataOwnerApi,
    icureMaintenanceTaskApi,
  }
}

// TODO better naming, check all necessary apis available.
export const PlainApi = async function (
  host: string,
  username: string,
  password: string,
  crypto: Crypto = typeof window !== 'undefined' ? window.crypto : typeof self !== 'undefined' ? self.crypto : ({} as Crypto),
  fetchImpl: (input: RequestInfo, init?: RequestInit) => Promise<Response> = typeof window !== 'undefined'
    ? window.fetch
    : typeof self !== 'undefined'
    ? self.fetch
    : fetch,
  forceBasic: boolean = false,
  autoLogin: boolean = false
) {
  const headers = {}
  const authApi = new IccAuthApi(host, headers, fetchImpl)
  const authenticationProvider = forceBasic
    ? new BasicAuthenticationProvider(username, password)
    : new EnsembleAuthenticationProvider(authApi, username, password)

  const codeApi = new IccCodeXApi(host, headers, authenticationProvider, fetchImpl)
  const entityReferenceApi = new IccEntityrefApi(host, headers, authenticationProvider, fetchImpl)
  const userApi = new IccUserXApi(host, headers, authenticationProvider, fetchImpl)
  const permissionApi = new IccPermissionApi(host, headers, authenticationProvider, fetchImpl)
  const agendaApi = new IccAgendaApi(host, headers, authenticationProvider, fetchImpl)
  const groupApi = new IccGroupApi(host, headers, authenticationProvider)
  const insuranceApi = new IccInsuranceApi(host, headers, authenticationProvider, fetchImpl)

  if (autoLogin) {
    if (username != undefined && password != undefined) {
      try {
        await retry(() => authApi.login({ username, password }), 3, 1000, 1.5)
      } catch (e) {
        console.error('Incorrect user and password used to instantiate Api, or network problem', e)
      }
    }
  } else {
    console.info('Auto login skipped')
  }

  return {
    authApi,
    codeApi,
    userApi,
    permissionApi,
    insuranceApi,
    entityReferenceApi,
    agendaApi,
    groupApi,
  }
}<|MERGE_RESOLUTION|>--- conflicted
+++ resolved
@@ -23,8 +23,7 @@
 import { KeyStorageFacade } from './storage/KeyStorageFacade'
 import { LocalStorageImpl } from './storage/LocalStorageImpl'
 import { KeyStorageImpl } from './storage/KeyStorageImpl'
-<<<<<<< HEAD
-import { BasicAuthenticationProvider, EnsembleAuthenticationProvider } from './auth/AuthenticationProvider'
+import { BasicAuthenticationProvider, EnsembleAuthenticationProvider, NoAuthenticationProvider } from './auth/AuthenticationProvider'
 import { CryptoPrimitives } from './crypto/CryptoPrimitives'
 import { KeyManager } from './crypto/KeyManager'
 import { IcureStorageFacade } from './storage/IcureStorageFacade'
@@ -34,13 +33,10 @@
 import { StorageEntryKeysFactory } from './storage/StorageEntryKeysFactory'
 import { CryptoStrategies } from './crypto/CryptoStrategies'
 import { ExchangeKeysManager } from './crypto/ExchangeKeysManager'
-import { EntitiesEncryption } from './crypto/EntitiesEncryption'
 import { ShamirKeysManager } from './crypto/ShamirKeysManager'
 import { TransferKeysManager } from './crypto/TransferKeysManager'
 import { IccIcureMaintenanceXApi } from './icc-icure-maintenance-x-api'
-=======
-import { BasicAuthenticationProvider, EnsembleAuthenticationProvider, NoAuthenticationProvider } from './auth/AuthenticationProvider'
->>>>>>> 977dc5b4
+import { EntitiesEncryption } from './crypto/EntitiesEncryption'
 
 export * from './icc-accesslog-x-api'
 export * from './icc-bekmehr-x-api'
@@ -112,13 +108,6 @@
   entryKeysFactory: StorageEntryKeysFactory = new DefaultStorageEntryKeysFactory(),
   cryptoStrategies?: CryptoStrategies // TODO default strategies
 ): Promise<Apis> {
-<<<<<<< HEAD
-=======
-  const _storage = storage || new LocalStorageImpl()
-  const _keyStorage = keyStorage || new KeyStorageImpl(_storage)
-
-  // The AuthenticationProvider needs a AuthApi without authentication because it will only call methods without authentication
->>>>>>> 977dc5b4
   const headers = {}
   const authenticationProvider = forceBasic
     ? new BasicAuthenticationProvider(username, password)
@@ -277,10 +266,10 @@
   autoLogin: boolean = false
 ) {
   const headers = {}
-  const authApi = new IccAuthApi(host, headers, fetchImpl)
   const authenticationProvider = forceBasic
     ? new BasicAuthenticationProvider(username, password)
-    : new EnsembleAuthenticationProvider(authApi, username, password)
+    : new EnsembleAuthenticationProvider(new IccAuthApi(host, headers, new NoAuthenticationProvider(), fetchImpl), username, password)
+  const authApi = new IccAuthApi(host, headers, authenticationProvider, fetchImpl)
 
   const codeApi = new IccCodeXApi(host, headers, authenticationProvider, fetchImpl)
   const entityReferenceApi = new IccEntityrefApi(host, headers, authenticationProvider, fetchImpl)
