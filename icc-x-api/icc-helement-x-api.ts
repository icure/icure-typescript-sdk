import { IccHelementApi } from '../icc-api'
import { IccCryptoXApi } from './icc-crypto-x-api'

import * as models from '../icc-api/model/models'

import * as _ from 'lodash'
import * as moment from 'moment'
<<<<<<< HEAD
import { HealthElement } from '../icc-api/model/models'
=======
import { a2b, b2a, hex2ua, string2ua, ua2utf8, utf8_2ua } from './utils/binary-utils'
import { FilterChainHealthElement, HealthElement, PaginatedListHealthElement } from '../icc-api/model/models'
>>>>>>> 186bb3ac
import { IccDataOwnerXApi } from './icc-data-owner-x-api'
import { AuthenticationProvider, NoAuthenticationProvider } from './auth/AuthenticationProvider'
import { SecureDelegation } from '../icc-api/model/SecureDelegation'
import AccessLevelEnum = SecureDelegation.AccessLevelEnum
import { ShareMetadataBehaviour } from './crypto/ShareMetadataBehaviour'
import { ShareResult } from './utils/ShareResult'
import { EntityShareRequest } from '../icc-api/model/requests/EntityShareRequest'
import RequestedPermissionEnum = EntityShareRequest.RequestedPermissionEnum
import { XHR } from '../icc-api/api/XHR'

export class IccHelementXApi extends IccHelementApi {
  crypto: IccCryptoXApi
  dataOwnerApi: IccDataOwnerXApi

  private readonly encryptedKeys: Array<string>

  get headers(): Promise<Array<XHR.Header>> {
    return super.headers.then((h) => this.crypto.accessControlKeysHeaders.addAccessControlKeysHeaders(h, 'HealthElement'))
  }

  constructor(
    host: string,
    headers: { [key: string]: string },
    crypto: IccCryptoXApi,
    dataOwnerApi: IccDataOwnerXApi,
    encryptedKeys: Array<string> = ['descr', 'note'],
    authenticationProvider: AuthenticationProvider = new NoAuthenticationProvider(),
    fetchImpl: (input: RequestInfo, init?: RequestInit) => Promise<Response> = typeof window !== 'undefined'
      ? window.fetch
      : typeof self !== 'undefined'
      ? self.fetch
      : fetch
  ) {
    super(host, headers, authenticationProvider, fetchImpl)
    this.crypto = crypto
    this.dataOwnerApi = dataOwnerApi
    this.encryptedKeys = encryptedKeys
  }

  /**
   * Creates a new instance of health element with initialised encryption metadata (not in the database).
   * @param user the current user.
   * @param patient the patient this health element refers to.
   * @param h initialised data for the health element. Metadata such as id, creation data, etc. will be automatically initialised, but you can specify
   * other kinds of data or overwrite generated metadata with this. You can't specify encryption metadata.
   * @param options optional parameters:
   * - additionalDelegates: delegates which will have access to the entity in addition to the current data owner and delegates from the
   * auto-delegations. Must be an object which associates each data owner id with the access level to give to that data owner. May overlap with
   * auto-delegations, in such case the access level specified here will be used.
   * - preferredSfk: secret id of the patient to use as the secret foreign key to use for the health element. The default value will be a
   * secret id of patient known by the topmost parent in the current data owner hierarchy if the confidential is set to false, else a secret id that
   * the data owner did not share with any of his parents.
   * - confidential: if true, the entity will be created as confidential. Confidential entities are not shared with auto-delegations, and the default
   * foreign key used is any key that is not shared with any of the data owner parents. By default entities are created as non-confidential.
   * @return a new instance of health element.
   */
  async newInstance(
    user: models.User,
    patient: models.Patient,
    h: any,
    options: {
      additionalDelegates?: { [dataOwnerId: string]: AccessLevelEnum }
      preferredSfk?: string
      confidential?: boolean
    } = {}
  ) {
    const dataOwnerId = this.dataOwnerApi.getDataOwnerIdOf(user)
    const helement = _.assign(
      {
        id: this.crypto.primitives.randomUuid(),
        _type: 'org.taktik.icure.entities.HealthElement',
        created: new Date().getTime(),
        modified: new Date().getTime(),
        responsible: dataOwnerId,
        author: user.id,
        codes: [],
        tags: [],
        healthElementId: this.crypto.primitives.randomUuid(),
        openingDate: parseInt(moment().format('YYYYMMDDHHmmss')),
      },
      h || {}
    )

    const ownerId = this.dataOwnerApi.getDataOwnerIdOf(user)
    if (ownerId !== (await this.dataOwnerApi.getCurrentDataOwnerId())) throw new Error('Can only initialise entities as current data owner.')
    const sfk =
      options.preferredSfk ??
      (options?.confidential
        ? await this.crypto.confidential.getConfidentialSecretId({ entity: patient, type: 'Patient' })
        : await this.crypto.confidential.getAnySecretIdSharedWithParents({ entity: patient, type: 'Patient' }))
    if (!sfk) throw new Error(`Couldn't find any sfk of parent patient ${patient.id} for confidential=${options?.confidential ?? false}`)
    const extraDelegations = {
      ...(options.confidential
        ? {}
        : Object.fromEntries(
            [...(user.autoDelegations?.all ?? []), ...(user.autoDelegations?.medicalInformation ?? [])].map((d) => [d, AccessLevelEnum.WRITE])
          )),
      ...(options?.additionalDelegates ?? {}),
    }
    const initialisationInfo = await this.crypto.xapi.entityWithInitialisedEncryptedMetadata(
      helement,
      'HealthElement',
      patient.id,
      sfk,
      true,
      false,
      extraDelegations
    )
    return new models.HealthElement(initialisationInfo.updatedEntity)
  }

  createHealthElement(body?: models.HealthElement): never {
    throw new Error('Cannot call a method that returns health elements without providing a user for de/encryption')
  }

  createHealthElementWithUser(user: models.User, body?: models.HealthElement): Promise<models.HealthElement | any> {
    return body
      ? this.encrypt(user, [_.cloneDeep(body)])
          .then((hes) => super.createHealthElement(hes[0]))
          .then((he) => this.decryptWithUser(user, [he]))
          .then((hes) => hes[0])
      : Promise.resolve(null)
  }

  createHealthElements(body?: Array<HealthElement>): never {
    throw new Error('Cannot call a method that returns health elements without providing a user for de/encryption')
  }

  createHealthElementsWithUser(user: models.User, bodies?: models.HealthElement[]): Promise<models.HealthElement[] | any> {
    return bodies
      ? this.encrypt(
          user,
          bodies.map((c) => _.cloneDeep(c))
        )
          .then((hes) => super.createHealthElements(hes))
          .then((hes) => this.decrypt(this.dataOwnerApi.getDataOwnerIdOf(user), hes))
      : Promise.resolve(null)
  }

  getHealthElement(healthElementId: string): never {
    throw new Error('Cannot call a method that returns health element without providing a user for de/encryption')
  }

  getHealthElementWithUser(user: models.User, healthElementId: string): Promise<models.HealthElement> {
    return super
      .getHealthElement(healthElementId)
      .then((he) => this.decryptWithUser(user, [he]))
      .then((hes) => hes[0])
  }

  getHealthElements(body?: models.ListOfIds): never {
    throw new Error('Cannot call a method that returns health elements without providing a user for de/encryption')
  }

  getHealthElementsWithUser(user: models.User, body?: models.ListOfIds): Promise<models.HealthElement[]> {
    return super.getHealthElements(body).then((hes) => this.decrypt(this.dataOwnerApi.getDataOwnerIdOf(user), hes))
  }

  newHealthElementDelegations(healthElementId: string, body?: Array<models.Delegation>): never {
    throw new Error('Cannot call a method that returns health element without providing a user for de/encryption')
  }

  newHealthElementDelegationsWithUser(user: models.User, healthElementId: string, body?: Array<models.Delegation>): Promise<models.HealthElement> {
    return super
      .newHealthElementDelegations(healthElementId, body)
      .then((he) => this.decryptWithUser(user, [he]))
      .then((he) => he[0])
  }

  findHealthElementsByHCPartyPatientForeignKeys(hcPartyId: string, secretFKeys: string): never {
    throw new Error('Cannot call a method that returns health element without providing a user for de/encryption')
  }

  findHealthElementsByHCPartyPatientForeignKeysWithUser(user: models.User, hcPartyId: string, secretFKeys: string): Promise<HealthElement[]> {
    return super.findHealthElementsByHCPartyPatientForeignKeys(hcPartyId, secretFKeys).then((hes) => this.decryptWithUser(user, hes))
  }

<<<<<<< HEAD
  async findHealthElementsByHCPartyAndPatientWithUser(
    user: models.User,
    hcPartyId: string,
    patient: models.Patient
  ): Promise<models.HealthElement[]> {
    let keysAndHcPartyId = await this.crypto.xapi.secretIdsForHcpHierarchyOf({ entity: patient, type: 'Patient' })
    const keys = keysAndHcPartyId.find((secretForeignKeys) => secretForeignKeys.ownerId == hcPartyId)?.extracted
    if (keys == undefined) {
      throw Error('No delegation for user')
    }
    return this.findHealthElementsByHCPartyPatientForeignKeysWithUser(user, hcPartyId, keys.join(','))
=======
  findHealthElementsByHCPartyPatientForeignKeysArrayWithUser(user: models.User, hcPartyId: string, secretFKeys: string[]): Promise<HealthElement[]> {
    return super.findHealthElementsByHCPartyPatientForeignKeysUsingPost(hcPartyId, secretFKeys).then((hes) => this.decryptWithUser(user, hes))
  }

  findHealthElementsByHCPartyAndPatientWithUser(
    user: models.User,
    hcPartyId: string,
    patient: models.Patient,
    usingPost: boolean = false
  ): Promise<models.HealthElement[]> {
    return this.crypto.extractSFKsHierarchyFromDelegations(patient, hcPartyId).then((keysAndHcPartyId) => {
      const keys = keysAndHcPartyId.find((secretForeignKeys) => secretForeignKeys.hcpartyId == hcPartyId)?.extractedKeys

      if (keys == undefined) {
        throw Error('No delegation for user')
      }

      return usingPost
        ? this.findHealthElementsByHCPartyPatientForeignKeysArrayWithUser(user, hcPartyId, keys)
        : this.findHealthElementsByHCPartyPatientForeignKeysWithUser(user, hcPartyId, keys.join(','))
    })
>>>>>>> 186bb3ac
  }

  modifyHealthElement(body?: HealthElement): never {
    throw new Error('Cannot call a method that returns health element without providing a user for de/encryption')
  }

  modifyHealthElementWithUser(user: models.User, body?: HealthElement): Promise<HealthElement | any> {
    return body ? this.modifyHealthElementAs(this.dataOwnerApi.getDataOwnerIdOf(user), body) : Promise.resolve(null)
  }
  private modifyHealthElementAs(dataOwner: string, body: HealthElement): Promise<HealthElement> {
    return this.encryptAs(dataOwner, [_.cloneDeep(body)])
      .then((hes) => super.modifyHealthElement(hes[0]))
      .then((he) => this.decrypt(dataOwner, [he]))
      .then((hes) => hes[0])
  }

  modifyHealthElements(body?: Array<HealthElement>): never {
    throw new Error('Cannot call a method that returns health elements without providing a user for de/encryption')
  }

  modifyHealthElementsWithUser(user: models.User, bodies?: HealthElement[]): Promise<HealthElement[] | any> {
    return bodies
      ? this.encrypt(
          user,
          bodies.map((c) => _.cloneDeep(c))
        )
          .then((hes) => super.modifyHealthElements(hes))
          .then((hes) => this.decrypt(this.dataOwnerApi.getDataOwnerIdOf(user), hes))
      : Promise.resolve(null)
  }

  // noinspection JSUnusedGlobalSymbols
  /**
   * 1. Check whether there is a delegation with 'hcpartyId' or not.
   * 2. 'fetchHcParty[hcpartyId][1]': is encrypted AES exchange key by RSA public key of him.
   * 3. Obtain the AES exchange key, by decrypting the previous step value with hcparty private key
   *      3.1.  KeyPair should be fetch from cache (in jwk)
   *      3.2.  if it doesn't exist in the cache, it has to be loaded from Browser Local store, and then import it to WebCrypto
   * 4. Obtain the array of delegations which are delegated to his ID (hcpartyId) in this patient
   * 5. Decrypt and collect all keys (secretForeignKeys) within delegations of previous step (with obtained AES key of step 4)
   * 6. Do the REST call to get all helements with (allSecretForeignKeysDelimitedByComa, hcpartyId)
   *
   * After these painful steps, you have the helements of the patient.
   *
   * @param hcpartyId
   * @param patient (Promise)
   * @param keepObsoleteVersions
   * @param usingPost
   */

<<<<<<< HEAD
  findBy(hcpartyId: string, patient: models.Patient, keepObsoleteVersions = false) {
    return this.crypto.xapi
      .secretIdsForHcpHierarchyOf({ entity: patient, type: 'Patient' })
=======
  findBy(hcpartyId: string, patient: models.Patient, keepObsoleteVersions = false, usingPost = false) {
    return this.crypto
      .extractSFKsHierarchyFromDelegations(patient, hcpartyId)
>>>>>>> 186bb3ac
      .then((secretForeignKeys) =>
        secretForeignKeys && secretForeignKeys.length > 0
          ? Promise.all(
              secretForeignKeys
                .reduce((acc, level) => {
                  return acc.concat([
                    {
                      hcpartyId: level.ownerId,
                      extractedKeys: level.extracted.filter((key) => !acc.some((previousLevel) => previousLevel.extractedKeys.includes(key))),
                    },
                  ])
                }, [] as Array<{ hcpartyId: string; extractedKeys: Array<string> }>)
                .filter((l) => l.extractedKeys.length > 0)
                .map(({ hcpartyId, extractedKeys }) =>
                  usingPost
                    ? this.findByHCPartyPatientSecretFKeysArray(hcpartyId, _.uniq(extractedKeys))
                    : this.findByHCPartyPatientSecretFKeys(hcpartyId, _.uniq(extractedKeys).join(','))
                )
            ).then((results) => _.uniqBy(_.flatMap(results), (x) => x.id))
          : Promise.resolve([])
      )
      .then((decryptedHelements: Array<models.HealthElement>) => {
        const byIds: { [key: string]: models.HealthElement } = {}

        if (keepObsoleteVersions) {
          return decryptedHelements
        } else {
          decryptedHelements.forEach((he) => {
            if (he.healthElementId) {
              const phe = byIds[he.healthElementId]
              if (!phe || !phe.modified || (he.modified && phe.modified < he.modified)) {
                byIds[he.healthElementId] = he
              }
            }
          })
          return _.values(byIds).filter((s: any) => !s.endOfLife)
        }
      })
  }

  findByHCPartyPatientSecretFKeys(hcPartyId: string, secretFKeys: string): Promise<Array<models.Contact> | any> {
    return super.findHealthElementsByHCPartyPatientForeignKeys(hcPartyId, secretFKeys).then((helements) => this.decrypt(hcPartyId, helements))
  }

  findByHCPartyPatientSecretFKeysArray(hcPartyId: string, secretFKeys: string[]): Promise<Array<models.Contact> | any> {
    return super
      .findHealthElementsByHCPartyPatientForeignKeysUsingPost(hcPartyId, secretFKeys)
      .then((helements) => this.decrypt(hcPartyId, helements))
  }

  encrypt(user: models.User, healthElements: Array<models.HealthElement>): Promise<Array<models.HealthElement>> {
    const owner = this.dataOwnerApi.getDataOwnerIdOf(user)
    return this.encryptAs(owner, healthElements)
  }

  private encryptAs(owner: string, healthElements: Array<models.HealthElement>): Promise<Array<models.HealthElement>> {
    return Promise.all(
      healthElements.map((he) =>
        this.crypto.xapi.tryEncryptEntity(he, 'HealthElement', owner, this.encryptedKeys, false, false, (x) => new models.HealthElement(x))
      )
    )
  }

  decryptWithUser(user: models.User, hes: Array<models.HealthElement>): Promise<Array<models.HealthElement>> {
    return this.decrypt(this.dataOwnerApi.getDataOwnerIdOf(user), hes)
  }

  decrypt(dataOwnerId: string, hes: Array<models.HealthElement>): Promise<Array<models.HealthElement>> {
    return Promise.all(
      hes.map((he) =>
        this.crypto.xapi.decryptEntity(he, 'HealthElement', dataOwnerId, (x) => new models.HealthElement(x)).then(({ entity }) => entity)
      )
    )
  }

  filterHealthElementsBy(startDocumentId?: string, limit?: number, body?: FilterChainHealthElement): never {
    throw new Error('Cannot call a method that returns health elements without providing a user for de/encryption')
  }

  filterByWithUser(
    user: models.User,
    startDocumentId?: string,
    limit?: number,
    body?: FilterChainHealthElement
  ): Promise<PaginatedListHealthElement> {
    return super
      .filterHealthElementsBy(startDocumentId, limit, body)
      .then((pl) => this.decryptWithUser(user, pl.rows!).then((dr) => Object.assign(pl, { rows: dr })))
  }

  // noinspection JSUnusedGlobalSymbols
  serviceToHealthElement(user: models.User, patient: models.Patient, heSvc: models.Service, descr: string) {
    return this.newInstance(user, patient, {
      idService: heSvc.id,
      author: heSvc.author,
      responsible: heSvc.responsible,
      openingDate: heSvc.valueDate || heSvc.openingDate,
      descr: descr,
      idOpeningContact: heSvc.contactId,
      modified: heSvc.modified,
      created: heSvc.created,
      codes: heSvc.codes,
      tags: heSvc.tags,
    }).then((he) => {
      return this.createHealthElement(he)
    })
  }

  // noinspection JSUnusedGlobalSymbols, JSMethodCanBeStatic
  stringToCode(code: string) {
    const c = code.split('|')
    return new models.Code({
      type: c[0],
      code: c[1],
      version: c[2],
      id: code,
    })
  }

  /**
   * @param healthElement a health element
   * @return the id of the patient that the health element refers to, retrieved from the encrypted metadata. Normally there should only be one element
   * in the returned array, but in case of entity merges there could be multiple values.
   */
  async decryptPatientIdOf(healthElement: models.HealthElement): Promise<string[]> {
    return this.crypto.xapi.owningEntityIdsOf({ entity: healthElement, type: 'HealthElement' }, undefined)
  }

  /**
   * @return if the logged data owner has write access to the content of the given health element
   */
  async hasWriteAccess(healthElement: models.HealthElement): Promise<boolean> {
    return this.crypto.xapi.hasWriteAccess({ entity: healthElement, type: 'HealthElement' })
  }

  /**
   * Share an existing health element with other data owners, allowing them to access the non-encrypted data of the health element and optionally also
   * the encrypted content, with read-only or read-write permissions.
   * @param delegateId the id of the data owner which will be granted access to the health element.
   * @param healthElement the health element to share.
   * @param options optional parameters to customize the sharing behaviour:
   * - shareEncryptionKey: specifies if the encryption key of the access log should be shared with the delegate, giving access to all encrypted
   * content of the entity, excluding other encrypted metadata (defaults to {@link ShareMetadataBehaviour.IF_AVAILABLE}). Note that by default a
   * health element does not have encrypted content.
   * - sharePatientId: specifies if the id of the patient that this health element refers to should be shared with the delegate (defaults to
   * {@link ShareMetadataBehaviour.IF_AVAILABLE}).
   * - requestedPermissions: the requested permissions for the delegate, defaults to {@link RequestedPermissionEnum.MAX_WRITE}.
   * @return the updated entity
   */
  async shareWith(
    delegateId: string,
    healthElement: models.HealthElement,
    options: {
      requestedPermissions?: RequestedPermissionEnum
      shareEncryptionKey?: ShareMetadataBehaviour // Defaults to ShareMetadataBehaviour.IF_AVAILABLE
      sharePatientId?: ShareMetadataBehaviour // Defaults to ShareMetadataBehaviour.IF_AVAILABLE
    } = {}
  ): Promise<models.HealthElement> {
    return this.shareWithMany(healthElement, { [delegateId]: options })
  }
  /**
   * Share an existing health element with other data owners, allowing them to access the non-encrypted data of the health element and optionally also
   * the encrypted content, with read-only or read-write permissions.
   * @param delegateId the id of the data owner which will be granted access to the health element.
   * @param healthElement the health element to share.
   * @param delegates associates the id of data owners which will be granted access to the entity, to the following sharing options:
   * - shareEncryptionKey: specifies if the encryption key of the access log should be shared with the delegate, giving access to all encrypted
   * content of the entity, excluding other encrypted metadata (defaults to {@link ShareMetadataBehaviour.IF_AVAILABLE}). Note that by default a
   * health element does not have encrypted content.
   * - sharePatientId: specifies if the id of the patient that this health element refers to should be shared with the delegate (defaults to
   * {@link ShareMetadataBehaviour.IF_AVAILABLE}).
   * - requestedPermissions: the requested permissions for the delegate, defaults to {@link RequestedPermissionEnum.MAX_WRITE}.
   * @return the updated entity
   */
  async shareWithMany(
    healthElement: models.HealthElement,
    delegates: {
      [delegateId: string]: {
        requestedPermissions?: RequestedPermissionEnum
        shareEncryptionKey?: ShareMetadataBehaviour // Defaults to ShareMetadataBehaviour.IF_AVAILABLE
        sharePatientId?: ShareMetadataBehaviour // Defaults to ShareMetadataBehaviour.IF_AVAILABLE
      }
    }
  ): Promise<models.HealthElement> {
    return (await this.tryShareWithMany(healthElement, delegates)).updatedEntityOrThrow
  }
  /**
   * Share an existing health element with other data owners, allowing them to access the non-encrypted data of the health element and optionally also
   * the encrypted content, with read-only or read-write permissions.
   * @param healthElement the health element to share.
   * @param delegates associates the id of data owners which will be granted access to the entity, to the following sharing options:
   * - shareEncryptionKey: specifies if the encryption key of the access log should be shared with the delegate, giving access to all encrypted
   * content of the entity, excluding other encrypted metadata (defaults to {@link ShareMetadataBehaviour.IF_AVAILABLE}). Note that by default a
   * health element does not have encrypted content.
   * - sharePatientId: specifies if the id of the patient that this health element refers to should be shared with the delegate (defaults to
   * {@link ShareMetadataBehaviour.IF_AVAILABLE}).
   * - requestedPermissions: the requested permissions for the delegate, defaults to {@link RequestedPermissionEnum.MAX_WRITE}.
   * @return a promise which will contain the result of the operation: the updated entity if the operation was successful or details of the error if
   * the operation failed.
   */
  async tryShareWithMany(
    healthElement: models.HealthElement,
    delegates: {
      [delegateId: string]: {
        requestedPermissions?: RequestedPermissionEnum
        shareEncryptionKey?: ShareMetadataBehaviour // Defaults to ShareMetadataBehaviour.IF_AVAILABLE
        sharePatientId?: ShareMetadataBehaviour // Defaults to ShareMetadataBehaviour.IF_AVAILABLE
      }
    }
  ): Promise<ShareResult<models.HealthElement>> {
    const self = await this.dataOwnerApi.getCurrentDataOwnerId()
    // All entities should have an encryption key.
    const entityWithEncryptionKey = await this.crypto.xapi.ensureEncryptionKeysInitialised(healthElement, 'HealthElement')
    const updatedEntity = entityWithEncryptionKey ? await this.modifyHealthElementAs(self, entityWithEncryptionKey) : healthElement
    return this.crypto.xapi
      .simpleShareOrUpdateEncryptedEntityMetadata(
        { entity: updatedEntity, type: 'HealthElement' },
        true,
        Object.fromEntries(
          Object.entries(delegates).map(([delegateId, options]) => [
            delegateId,
            {
              requestedPermissions: options.requestedPermissions,
              shareEncryptionKeys: options.shareEncryptionKey,
              shareOwningEntityIds: options.sharePatientId,
              shareSecretIds: undefined,
            },
          ])
        ),
        (x) => this.bulkShareHealthElements(x)
      )
      .then((r) => r.mapSuccessAsync((e) => this.decrypt(self, [e]).then((es) => es[0])))
  }
}<|MERGE_RESOLUTION|>--- conflicted
+++ resolved
@@ -5,12 +5,8 @@
 
 import * as _ from 'lodash'
 import * as moment from 'moment'
-<<<<<<< HEAD
-import { HealthElement } from '../icc-api/model/models'
-=======
 import { a2b, b2a, hex2ua, string2ua, ua2utf8, utf8_2ua } from './utils/binary-utils'
 import { FilterChainHealthElement, HealthElement, PaginatedListHealthElement } from '../icc-api/model/models'
->>>>>>> 186bb3ac
 import { IccDataOwnerXApi } from './icc-data-owner-x-api'
 import { AuthenticationProvider, NoAuthenticationProvider } from './auth/AuthenticationProvider'
 import { SecureDelegation } from '../icc-api/model/SecureDelegation'
@@ -188,41 +184,24 @@
     return super.findHealthElementsByHCPartyPatientForeignKeys(hcPartyId, secretFKeys).then((hes) => this.decryptWithUser(user, hes))
   }
 
-<<<<<<< HEAD
+  findHealthElementsByHCPartyPatientForeignKeysArrayWithUser(user: models.User, hcPartyId: string, secretFKeys: string[]): Promise<HealthElement[]> {
+    return super.findHealthElementsByHCPartyPatientForeignKeysUsingPost(hcPartyId, secretFKeys).then((hes) => this.decryptWithUser(user, hes))
+  }
+
   async findHealthElementsByHCPartyAndPatientWithUser(
     user: models.User,
     hcPartyId: string,
-    patient: models.Patient
+    patient: models.Patient,
+    usingPost: boolean = false
   ): Promise<models.HealthElement[]> {
     let keysAndHcPartyId = await this.crypto.xapi.secretIdsForHcpHierarchyOf({ entity: patient, type: 'Patient' })
     const keys = keysAndHcPartyId.find((secretForeignKeys) => secretForeignKeys.ownerId == hcPartyId)?.extracted
     if (keys == undefined) {
       throw Error('No delegation for user')
     }
-    return this.findHealthElementsByHCPartyPatientForeignKeysWithUser(user, hcPartyId, keys.join(','))
-=======
-  findHealthElementsByHCPartyPatientForeignKeysArrayWithUser(user: models.User, hcPartyId: string, secretFKeys: string[]): Promise<HealthElement[]> {
-    return super.findHealthElementsByHCPartyPatientForeignKeysUsingPost(hcPartyId, secretFKeys).then((hes) => this.decryptWithUser(user, hes))
-  }
-
-  findHealthElementsByHCPartyAndPatientWithUser(
-    user: models.User,
-    hcPartyId: string,
-    patient: models.Patient,
-    usingPost: boolean = false
-  ): Promise<models.HealthElement[]> {
-    return this.crypto.extractSFKsHierarchyFromDelegations(patient, hcPartyId).then((keysAndHcPartyId) => {
-      const keys = keysAndHcPartyId.find((secretForeignKeys) => secretForeignKeys.hcpartyId == hcPartyId)?.extractedKeys
-
-      if (keys == undefined) {
-        throw Error('No delegation for user')
-      }
-
-      return usingPost
-        ? this.findHealthElementsByHCPartyPatientForeignKeysArrayWithUser(user, hcPartyId, keys)
-        : this.findHealthElementsByHCPartyPatientForeignKeysWithUser(user, hcPartyId, keys.join(','))
-    })
->>>>>>> 186bb3ac
+    return usingPost
+      ? this.findHealthElementsByHCPartyPatientForeignKeysArrayWithUser(user, hcPartyId, keys)
+      : this.findHealthElementsByHCPartyPatientForeignKeysWithUser(user, hcPartyId, keys.join(','))
   }
 
   modifyHealthElement(body?: HealthElement): never {
@@ -273,15 +252,9 @@
    * @param usingPost
    */
 
-<<<<<<< HEAD
-  findBy(hcpartyId: string, patient: models.Patient, keepObsoleteVersions = false) {
+  findBy(hcpartyId: string, patient: models.Patient, keepObsoleteVersions = false, usingPost = false) {
     return this.crypto.xapi
       .secretIdsForHcpHierarchyOf({ entity: patient, type: 'Patient' })
-=======
-  findBy(hcpartyId: string, patient: models.Patient, keepObsoleteVersions = false, usingPost = false) {
-    return this.crypto
-      .extractSFKsHierarchyFromDelegations(patient, hcpartyId)
->>>>>>> 186bb3ac
       .then((secretForeignKeys) =>
         secretForeignKeys && secretForeignKeys.length > 0
           ? Promise.all(
