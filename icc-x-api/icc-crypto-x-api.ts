--- conflicted
+++ resolved
@@ -1,4 +1,3 @@
-<<<<<<< HEAD
 import { IccDeviceApi, IccHcpartyApi, IccPatientApi } from '../icc-api'
 import { AESUtils } from './crypto/AES'
 import { RSAUtils } from './crypto/RSA'
@@ -22,18 +21,6 @@
 import { b2a, b64_2uas, hex2ua, string2ua, ua2hex, ua2string, ua2utf8, utf8_2ua } from './utils/binary-utils'
 import { fold, jwk2spki, notConcurrent, pkcs8ToJwk, spkiToJwk } from './utils'
 import { IccMaintenanceTaskXApi } from './icc-maintenance-task-x-api'
-=======
-import {IccDeviceApi, IccHcpartyApi, IccPatientApi} from '../icc-api'
-import {AESUtils} from './crypto/AES'
-import {RSAUtils} from './crypto/RSA'
-import {UtilsClass} from './crypto/utils'
-import {ShamirClass} from './crypto/shamir'
-
-import * as _ from 'lodash'
-import * as models from '../icc-api/model/models'
-import {Delegation, Device, HealthcareParty, Patient, User} from '../icc-api/model/models'
-import {b2a, b64_2uas, hex2ua, string2ua, ua2hex, ua2string, ua2utf8, utf8_2ua} from './utils/binary-utils'
->>>>>>> 8c79f767
 
 interface DelegatorAndKeys {
   delegatorId: string
