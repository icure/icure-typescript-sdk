--- conflicted
+++ resolved
@@ -6,11 +6,7 @@
 import * as _ from "lodash"
 import { XHR } from "../icc-api/api/XHR"
 import * as models from "../icc-api/model/models"
-<<<<<<< HEAD
-import { HealthcarePartyDto } from "../icc-api/model/models"
-=======
-import { DelegationDto } from "../icc-api/model/models"
->>>>>>> 5684d4a7
+import { HealthcarePartyDto, DelegationDto } from "../icc-api/model/models"
 
 export class IccCryptoXApi {
   hcPartyKeysCache: {
