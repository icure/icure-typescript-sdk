--- conflicted
+++ resolved
@@ -1169,12 +1169,7 @@
     }
     const eckeysForAllDelegates = document.encryptionKeys
     if (!eckeysForAllDelegates || !Object.keys(eckeysForAllDelegates).length) {
-<<<<<<< HEAD
-      //console.log(`There is no encryption key in document (${document.id})`)
       return Promise.resolve({extractedKeys: [], hcpartyId: hcpartyId})
-=======
-      return Promise.resolve({ extractedKeys: [], hcpartyId: hcpartyId })
->>>>>>> 712681b1
     }
     return this.extractKeysFromDelegationsForHcpHierarchy(hcpartyId, document.id!, eckeysForAllDelegates)
   }
@@ -1838,11 +1833,7 @@
       privKey: keypair.privateKey,
     }).then(async (dataOwnerWithUpdatedAesKeys) =>
       generateTransferKey
-<<<<<<< HEAD
-        ? this.createOrUpdateTransferKeysFor(dataOwnerWithUpdatedAesKeys, gen, {pubKey: keypair.publicKey, privKey: keypair.privateKey})
-=======
-        ? await this.createOrUpdateTransferKeysFor(dataOwnerWithUpdatedAesKeys, gen, { pubKey: keypair.publicKey, privKey: keypair.privateKey })
->>>>>>> 712681b1
+        ? await this.createOrUpdateTransferKeysFor(dataOwnerWithUpdatedAesKeys, gen, {pubKey: keypair.publicKey, privKey: keypair.privateKey})
         : dataOwnerWithUpdatedAesKeys
     )
 
@@ -1941,13 +1932,9 @@
   }
 
   private retrieveDataOwnerInfoAfterPotentialUpdate(dataOwnerToUpdate: HealthcareParty | Patient | Device): Promise<CachedDataOwner> {
-<<<<<<< HEAD
+    this.emptyHcpCache(dataOwnerToUpdate.id!)
+
     return this.getDataOwner(dataOwnerToUpdate.id!).then(({type, dataOwner}) => {
-=======
-    this.emptyHcpCache(dataOwnerToUpdate.id!)
-
-    return this.getDataOwner(dataOwnerToUpdate.id!).then(({ type, dataOwner }) => {
->>>>>>> 712681b1
       return {
         type: type,
         dataOwner: {
@@ -1996,25 +1983,10 @@
           })
         })
 
-<<<<<<< HEAD
-      const tasksForDelegator = (await this._getDelegateIdsOf(dataOwner)).map((delegateId) => {
-        return {delegateId: delegateId, maintenanceTask: this.createMaintenanceTask(dataOwner, hexNewPubKey)}
-      })
-
-      return Promise.all(
-        tasksForDelegates
-          .concat(tasksForDelegator)
-          .map(async ({delegateId, maintenanceTask}) => {
-            const taskToCreate = await maintenanceTaskApi?.newInstance(user, maintenanceTask, [delegateId])
-            return taskToCreate ? maintenanceTaskApi?.createMaintenanceTaskWithUser(user, taskToCreate) : undefined
-          })
-          .filter((createdTask) => createdTask != undefined)
-      )
-=======
       const tasksForDelegator = (await this._getDelegateIdsOf(dataOwner))
         .filter((delegateId) => delegateId != dataOwner.id)
         .map((delegateId) => {
-          return { delegateId: delegateId, maintenanceTask: this.createMaintenanceTask(dataOwner, hexNewPubKey) }
+          return {delegateId: delegateId, maintenanceTask: this.createMaintenanceTask(dataOwner, hexNewPubKey)}
         })
 
       return await tasksForDelegates.concat(tasksForDelegator).reduce(async (existingTasks, task) => {
@@ -2022,7 +1994,6 @@
         const createdTask: MaintenanceTask = taskToCreate ? await maintenanceTaskApi?.createMaintenanceTaskWithUser(user, taskToCreate) : undefined
         return createdTask ? (await existingTasks).concat(createdTask) : await existingTasks
       }, Promise.resolve([] as MaintenanceTask[]))
->>>>>>> 712681b1
     } else {
       return []
     }
