import { IccHcpartyApi } from '../icc-api'
import { HealthcareParty } from '../icc-api/model/HealthcareParty'
import * as models from '../icc-api/model/models'
import { findName, garnishPersonWithName, hasName } from './utils/person-util'
<<<<<<< HEAD
import { AuthenticationProvider, NoAuthenticationProvider } from './auth/AuthenticationProvider'
=======
import { AuthenticationProvider } from './auth/AuthenticationProvider'
>>>>>>> 9337cf09

// noinspection JSUnusedGlobalSymbols
export class IccHcpartyXApi extends IccHcpartyApi {
  hcPartyKeysCache: { [key: string]: { [key: string]: string } } = {}
  hcPartyCache: { [key: string]: [number, Promise<HealthcareParty>] } = {}

  private CACHE_RETENTION_IN_MS = 300_000
  constructor(
    host: string,
    headers: { [key: string]: string },
<<<<<<< HEAD
    authenticationProvider: AuthenticationProvider = new NoAuthenticationProvider(),
=======
    authenticationProvider: AuthenticationProvider,
>>>>>>> 9337cf09
    fetchImpl: (input: RequestInfo, init?: RequestInit) => Promise<Response> = typeof window !== 'undefined'
      ? window.fetch
      : typeof self !== 'undefined'
      ? self.fetch
      : fetch
  ) {
    super(host, headers, authenticationProvider, fetchImpl)
  }

  private getHcPartyFromCache(key: string) {
    const hcpInCache = this.hcPartyCache[key]
    const now = Date.now()
    if (hcpInCache && hcpInCache[0] > now) {
      return hcpInCache[1]
    }
    if (!hcpInCache) {
      console.log(`Cache miss for key ${key} because not in cache`)
    } else {
      console.log(`Cache miss for key ${key} because ${hcpInCache[0]} > ${now}`)
    }
    return null
  }

  completeNames(hcParty?: models.HealthcareParty): models.HealthcareParty | undefined {
    if (!hcParty) {
      return hcParty
    }

    let finalHcParty = hcParty

    if ((!!finalHcParty.lastName || !!finalHcParty.name) && !hasName(finalHcParty, models.PersonName.UseEnum.Official)) {
      finalHcParty = garnishPersonWithName(
        finalHcParty,
        models.PersonName.UseEnum.Official,
        finalHcParty.lastName,
        finalHcParty.firstName,
        finalHcParty.name
      )
    }

    if ((!finalHcParty.lastName || !finalHcParty.name) && !!hasName(finalHcParty, models.PersonName.UseEnum.Official)) {
      let officialName = findName(finalHcParty, models.PersonName.UseEnum.Official)
      finalHcParty = {
        ...finalHcParty,
        lastName: officialName!.lastName,
        firstName: officialName!.firstNames ? officialName!.firstNames[0] : undefined,
        name: officialName!.text,
      }
    }

    return finalHcParty
  }

  putHcPartyInCache(key: string, value: Promise<HealthcareParty> | null = null): Promise<HealthcareParty> {
    const hcp =
      value ||
      super.getHealthcareParty(key).catch((e) => {
        console.log(`Evict key ${key} because of error`)
        delete this.hcPartyCache[key]
        throw e
      })
    this.hcPartyCache[key] = [Date.now() + this.CACHE_RETENTION_IN_MS, hcp]
    return hcp
  }

  createHealthcareParty(body?: HealthcareParty): Promise<HealthcareParty> {
    return super.createHealthcareParty(this.completeNames(body))
  }

  createHealthcarePartyInGroup(groupId: string, body?: HealthcareParty): Promise<HealthcareParty> {
    return super.createHealthcarePartyInGroup(groupId, this.completeNames(body))
  }

  modifyHealthcareParty(body?: HealthcareParty): Promise<HealthcareParty | any> {
    if (body && body.id) {
      console.log(`Evict key ${body.id} because of modification`)
      delete this.hcPartyCache[body.id]
    }

    return super.modifyHealthcareParty(this.completeNames(body)).then((hcp) => this.putHcPartyInCache(hcp.id!, Promise.resolve(hcp)))
  }

  getHealthcareParty(healthcarePartyId: string, bypassCache = false): Promise<HealthcareParty | any> {
    const fromCache = bypassCache ? undefined : this.getHcPartyFromCache(healthcarePartyId)
    return fromCache || this.putHcPartyInCache(healthcarePartyId)
  }

  getHealthcarePartyHierarchyIds(healthcarePartyId: string, bypassCache = false): Promise<string[]> {
    const fromCache = bypassCache ? undefined : this.getHcPartyFromCache(healthcarePartyId)
    return (fromCache || this.putHcPartyInCache(healthcarePartyId)).then(async (hcp: HealthcareParty) => {
      return hcp ? (hcp.parentId ? (await this.getHealthcarePartyHierarchyIds(hcp.parentId!, bypassCache)).concat([hcp.id!]) : [hcp.id!]) : []
    })
  }

  getHealthcareParties(healthcarePartyIds: string): Promise<Array<HealthcareParty> | any> {
    const ids = healthcarePartyIds.split(',').filter((x) => !!x)
    const cached: Array<[string, Promise<HealthcareParty> | null]> = ids.map((id) => [id, this.getHcPartyFromCache(id)])
    const toFetch = cached.filter((x) => !x[1]).map((x) => x[0])

    if (!toFetch.length) {
      return Promise.all(cached.map((x) => x[1]!))
    }

    const prom: Promise<HealthcareParty[]> = super.getHealthcareParties(toFetch.join(','))
    return Promise.all(
      cached.map(
        (x) =>
          x[1] ||
          this.putHcPartyInCache(
            x[0],
            prom.then((hcps) => hcps.find((h) => h.id === x[0])!)
          )
      )
    )
  }

  getCurrentHealthcareParty(): Promise<HealthcareParty | any> {
    return super.getCurrentHealthcareParty().then((hcp) => this.putHcPartyInCache(hcp.id!, Promise.resolve(hcp)))
  }

  getHcPartyKeysForDelegate(healthcarePartyId: string, bypassCache = false): Promise<{ [key: string]: string }> {
    const cached = bypassCache ? null : this.hcPartyKeysCache[healthcarePartyId]
    return cached
      ? Promise.resolve(cached)
      : super.getHcPartyKeysForDelegate(healthcarePartyId).then((r) => (this.hcPartyKeysCache[healthcarePartyId] = r))
  }

  isValidCbe(cbe: string) {
    cbe = cbe.replace(new RegExp('[^(0-9)]', 'g'), '')
    cbe = cbe.length == 9 ? '0' + cbe : cbe

    return 97 - (Number(cbe.substr(0, 8)) % 97) === Number(cbe.substr(8, 2))
  }
}<|MERGE_RESOLUTION|>--- conflicted
+++ resolved
@@ -2,11 +2,7 @@
 import { HealthcareParty } from '../icc-api/model/HealthcareParty'
 import * as models from '../icc-api/model/models'
 import { findName, garnishPersonWithName, hasName } from './utils/person-util'
-<<<<<<< HEAD
-import { AuthenticationProvider, NoAuthenticationProvider } from './auth/AuthenticationProvider'
-=======
 import { AuthenticationProvider } from './auth/AuthenticationProvider'
->>>>>>> 9337cf09
 
 // noinspection JSUnusedGlobalSymbols
 export class IccHcpartyXApi extends IccHcpartyApi {
@@ -17,11 +13,7 @@
   constructor(
     host: string,
     headers: { [key: string]: string },
-<<<<<<< HEAD
-    authenticationProvider: AuthenticationProvider = new NoAuthenticationProvider(),
-=======
     authenticationProvider: AuthenticationProvider,
->>>>>>> 9337cf09
     fetchImpl: (input: RequestInfo, init?: RequestInit) => Promise<Response> = typeof window !== 'undefined'
       ? window.fetch
       : typeof self !== 'undefined'
