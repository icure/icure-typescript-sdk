import { EfactMessage } from "fhc-api/dist/model/EfactMessage"
import { ErrorDetail } from "fhc-api/dist/model/ErrorDetail"
import { Record } from "fhc-api/dist/model/Record"

export interface Zone200Data extends ETData {
  isTest: boolean
  hcpMessageRef: string
  mutualityMessageReference: string
}

export interface Zone300Data extends ETData {
  sendingNumber: string
  invoiceReference: string
  mutualityContactLastName: string
  mutualityContactFirstName: string
  mutualityContactPhoneNumber: string
  invoiceType: string
  invoiceMode: string
  errorPercentage: string
  invoiceRejectionType: string
}

export interface Zone300Short extends ETData {
  sendingNumber: string
  invoiceReference: string
  mutualityContactLastName: string
  mutualityContactFirstName: string
  mutualityContactPhoneNumber: string
  invoiceType: string
  invoiceMode: string
}

export interface Zone300Stub extends ETData {
  messageType: string
}

export interface Zone400Data {
  mutualityNumber: string
  signAmount1: string
  askedAmount1: string
  mutualityControlNumber: string
}

export interface Zone500Data {
  mutualityNumber: string
  signAmount1: string
  askedAmount1: string
  mutualityControlNumber: string
}

export interface ETData {
  errorDetail?: ErrorDetail
}

export interface ET10Data extends ETData {
  fileVersion: string
  financialAccountNumber1: string
  sendingNumber: string
  financialAccountNumber2: string
  deletionCodePaperInvoice: string
  thirdPartyNumber: string
  accreditationCinNumber: string
  invoicingYear: string
  invoicingMonth: string
  invoiceReference: string
  bic1: string
  iban1: string
  bic2: string
  iban2: string
  recordControlNumber: string
}

export interface ET20Data extends ETData {
  ct1ct2: string
  reference: string
  recipientIdentifierFlag: string
  previousInvoicingYearMonth: string
  insurabilityStartDate: string
  insurabilityEndDate: string
}

export interface ET50Data extends ETData {
  recordOrderNumber: string
  sex: string
  montantInterventionAssurance: string
  units: string
  prescriberNihii: string
  itemReference: string
  tooth: string
  thirdPartyException: string
  treatedMember: string
}

export interface ET51Data extends ETData {
  recordOrderNumber: string
  prestationCode: string
  prestationDate: string
  recipientIdentifier: string
  careProviderIdentifier: string
  reimbursementAmount: string
  ct1ct2: string
  networkReferenceData: string
  infoCommunicationDate: string
  recordControlNumber: string
}

export interface ET52Data extends ETData {
  recordOrderNumber: string
  nomenCode: string
  prestationDate: string
  eidDate: string
  patientINSS: string
  eidSupportType: string
  eidReadingType: string
  eidReadingHour: string
  nihii: string
}

export interface ET80Data extends ETData {
  recipientIdentifier: string
}

export interface ET90Data extends ETData {
  financialAccountNumber1: string
  sendingNumber: string
  financialAccountNumber2: string
  thirdPartyNumber: string
  signeAndTotalAmountCptA: string
  invoicingYear: string
  invoicingMonth: string
  invoiceReference: string
  cbe: string
  bic1: string
  iban1: string
  bic2: string
  iban2: string
  invoiceControlNumber: string
  recordControlNumber: string
}

export interface ET91Data {
  askedAmountForAccount1: string
  askedAmountForAccount2: string
  totalAskedAmount: string
  numberOfRecordBundle: string
  acceptedAmountAccount1: string
  rejectedAmountAccount1: string
  acceptedAmountAccount2: string
  rejectedAmountAccount2: string
  totalAcceptedAmount: string
  totalRejectedAmount: string
  paymentReferenceAccount1: string
  paymentReferenceAccount2: string
}

export interface ET92Data {
  askedAmountAccount1: string
  askedAmountAccount2: string
  totalAskedAmount: string
  numberOfRecord: string
  acceptedAmountAccount1: string
  rejectedAmountAccount1: string
  acceptedAmountAccount2: string
  rejectedAmountAccount2: string
  totalAcceptedAmount: string
  totalRejectedAmount: string
}

export interface ET20_80Data {
  et20: ET20Data
  items: Array<{
    et50?: ET50Data | undefined
    et51?: ET51Data | undefined
    et52?: ET52Data | undefined
  }>
  et80?: ET80Data
}

export interface File920900Data {
  zone200: Zone200Data
  zone300: Zone300Data
  et10: ET10Data
  records: Array<ET20_80Data>
  et90: ET90Data
  et91: Array<ET91Data>
  et92: ET92Data
}

export interface File931000Data {
  zone200: Zone200Data
}

export interface File920099Data {
  zone200: Zone200Data
  zone300: Zone300Data
  et10: ET10Data
  records: Array<ET20_80Data>
  et90: ET90Data
}

export interface File920098Data {
  zone200: Zone200Data
  zone300: Zone300Data
  et10: ET10Data
  records: Array<ET20_80Data>
  et90: ET90Data
}

export interface File920999Data {
  zone200: Zone200Data
  zone300: Zone300Short
  et95: Array<Zone400Data | undefined>
  et96: Zone500Data | undefined
}

export abstract class EfactMessageReader {
  message: EfactMessage
  abstract fileType: string
  private log: Function = (x: any) => {
    return x
  }

  constructor(message: EfactMessage, debug: boolean = false) {
    if (!message) {
      throw new Error("EfactMessageReader cannot be initialized to " + message)
    }
    this.message = message
    if (debug) {
      this.log = console.log
    }
  }

  get xades(): string | undefined {
    return this.message.xades
  }

  get hashValue() {
    return this.message.hashValue
  }

  abstract read(): any

  readZone200(zone200: Record): Zone200Data {
    let i = 0
    this.log("responseType", zone200.zones!![i].value)
    this.fileType = zone200.zones!![i].value
    i++
    this.log("errorCode", zone200.zones!![i++].value)
    this.log("N version format message premiere version 01", zone200.zones!![i++].value)
    this.log("errorCode", zone200.zones!![i++].value)
    this.log("Type message 12 prod/92 test", zone200.zones!![i].value)
    const testMessage: boolean = zone200.zones!![i].value === "92"
    i++
    this.log("Code erreur", zone200.zones!![i++].value)
    this.log("Statut message = code erreur si erreur !! IN - OUT !!", zone200.zones!![i++].value)
    this.log("Code erreur", zone200.zones!![i++].value)
    const healthcarePartyMessageReferenceNumber = this.log(
      "Reference numerique message prestataire",
      zone200.zones!![i++].value
    )

    this.log("Code erreur", zone200.zones!![i++].value)
    const oaMessageReference = this.log("Reference message OA", zone200.zones!![i++].value)

    this.log("Code erreur", zone200.zones!![i++].value)
    this.log("reserve", zone200.zones!![i++].value)
    if (zone200.zones!!.length !== i) {
      throw Error("Zone 200: The parsing is not matching the available number of zones.")
    }

    return {
      errorDetail: zone200.errorDetail,
      isTest: testMessage,
      hcpMessageRef: healthcarePartyMessageReferenceNumber,
      mutualityMessageReference: oaMessageReference
    }
  }

  readZone300(zone300: Record): Zone300Data {
    let i = 0
    this.log("Lien T10 Z22&23 Annee et mois facturation", zone300.zones!![i++].value)
    this.log("Code erreur", zone300.zones!![i++].value)
    const sendingNumber = this.log("Numro d'envoi", zone300.zones!![i++].value)

    this.log("Code erreur", zone300.zones!![i++].value)
    this.log("Lien T10 Z25 Date cration facture", zone300.zones!![i++].value)
    this.log("Code erreur", zone300.zones!![i++].value)
    const invoiceReference = this.log("Reference facture", zone300.zones!![i++].value)

    this.log("Code erreur", zone300.zones!![i++].value)
    this.log("Lien T10 Z4 Numro version instructions", zone300.zones!![i++].value)
    this.log("Code erreur", zone300.zones!![i++].value)
    const oaContactLastName = this.log("Nom personne contact OA", zone300.zones!![i++].value)

    this.log("Code erreur", zone300.zones!![i++].value)
    const oaContactFirstName = this.log("Prnom personne de contact OA", zone300.zones!![i++].value)

    this.log("Code erreur", zone300.zones!![i++].value)
    const oaContactPhoneNumber = this.log(
      "Numro telephone personne contact OA",
      zone300.zones!![i++].value
    )

    this.log("Code erreur", zone300.zones!![i++].value)
    const invoiceType = this.log("Type de facture", zone300.zones!![i++].value)

    this.log("Code erreur", zone300.zones!![i++].value)
    const invoiceMode = this.log("Mode facturation", zone300.zones!![i++].value)

    this.log("Code erreur", zone300.zones!![i++].value)
    const errorPercentage = this.log("Pourcentage erreurs", zone300.zones!![i++].value)

    this.log("Code erreur", zone300.zones!![i++].value)
    const invoiceRejectionType = this.log("Type refus facturation", zone300.zones!![i++].value)

    this.log("Code erreur", zone300.zones!![i++].value)
    this.log("reserve", zone300.zones!![i++].value)
    if (zone300.zones!!.length !== i) {
      throw Error("Zone 300: The parsing is not matching the available number of zones.")
    }

    return {
      errorDetail: zone300.errorDetail,
      sendingNumber: sendingNumber,
      invoiceReference: invoiceReference,
      mutualityContactLastName: oaContactLastName,
      mutualityContactFirstName: oaContactFirstName,
      mutualityContactPhoneNumber: oaContactPhoneNumber,
      invoiceType: invoiceType,
      invoiceMode: invoiceMode,
      errorPercentage: errorPercentage,
      invoiceRejectionType: invoiceRejectionType
    }
  }

  readZone300Stub(zone300: Record): Zone300Stub {
    let i = 0
    const messageType = this.log(
      "Nom du message visé par cette communication",
      zone300.zones!![i++].value
    )

    this.log("Code erreur", zone300.zones!![i++].value)
    this.log("reserve", zone300.zones!![i++].value)
    if (zone300.zones!!.length !== i) {
      throw Error("Zone 300: The parsing is not matching the available number of zones.")
    }

    return {
      messageType
    }
  }

  readZone300Short(zone300: Record): Zone300Short {
    let i = 0
    this.log("Lien T10 Z22&23 Annee et mois facturation", zone300.zones!![i++].value)
    this.log("Code erreur", zone300.zones!![i++].value)
    const sendingNumber = this.log("Numro d'envoi", zone300.zones!![i++].value)

    this.log("Code erreur", zone300.zones!![i++].value)
    this.log("Lien T10 Z25 Date cration facture", zone300.zones!![i++].value)
    this.log("Code erreur", zone300.zones!![i++].value)
    const invoiceReference = this.log("Reference facture", zone300.zones!![i++].value)

    this.log("Code erreur", zone300.zones!![i++].value)
    this.log("Lien T10 Z4 Numro version instructions", zone300.zones!![i++].value)
    this.log("Code erreur", zone300.zones!![i++].value)
    const oaContactLastName = this.log("Nom personne contact OA", zone300.zones!![i++].value)

    this.log("Code erreur", zone300.zones!![i++].value)
    const oaContactFirstName = this.log("Prnom personne de contact OA", zone300.zones!![i++].value)

    this.log("Code erreur", zone300.zones!![i++].value)
    const oaContactPhoneNumber = this.log(
      "Numro telephone personne contact OA",
      zone300.zones!![i++].value
    )

    this.log("Code erreur", zone300.zones!![i++].value)
    const invoiceType = this.log("Type de facture", zone300.zones!![i++].value)

    this.log("Code erreur", zone300.zones!![i++].value)
    const invoiceMode = this.log("Mode facturation", zone300.zones!![i++].value)

    this.log("Code erreur", zone300.zones!![i++].value)
    this.log("reserve", zone300.zones!![i++].value)
    if (zone300.zones!!.length !== i) {
      throw Error("Zone 300: The parsing is not matching the available number of zones.")
    }

    return {
      errorDetail: zone300.errorDetail,
      sendingNumber: sendingNumber,
      invoiceReference: invoiceReference,
      mutualityContactLastName: oaContactLastName,
      mutualityContactFirstName: oaContactFirstName,
      mutualityContactPhoneNumber: oaContactPhoneNumber,
      invoiceType: invoiceType,
      invoiceMode: invoiceMode
    }
  }

  readET10(et10: Record): ET10Data {
    const etNumber = 10
    let i = 0
    this.log("EnregistrementType", et10.zones!![i].value)
    if (et10.zones!![i].value !== etNumber.toString()) {
      throw new Error(
        `Trying to parse an ET${etNumber} that is not an ET${etNumber} --- ${JSON.stringify(et10)}`
      )
    }
    i++
    this.log("NumeroOrdreEnregistrement", et10.zones!![i++].value)
    this.log("NombreNumerosComptesFinanciers", et10.zones!![i++].value)
    const fileVersion = this.log("VersionFichier", et10.zones!![i++].value)

    const financialAccountNumber1 = this.log(
      "NumeroCompteFinancierAPartie1et2",
      et10.zones!![i++].value
    )

    this.log("Reserve", et10.zones!![i++].value)
    const sendingNumber = this.log("NumeroDeLenvoi", et10.zones!![i++].value)

    const financialAccountNumber2 = this.log("NumeroCompteFinancierB", et10.zones!![i++].value)

    this.log("Reserve", et10.zones!![i++].value)
    const deletionCodePaperInvoice = this.log(
      "CodeSuppressionFacturePapier",
      et10.zones!![i++].value
    )

    this.log("CodeFichierDeDecompte", et10.zones!![i++].value)
    this.log("Reserve", et10.zones!![i++].value)
    this.log("Reserve", et10.zones!![i++].value)
    this.log("ContenuDeLaFacturation", et10.zones!![i++].value)
    const thirdPartyNumber = this.log("NumeroTiersPayant", et10.zones!![i++].value)

    const accreditationCinNumber = this.log("NumeroDaccreditationCin", et10.zones!![i++].value)

    this.log("Reserve", et10.zones!![i++].value)
    this.log("Reserve", et10.zones!![i++].value)
    this.log("Reserve", et10.zones!![i++].value)
    this.log("Reserve", et10.zones!![i++].value)
    this.log("Reserve", et10.zones!![i++].value)
    this.log("Reserve", et10.zones!![i++].value)
    const invoicingYear = this.log("AnneeDeFacturation", et10.zones!![i++].value)

    const invoicingMonth = this.log("MoisDeFacturation", et10.zones!![i++].value)

    this.log("Reserve", et10.zones!![i++].value)
    this.log("DateDeCreationPartie1et2", et10.zones!![i++].value)
    this.log("BCE", et10.zones!![i++].value)
    const invoiceReference = this.log("ReferenceDeLetablissement", et10.zones!![i++].value)

    this.log("Reserve", et10.zones!![i++].value)
    this.log("Reserve", et10.zones!![i++].value)
    const bic1 = this.log("BicCompteFinancierAPartie1_2_3et4", et10.zones!![i++].value)

    this.log("Reserve", et10.zones!![i++].value)
    const iban1 = this.log("IbanCompteFinancierAPartie1_2_3_4_5et6", et10.zones!![i++].value)

    this.log("Reserve", et10.zones!![i++].value)
    const bic2 = this.log("BicCompteFinancierB", et10.zones!![i++].value)

    this.log("Reserve", et10.zones!![i++].value)
    this.log("Reserve", et10.zones!![i++].value)
    this.log("Reserve", et10.zones!![i++].value)
    this.log("Reserve", et10.zones!![i++].value)
    this.log("Reserve", et10.zones!![i++].value)
    this.log("Reserve", et10.zones!![i++].value)
    const iban2 = this.log("IbanCompteFinancierBPartie1_2_3et4", et10.zones!![i++].value)

    this.log("Reserve", et10.zones!![i++].value)
    this.log("Reserve", et10.zones!![i++].value)
    this.log("Reserve", et10.zones!![i++].value)
    this.log("Reserve", et10.zones!![i++].value)
    this.log("Reserve", et10.zones!![i++].value)
    this.log("Reserve", et10.zones!![i++].value)
    this.log("Reserve", et10.zones!![i++].value)
    this.log("Reserve", et10.zones!![i++].value)
    const recordControlNumber = this.log(
      "Chiffres de controle de l'enregistrement",
      et10.zones!![i++].value
    )

    if (i !== et10.zones!!.length) {
      throw new Error(`You didn\'t parse every zones of the ET${etNumber}`)
    }

    return {
      errorDetail: et10.errorDetail,
      fileVersion,
      financialAccountNumber1,
      sendingNumber,
      financialAccountNumber2,
      deletionCodePaperInvoice,
      thirdPartyNumber,
      accreditationCinNumber,
      invoicingYear,
      invoicingMonth,
      invoiceReference,
      bic1,
      iban1,
      bic2,
      iban2,
      recordControlNumber
    }
  }

  readET20(et20: Record): ET20Data {
    const etNumber = 20
    let i = 0
    this.log("EnregistrementDeType20", et20.zones!![i].value)
    if (et20.zones!![i].value !== etNumber.toString()) {
      throw new Error(
        `Trying to parse an ET${etNumber} that is not an ET${etNumber} --- ${JSON.stringify(et20)}`
      )
    }
    i++
    this.log("NumeroDordreDeLenregistrement", et20.zones!![i++].value)
    this.log("AutorisationTiersPayant", et20.zones!![i++].value)
    this.log("HeureDadmission", et20.zones!![i++].value)
    this.log("DateDadmission", et20.zones!![i++].value)
    this.log("DateDeSortiePartie1", et20.zones!![i++].value)
    this.log("DateDeSortiePartie2", et20.zones!![i++].value)
    this.log("NumeroMutualiteDaffiliation", et20.zones!![i++].value)
    this.log("IdentificationBeneficiairePartie1et2", et20.zones!![i++].value)
    this.log("SexeBeneficiaire", et20.zones!![i++].value)
    this.log("TypeFacture", et20.zones!![i++].value)
    this.log("TypeDeFacturation", et20.zones!![i++].value)
    this.log("Reserve", et20.zones!![i++].value)
    this.log("Service721Bis", et20.zones!![i++].value)
    this.log("NumeroDeLetablissementQuiFacture", et20.zones!![i++].value)
    this.log("EtablissementDeSejour", et20.zones!![i++].value)
    this.log("CodeLeveeDelaiDePrescription", et20.zones!![i++].value)
    this.log("CausesDuTraitement", et20.zones!![i++].value)
    this.log("NumeroMutualiteDeDestination", et20.zones!![i++].value)
    this.log("NumeroDadmission", et20.zones!![i++].value)
    this.log("DateAccordTraitementPartie1et2", et20.zones!![i++].value)
    this.log("HeureDeSortie", et20.zones!![i++].value)
    this.log("Reserve", et20.zones!![i++].value)
    this.log("NumeroDeLaFactureIndividuellePartie1et2", et20.zones!![i++].value)
    this.log("ApplicationFranchiseSociale", et20.zones!![i++].value)
    const ct1ct2 = this.log("Ct1Ct2", et20.zones!![i++].value)

    const reference = this.log("ReferenceDeLetablissement", et20.zones!![i++].value)

    this.log("NumeroDeFacturePrecedentePartie1_2et3", et20.zones!![i++].value)
    const recipientIdentifierFlag = this.log(
      "FlagIdentificationDuBeneficiaire",
      et20.zones!![i++].value
    )

    this.log("Reserve", et20.zones!![i++].value)
    this.log("NumeroEnvoiPrecedentPartie1_2et3", et20.zones!![i++].value)
    this.log("NumeroMutualiteFacturationPrecedente", et20.zones!![i++].value)
    this.log("Reserve", et20.zones!![i++].value)
    const previousInvoicingYearMonth = this.log(
      "AnneeEtMoisDeFacturationPrecedente",
      et20.zones!![i++].value
    )

    i++
    this.log("DonneesDeReferenceReseauOuCarteSisPartie1_2_3_4et5", et20.zones!![i++].value)
    this.log("Reserve", et20.zones!![i++].value)
    this.log("Date de facturation", et20.zones!![i++].value)
    this.log("Reserve", et20.zones!![i++].value)
    i++
    this.log("ReferenceMutualiteNumeroCompteFinancierBPartie1_2et3", et20.zones!![i++].value)
    this.log("Reserve", et20.zones!![i++].value)
    const insurabilityStartDate = this.log("DateDebutAssurabilite", et20.zones!![i++].value)

    const insurabilityEndDate = this.log("DateFinAssurabilite", et20.zones!![i++].value)

    this.log("DateCommunicationInformation", et20.zones!![i++].value)
    this.log("MafAnneeEnCours", et20.zones!![i++].value)
    this.log("MafAnneeEnCours2", et20.zones!![i++].value)
    this.log("Reserve", et20.zones!![i++].value)
    this.log("Reserve", et20.zones!![i++].value)
    this.log("Chiffres de controle de l'enregistrement", et20.zones!![i++].value)
    if (i !== et20.zones!!.length) {
      throw new Error(`You didn\'t parse every zones of the ET${etNumber}`)
    }
    return {
      errorDetail: et20.errorDetail,
      ct1ct2,
      reference,
      recipientIdentifierFlag,
      previousInvoicingYearMonth,
      insurabilityStartDate,
      insurabilityEndDate
    }
  }

  readET50(et50: Record): ET50Data {
    const etNumber = 50
    let i = 0
    this.log("EnregistrementDeType50", et50.zones!![i].value)
    if (et50.zones!![i].value !== etNumber.toString()) {
      throw new Error(
        `Trying to parse an ET${etNumber} that is not an ET${etNumber} --- ${JSON.stringify(et50)}`
      )
    }
    i++
<<<<<<< HEAD
    this.log("NumeroDordreDeLenregistrement", et50.zones!![i].value)
    const recordOrderNumber = et50.zones!![i].value
    i++
    this.log("NormePrestationPourcentage", et50.zones!![i].value)
    i++
    this.log("CodeNomenclatureOuPseudoCodeNomenclature", et50.zones!![i].value)
    i++
    this.log("DatePremierePrestationEffectuee", et50.zones!![i].value)
    i++
    this.log("DateDernierePrestationEffectueePartie1et2", et50.zones!![i].value)
    i++
    this.log("NumeroMutualiteDaffiliation", et50.zones!![i].value)
    i++
    this.log("IdentificationBeneficiairePartie1et2", et50.zones!![i].value)
    i++
    this.log("SexeBeneficiaire", et50.zones!![i].value)
    const sex = et50.zones!![i].value
    i++
    this.log("Accouchement", et50.zones!![i].value)
    i++
    this.log("ReferenceNumeroDeCompteFinancier", et50.zones!![i].value)
    i++
    this.log("NuitWeekEndJourFerie", et50.zones!![i].value)
    i++
    this.log("CodeService", et50.zones!![i].value)
    i++
    this.log("LieuDePrestation", et50.zones!![i].value)
    i++
    this.log("IdentificationDuDispensateur", et50.zones!![i].value)
    i++
    this.log("NormeDispensateur", et50.zones!![i].value)
    i++
    this.log("PrestationRelativePartie1et2", et50.zones!![i].value)
    i++
    this.log("SigneMontantInterventionDeLassurance", et50.zones!![i].value)
    const montantInterventionAssurance = et50.zones!![i].value
    i++
    this.log("DatePrescriptionPartie1et2", et50.zones!![i].value)
    i++
    this.log("SigneNombreDunites", et50.zones!![i].value)
    const units = et50.zones!![i].value
    i++
    this.log("NombreDeCoupes", et50.zones!![i].value)
    i++
    this.log("IdentificationPrescripteurPartie1et2", et50.zones!![i].value)
    const prescriberNihii = et50.zones!![i].value
    i++
    this.log("NormePrescripteur", et50.zones!![i].value)
    i++
    this.log("Z27SigneInterventionPersonnellePatient", et50.zones!![i].value)
    i++
    this.log("ReferenceDeLetablissement", et50.zones!![i].value)
    const itemReference = et50.zones!![i].value
    i++
    this.log("DentTraitee", et50.zones!![i].value)
    const tooth = et50.zones!![i].value
    i++
    this.log("SigneMontantSupplementPartie1et2", et50.zones!![i].value)
    i++
    this.log("ExceptionTiersPayant", et50.zones!![i].value)
    const thirdPartyException = et50.zones!![i].value
    i++
    this.log("CodeFacturationInterventionPersonnelleOuSupplement", et50.zones!![i].value)
    i++
    this.log("MembreTraite", et50.zones!![i].value)
    const treatedMember = et50.zones!![i].value
    i++
    this.log("PrestataireConventionne", et50.zones!![i].value)
    i++
    this.log("HeureDePrestationPartie1et2", et50.zones!![i].value)
    i++
    this.log("IdentificationAdministrateurDuSang", et50.zones!![i].value)
    i++
    this.log("NumeroDeLattestationDadministrationPartie1et2", et50.zones!![i].value)
    i++
    this.log("NumeroBonDeDelivranceOuSacPartie1et2", et50.zones!![i].value)
    i++
    this.log("CodeImplantPartie1", et50.zones!![i].value)
    i++
    this.log("LibelleDuProduitPartie1et2", et50.zones!![i].value)
    i++
    this.log("NormePlafond", et50.zones!![i].value)
    i++
    this.log("DateAccordPrestation", et50.zones!![i].value)
    i++
    this.log("Transplantation", et50.zones!![i].value)
    i++
    this.log("identification de l'aide soignant", et50.zones!![i].value)
    i++
    this.log("Reserve", et50.zones!![i].value)
    i++
    this.log("SiteHospitalier", et50.zones!![i].value)
    i++
    this.log("IdentificationAssociationBassinDeSoins", et50.zones!![i].value)
    i++
    this.log("numero de course (partie 1 et 2)", et50.zones!![i].value)
    i++
    this.log("Reserve", et50.zones!![i].value)
    i++
    this.log("CodeNotificationImplantPartie1et2", et50.zones!![i].value)
    i++
    this.log("code d'enregistrement Qermid (partie 1, 2 et 3)", et50.zones!![i].value)
    i++
    this.log("Reserve", et50.zones!![i].value)
    i++
    this.log("Chiffres de controle de l'enregistrement", et50.zones!![i].value)
    i++
=======
    const recordOrderNumber = this.log("NumeroDordreDeLenregistrement", et50.zones!![i++].value)

    this.log("NormePrestationPourcentage", et50.zones!![i++].value)
    this.log("CodeNomenclatureOuPseudoCodeNomenclature", et50.zones!![i++].value)
    this.log("DatePremierePrestationEffectuee", et50.zones!![i++].value)
    this.log("DateDernierePrestationEffectueePartie1et2", et50.zones!![i++].value)
    this.log("NumeroMutualiteDaffiliation", et50.zones!![i++].value)
    this.log("IdentificationBeneficiairePartie1et2", et50.zones!![i++].value)
    const sex = this.log("SexeBeneficiaire", et50.zones!![i++].value)

    this.log("Accouchement", et50.zones!![i++].value)
    this.log("ReferenceNumeroDeCompteFinancier", et50.zones!![i++].value)
    this.log("NuitWeekEndJourFerie", et50.zones!![i++].value)
    this.log("CodeService", et50.zones!![i++].value)
    this.log("LieuDePrestation", et50.zones!![i++].value)
    this.log("IdentificationDuDispensateur", et50.zones!![i++].value)
    this.log("NormeDispensateur", et50.zones!![i++].value)
    this.log("PrestationRelativePartie1et2", et50.zones!![i++].value)
    this.log("SigneMontantInterventionDeLassurance", et50.zones!![i++].value)
    this.log("DatePrescriptionPartie1et2", et50.zones!![i++].value)
    const units = this.log("SigneNombreDunites", et50.zones!![i++].value)

    this.log("NombreDeCoupes", et50.zones!![i++].value)
    const prescriberNihii = this.log(
      "IdentificationPrescripteurPartie1et2",
      et50.zones!![i++].value
    )

    this.log("NormePrescripteur", et50.zones!![i++].value)
    this.log("Z27SigneInterventionPersonnellePatient", et50.zones!![i++].value)
    const itemReference = this.log("ReferenceDeLetablissement", et50.zones!![i++].value)

    const tooth = this.log("DentTraitee", et50.zones!![i++].value)

    this.log("SigneMontantSupplementPartie1et2", et50.zones!![i++].value)
    const thirdPartyException = this.log("ExceptionTiersPayant", et50.zones!![i++].value)

    this.log("CodeFacturationInterventionPersonnelleOuSupplement", et50.zones!![i++].value)
    const treatedMember = this.log("MembreTraite", et50.zones!![i++].value)

    this.log("PrestataireConventionne", et50.zones!![i++].value)
    this.log("HeureDePrestationPartie1et2", et50.zones!![i++].value)
    this.log("IdentificationAdministrateurDuSang", et50.zones!![i++].value)
    this.log("NumeroDeLattestationDadministrationPartie1et2", et50.zones!![i++].value)
    this.log("NumeroBonDeDelivranceOuSacPartie1et2", et50.zones!![i++].value)
    this.log("CodeImplantPartie1", et50.zones!![i++].value)
    this.log("LibelleDuProduitPartie1et2", et50.zones!![i++].value)
    this.log("NormePlafond", et50.zones!![i++].value)
    this.log("DateAccordPrestation", et50.zones!![i++].value)
    this.log("Transplantation", et50.zones!![i++].value)
    this.log("identification de l'aide soignant", et50.zones!![i++].value)
    this.log("Reserve", et50.zones!![i++].value)
    this.log("SiteHospitalier", et50.zones!![i++].value)
    this.log("IdentificationAssociationBassinDeSoins", et50.zones!![i++].value)
    this.log("numero de course (partie 1 et 2)", et50.zones!![i++].value)
    this.log("Reserve", et50.zones!![i++].value)
    this.log("CodeNotificationImplantPartie1et2", et50.zones!![i++].value)
    this.log("code d'enregistrement Qermid (partie 1, 2 et 3)", et50.zones!![i++].value)
    this.log("Reserve", et50.zones!![i++].value)
    this.log("Chiffres de controle de l'enregistrement", et50.zones!![i++].value)
>>>>>>> ff60026e
    if (i !== et50.zones!!.length) {
      throw new Error(`You didn\'t parse every zones of the ET${etNumber}`)
    }

    return {
      errorDetail: et50.errorDetail,
      recordOrderNumber,
      sex,
      montantInterventionAssurance,
      units,
      prescriberNihii,
      itemReference,
      tooth,
      thirdPartyException,
      treatedMember
    }
  }

  readET51(et51: Record): ET51Data {
    const etNumber = 51
    let i = 0
    this.log("EnregistrementType", et51.zones!![i].value)
    if (et51.zones!![i].value !== etNumber.toString()) {
      throw new Error(
        `Trying to parse an ET${etNumber} that is not an ET${etNumber} --- ${JSON.stringify(et51)}`
      )
    }
    i++
    const recordOrderNumber = this.log(
      "numero d'ordre de l'enregistrement",
      et51.zones!![i++].value
    )

    this.log("reserve", et51.zones!![i++].value)
    const prestationCode = this.log(
      "code nomenclature ou pseudo-code nomenclature",
      et51.zones!![i++].value
    )

    const prestationDate = this.log("date prestation", et51.zones!![i++].value)

    this.log("reserve", et51.zones!![i++].value)
    this.log("reserve", et51.zones!![i++].value)
    this.log("reserve", et51.zones!![i++].value)
    const recipientIdentifier = this.log("identification beneficiaire", et51.zones!![i++].value)

    this.log("reserve", et51.zones!![i++].value)
    this.log("reserve", et51.zones!![i++].value)
    this.log("reserve", et51.zones!![i++].value)
    this.log("reserve", et51.zones!![i++].value)
    this.log("reserve", et51.zones!![i++].value)
    this.log("reserve", et51.zones!![i++].value)
    const careProviderIdentifier = this.log(
      "identification du dispensateur",
      et51.zones!![i++].value
    )

    this.log("reserve", et51.zones!![i++].value)
    this.log("reserve", et51.zones!![i++].value)
    this.log("reserve", et51.zones!![i++].value)
    const reimbursementAmount = this.log(
      "signe + montant intervention de l'assurance",
      et51.zones!![i++].value
    )

    this.log("reserve", et51.zones!![i++].value)
    this.log("reserve", et51.zones!![i++].value)
    this.log("reserve", et51.zones!![i++].value)
    this.log("reserve", et51.zones!![i++].value)
    this.log("reserve", et51.zones!![i++].value)
    this.log("reserve", et51.zones!![i++].value)
    this.log("reserve", et51.zones!![i++].value)
    const ct1ct2 = this.log("ct1 + ct2", et51.zones!![i++].value)

    this.log("reserve", et51.zones!![i++].value)
    this.log("reserve", et51.zones!![i++].value)
    this.log("reserve", et51.zones!![i++].value)
    this.log("reserve", et51.zones!![i++].value)
    this.log("reserve", et51.zones!![i++].value)
    this.log("reserve", et51.zones!![i++].value)
    this.log("reserve", et51.zones!![i++].value)
    this.log("reserve", et51.zones!![i++].value)
    this.log("reserve", et51.zones!![i++].value)
    this.log("reserve", et51.zones!![i++].value)
    this.log("reserve", et51.zones!![i++].value)
    this.log("reserve", et51.zones!![i++].value)
    this.log("reserve", et51.zones!![i++].value)
    this.log("reserve", et51.zones!![i++].value)
    const networkReferenceData = this.log(
      "42,43a,43b,44,donnees de reference reseau",
      et51.zones!![i++].value
    )

    this.log("reserve", et51.zones!![i++].value)
    this.log("reserve", et51.zones!![i++].value)
    this.log("reserve", et51.zones!![i++].value)
    this.log("reserve", et51.zones!![i++].value)
    this.log("reserve", et51.zones!![i++].value)
    this.log("reserve", et51.zones!![i++].value)
    this.log("reserve", et51.zones!![i++].value)
    this.log("reserve", et51.zones!![i++].value)
    this.log("reserve", et51.zones!![i++].value)
    this.log("reserve", et51.zones!![i++].value)
    const infoCommunicationDate = this.log(
      "date communication information",
      et51.zones!![i++].value
    )

    this.log("reserve", et51.zones!![i++].value)
    this.log("reserve", et51.zones!![i++].value)
    this.log("reserve", et51.zones!![i++].value)
    this.log("reserve", et51.zones!![i++].value)
    this.log("reserve", et51.zones!![i++].value)
    const recordControlNumber = this.log(
      "Chiffres de controle de l'enregistrement",
      et51.zones!![i++].value
    )

    if (i !== et51.zones!!.length) {
      throw new Error(`You didn\'t parse every zones of the ET${etNumber}`)
    }
    return {
      errorDetail: et51.errorDetail,
      recordOrderNumber,
      prestationCode,
      prestationDate,
      recipientIdentifier,
      careProviderIdentifier,
      reimbursementAmount,
      ct1ct2,
      networkReferenceData,
      infoCommunicationDate,
      recordControlNumber
    }
  }

  readET52(et52: Record): ET52Data {
    const etNumber = 52
    let i = 0
    if (et52.zones!![i].value !== etNumber.toString()) {
      throw new Error(
        `Trying to parse an ET${etNumber} that is not an ET${etNumber} --- ${JSON.stringify(et52)}`
      )
    }
    this.log("Enregistrement de type 52", et52.zones!![i++].value)
    const recordOrderNumber = this.log(
      "Numero d'ordre de l'enregistrement",
      et52.zones!![i++].value
    )

    this.log("reserve", et52.zones!![i++].value)
    const nomenCode = this.log("Code nomenclature", et52.zones!![i++].value)

    const prestationDate = this.log("Date de prestation", et52.zones!![i++].value)

    const eidDate = this.log(
      "Date de lecture document identite electronique (1 et 2)",
      et52.zones!![i++].value
    )

    this.log("reserve", et52.zones!![i++].value)
    this.log(
      "Numero NISS du patient sauf en cas de convention internationale ou nouveaux-nes (1 et 2)",
      et52.zones!![i].value
    )
    const patientINSS = et52.zones!![i].value
    i++
    this.log("reserve", et52.zones!![i++].value)
    const eidSupportType = this.log(
      "Type de support document identite electronique",
      et52.zones!![i++].value
    )

    const eidReadingType = this.log(
      "Type de lecture document identite electronique",
      et52.zones!![i++].value
    )

    const eidReadingHour = this.log(
      "Heure de lecture document identite electronique (1 et 2)",
      et52.zones!![i++].value
    )

    this.log("reserve", et52.zones!![i++].value)
    const nihii = this.log("Numero INAMI", et52.zones!![i++].value)

    this.log("reserve", et52.zones!![i++].value)
    this.log("Chiffres de controle de l'enregistrement", et52.zones!![i++].value)
    if (i !== et52.zones!!.length) {
      throw new Error(`You didn\'t parse every zones of the ET${etNumber}`)
    }
    return {
      errorDetail: et52.errorDetail,
      recordOrderNumber,
      nomenCode,
      prestationDate,
      eidDate,
      patientINSS,
      eidSupportType,
      eidReadingType,
      eidReadingHour,
      nihii
    }
  }

  readET80(et80: Record): ET80Data {
    const etNumber = 80
    let i = 0
    this.log("EnregistrementDeType80", et80.zones!![i].value)
    if (et80.zones!![i].value !== etNumber.toString()) {
      throw new Error(
        `Trying to parse an ET${etNumber} that is not an ET${etNumber} --- ${JSON.stringify(et80)}`
      )
    }
    i++
    this.log("NumeroDordreDeLenregistrement", et80.zones!![i++].value)
    this.log("Reserve", et80.zones!![i++].value)
    this.log("HeureDadmission", et80.zones!![i++].value)
    this.log("DateDadmission", et80.zones!![i++].value)
    this.log("DateDeSortiePartie1et2", et80.zones!![i++].value)
    this.log("NumeroMutualiteDaffiliation", et80.zones!![i++].value)
    const recipientIdentifier = this.log(
      "IdentificationBeneficiairePartie1",
      et80.zones!![i++].value
    )

    this.log("SexeBeneficiaire", et80.zones!![i++].value)
    this.log("TypeFacture", et80.zones!![i++].value)
    this.log("Reserve", et80.zones!![i++].value)
    this.log("Reserve", et80.zones!![i++].value)
    this.log("Service721Bis", et80.zones!![i++].value)
    this.log("NumeroDeLetablissementQuiFacture", et80.zones!![i++].value)
    this.log("SigneMontantDeCompteFinancierB", et80.zones!![i++].value)
    this.log("Reserve", et80.zones!![i++].value)
    this.log("CausesDuTraitement", et80.zones!![i++].value)
    this.log("NumeroMutualiteDeDestination", et80.zones!![i++].value)
    this.log("SigneMontantDeCompteFinancierA", et80.zones!![i++].value)
    this.log("DateDeLaFacturePartie1et2", et80.zones!![i++].value)
    this.log("HeureDeSortie", et80.zones!![i++].value)
    this.log("Reserve", et80.zones!![i++].value)
    this.log("NumeroDeLaFactureIndividuellePartie1et2", et80.zones!![i++].value)
    this.log("Reserve", et80.zones!![i++].value)
    this.log("SigneInterventionPersonnellePatient", et80.zones!![i++].value)
    this.log("ReferenceDeLetablissement", et80.zones!![i++].value)
    this.log("Reserve", et80.zones!![i++].value)
    this.log("Z27SigneMontantSupplementPartie1et2", et80.zones!![i++].value)
    this.log("FlagIdentificationDuBeneficiaire", et80.zones!![i++].value)
    this.log("Reserve", et80.zones!![i++].value)
    this.log("Reserve", et80.zones!![i++].value)
    this.log("Reserve", et80.zones!![i++].value)
    this.log("Reserve", et80.zones!![i++].value)
    this.log("Reserve", et80.zones!![i++].value)
    this.log("SigneAcompteNumeroCompteFinancierA", et80.zones!![i++].value)
    this.log("Reserve", et80.zones!![i++].value)
    this.log("Reserve", et80.zones!![i++].value)
    this.log("Reserve", et80.zones!![i++].value)
    this.log("Reserve", et80.zones!![i++].value)
    this.log("Reserve", et80.zones!![i++].value)
    this.log("Reserve", et80.zones!![i++].value)
    this.log("Reserve", et80.zones!![i++].value)
    this.log("Reserve", et80.zones!![i++].value)
    this.log("Reserve", et80.zones!![i++].value)
    this.log("Reserve", et80.zones!![i++].value)
    this.log("Reserve", et80.zones!![i++].value)
    this.log("Reserve", et80.zones!![i++].value)
    this.log("Reserve", et80.zones!![i++].value)
    this.log("Reserve", et80.zones!![i++].value)
    this.log("Reserve", et80.zones!![i++].value)
    this.log("Reserve", et80.zones!![i++].value)
    this.log("Reserve", et80.zones!![i++].value)
    this.log("Reserve", et80.zones!![i++].value)
    this.log("Reserve", et80.zones!![i++].value)
    this.log("Reserve", et80.zones!![i++].value)
    this.log("Reserve", et80.zones!![i++].value)
    this.log("Reserve", et80.zones!![i++].value)
    this.log("chiffres de controle de la facture", et80.zones!![i++].value)
    this.log("Chiffres de controle de l'enregistrement", et80.zones!![i++].value)
    if (i !== et80.zones!!.length) {
      throw new Error(`You didn\'t parse every zones of the ET${etNumber}`)
    }
    return {
      errorDetail: et80.errorDetail,
      recipientIdentifier
    }
  }

  readET90(et90: Record): ET90Data {
    const etNumber = 90
    let i = 0
    if (et90.zones!![i].value !== etNumber.toString()) {
      throw new Error(
        `Trying to parse an ET${etNumber} that is not an ET${etNumber} --- ${JSON.stringify(et90)}`
      )
    }
    this.log("EnregistrementDeType90", et90.zones!![i++].value)
    this.log("NumeroDordreDeLenregistrement", et90.zones!![i++].value)
    this.log("Reserve", et90.zones!![i++].value)
    this.log("Reserve", et90.zones!![i++].value)
    const financialAccountNumber1 = this.log(
      "NumeroCompteFinancierAPartie1et2",
      et90.zones!![i++].value
    )

    this.log("Reserve", et90.zones!![i++].value)
    const sendingNumber = this.log("NumeroDenvoi", et90.zones!![i++].value)

    const financialAccountNumber2 = this.log("NumeroCompteFinancierB", et90.zones!![i++].value)

    this.log("Reserve", et90.zones!![i++].value)
    this.log("Reserve", et90.zones!![i++].value)
    this.log("Reserve", et90.zones!![i++].value)
    this.log("Reserve", et90.zones!![i++].value)
    this.log("Reserve", et90.zones!![i++].value)
    this.log("Reserve", et90.zones!![i++].value)
    const thirdPartyNumber = this.log("NumeroTiersPayant", et90.zones!![i++].value)

    this.log("SigneMontantTotalNumeroCompteFinancierB", et90.zones!![i++].value)
    this.log("Reserve", et90.zones!![i++].value)
    this.log("Reserve", et90.zones!![i++].value)
    this.log("Reserve", et90.zones!![i++].value)
    const signeAndTotalAmountCptA = this.log(
      "SigneMontantTotalNumeroCompteFinancierA",
      et90.zones!![i++].value
    )
    this.log("Reserve", et90.zones!![i++].value)
    this.log("Reserve", et90.zones!![i++].value)
    const invoicingYear = this.log("AnneeDeFacturation", et90.zones!![i++].value)

    const invoicingMonth = this.log("MoisDeFacturation", et90.zones!![i++].value)

    this.log("Reserve", et90.zones!![i++].value)
    this.log("Reserve", et90.zones!![i++].value)
    this.log("Reserve", et90.zones!![i++].value)
    const cbe = this.log("BCE", et90.zones!![i++].value)

    const invoiceReference = this.log("ReferenceDeLetablissement", et90.zones!![i++].value)

    this.log("Reserve", et90.zones!![i++].value)
    this.log("Reserve", et90.zones!![i++].value)
    const bic1 = this.log("BicCompteFinancierAPartie1_2_3et4", et90.zones!![i++].value)

    this.log("Reserve", et90.zones!![i++].value)
    const iban1 = this.log("IbanCompteFinancierAPartie1_2_3_4_5et6", et90.zones!![i++].value)

    this.log("Reserve", et90.zones!![i++].value)
    const bic2 = this.log("BicCompteFinancierB", et90.zones!![i++].value)

    this.log("Reserve", et90.zones!![i++].value)
    this.log("Reserve", et90.zones!![i++].value)
    this.log("Reserve", et90.zones!![i++].value)
    this.log("Reserve", et90.zones!![i++].value)
    this.log("Reserve", et90.zones!![i++].value)
    this.log("Reserve", et90.zones!![i++].value)
    const iban2 = this.log("IbanCompteFinancierBPartie1_2_3et4", et90.zones!![i++].value)

    this.log("Reserve", et90.zones!![i++].value)
    this.log("Reserve", et90.zones!![i++].value)
    this.log("Reserve", et90.zones!![i++].value)
    this.log("Reserve", et90.zones!![i++].value)
    this.log("Reserve", et90.zones!![i++].value)
    this.log("Reserve", et90.zones!![i++].value)
    this.log("Reserve", et90.zones!![i++].value)
    const invoiceControlNumber = this.log(
      "chiffres de controle de la facture",
      et90.zones!![i++].value
    )

    const recordControlNumber = this.log(
      "Chiffres de controle de l'enregistrement",
      et90.zones!![i++].value
    )

    if (i !== et90.zones!!.length) {
      throw new Error(`You didn\'t parse every zones of the ET${etNumber}`)
    }

    return {
      errorDetail: et90.errorDetail,
      financialAccountNumber1,
      sendingNumber,
      financialAccountNumber2,
      thirdPartyNumber,
      signeAndTotalAmountCptA,
      invoicingYear,
      invoicingMonth,
      invoiceReference,
      cbe,
      bic1,
      iban1,
      bic2,
      iban2,
      invoiceControlNumber,
      recordControlNumber
    }
  }

  readET91(et91: Record): ET91Data {
    const etNumber = 91
    let i = 0
    if (et91.zones!![i].value !== etNumber.toString()) {
      throw new Error(
        `Trying to parse an ET${etNumber} that is not an ET${etNumber} --- ${JSON.stringify(et91)}`
      )
    }
    this.log("Type", et91.zones!![i++].value)
    this.log("Code erreur", et91.zones!![i++].value)
    this.log("Lien T10 N mutualit", et91.zones!![i++].value)
    this.log("Code erreur", et91.zones!![i++].value)
    this.log("n facture recapitulative", et91.zones!![i++].value)
    this.log("Code erreur", et91.zones!![i++].value)
    this.log("Signe montant demand compte A", et91.zones!![i++].value)
    const askedAmountForAccount1 = this.log("Montant demand compte A", et91.zones!![i++].value)

    this.log("Code erreur", et91.zones!![i++].value)
    this.log("Signe montant demand compte B", et91.zones!![i++].value)
    const askedAmountForAccount2 = this.log("Montant demand compte B", et91.zones!![i++].value)

    this.log("Code erreur", et91.zones!![i++].value)
    this.log("Signe Montant demand A + B", et91.zones!![i++].value)
    const totalAskedAmount = this.log(
      "Montant demand compte A + B = lien Cpt A",
      et91.zones!![i++].value
    )

    this.log("Code erreur", et91.zones!![i++].value)
    const numberOfRecordBundle = this.log("Nombre d'enregistrement", et91.zones!![i++].value)

    this.log("Code erreur", et91.zones!![i++].value)
    this.log("Lien T80 Z98 N contrle par mutuelle", et91.zones!![i++].value)
    this.log("Code erreur", et91.zones!![i++].value)
    this.log("Signe montant accepté compte A", et91.zones!![i++].value)
    const acceptedAmountAccount1 = this.log("montant accepté compte A", et91.zones!![i++].value)

    this.log("Code erreur", et91.zones!![i++].value)
    this.log("Signe montant refusé compte A", et91.zones!![i++].value)
    const rejectedAmountAccount1 = this.log("montant refusé compte A", et91.zones!![i++].value)

    this.log("Code erreur", et91.zones!![i++].value)
    this.log("Signe montant accepté compte B", et91.zones!![i++].value)
    const acceptedAmountAccount2 = this.log("Montant accepté compte B", et91.zones!![i++].value)

    this.log("Code erreur", et91.zones!![i++].value)
    this.log("Signe montant refusé compte B", et91.zones!![i++].value)
    const rejectedAmountAccount2 = this.log("Montant refusé compte B", et91.zones!![i++].value)

    this.log("Code erreur", et91.zones!![i++].value)
    this.log("Signe total montants acceptés compte A + compte B", et91.zones!![i++].value)
    const totalAcceptedAmount = this.log(
      "Total montants acceptés compte A+compte B",
      et91.zones!![i++].value
    )

    this.log("Code erreur", et91.zones!![i++].value)
    this.log("Signe total montants refusés compte A + compte B", et91.zones!![i++].value)
    const totalRejectedAmount = this.log(
      "Total montants refusés compte A+compteB",
      et91.zones!![i++].value
    )

    this.log("Code erreur", et91.zones!![i++].value)
    const paymentReferenceAccount1 = this.log(
      "Référence paiement compte A OA ou mutualité",
      et91.zones!![i++].value
    )

    this.log("Code erreur", et91.zones!![i++].value)
    const paymentReferenceAccount2 = this.log(
      "Référence paiement compte B OA ou mutualité",
      et91.zones!![i++].value
    )

    this.log("Code erreur", et91.zones!![i++].value)
    this.log("Reserve", et91.zones!![i++].value)
    if (i !== et91.zones!!.length) {
      throw new Error(`You didn\'t parse every zones of the ET${etNumber}`)
    }
    return {
      askedAmountForAccount1,
      askedAmountForAccount2,
      totalAskedAmount,
      numberOfRecordBundle,
      acceptedAmountAccount1,
      rejectedAmountAccount1,
      acceptedAmountAccount2,
      rejectedAmountAccount2,
      totalAcceptedAmount,
      totalRejectedAmount,
      paymentReferenceAccount1,
      paymentReferenceAccount2
    }
  }

  readET92(et92: Record): ET92Data {
    const etNumber = 92
    let i = 0
    if (et92.zones!![i].value !== etNumber.toString()) {
      throw new Error(
        `Trying to parse an ET${etNumber} that is not an ET${etNumber} --- ${JSON.stringify(et92)}`
      )
    }
    this.log("Type", et92.zones!![i++].value)
    this.log("Code erreur", et92.zones!![i++].value)
    this.log("Lien T10 N mutualit", et92.zones!![i++].value)
    this.log("Code erreur", et92.zones!![i++].value)
    this.log("n facture recapitulative", et92.zones!![i++].value)
    this.log("Code erreur", et92.zones!![i++].value)
    this.log("Signe montant demand compte A", et92.zones!![i++].value)
    const askedAmountAccount1 = this.log("Montant demand compte A", et92.zones!![i++].value)

    this.log("Code erreur", et92.zones!![i++].value)
    this.log("Signe montant demand compte B", et92.zones!![i++].value)
    const askedAmountAccount2 = this.log("Montant demand compte B", et92.zones!![i++].value)

    this.log("Code erreur", et92.zones!![i++].value)
    this.log("Signe Montant demand A + B", et92.zones!![i++].value)
    const totalAskedAmount = this.log(
      "Montant demand compte A + B = lien Cpt A",
      et92.zones!![i++].value
    )

    this.log("Code erreur", et92.zones!![i++].value)
    const numberOfRecord = this.log("Nombre d'enregistrement", et92.zones!![i++].value)

    this.log("Code erreur", et92.zones!![i++].value)
    this.log("Lien T80 Z98 N contrle par mutuelle", et92.zones!![i++].value)
    this.log("Code erreur", et92.zones!![i++].value)
    this.log("Signe montant accepté compte A", et92.zones!![i++].value)
    const acceptedAmountAccount1 = this.log("montant accepté compte A", et92.zones!![i++].value)

    this.log("Code erreur", et92.zones!![i++].value)
    this.log("Signe montant refusé compte A", et92.zones!![i++].value)
    const rejectedAmountAccount1 = this.log("montant refusé compte A", et92.zones!![i++].value)

    this.log("Code erreur", et92.zones!![i++].value)
    this.log("Signe montant accepté compte B", et92.zones!![i++].value)
    const acceptedAmountAccount2 = this.log("Montant accepté compte B", et92.zones!![i++].value)

    this.log("Code erreur", et92.zones!![i++].value)
    this.log("Signe montant refusé compte B", et92.zones!![i++].value)
    const rejectedAmountAccount2 = this.log("Montant refusé compte B", et92.zones!![i++].value)

    this.log("Code erreur", et92.zones!![i++].value)
    this.log("Signe total montants acceptés compte A + compte B", et92.zones!![i++].value)
    const totalAcceptedAmount = this.log(
      "Total montants acceptés compte A+compte B",
      et92.zones!![i++].value
    )

    this.log("Code erreur", et92.zones!![i++].value)
    this.log("Signe total montants refusés compte A + compte B", et92.zones!![i++].value)
    const totalRejectedAmount = this.log(
      "Total montants refusés compte A+compteB",
      et92.zones!![i++].value
    )

    this.log("Code erreur", et92.zones!![i++].value)
    this.log("Réserve", et92.zones!![i++].value)
    if (i !== et92.zones!!.length) {
      throw new Error(`You didn\'t parse every zones of the ET${etNumber}`)
    }

    return {
      askedAmountAccount1,
      askedAmountAccount2,
      totalAskedAmount,
      numberOfRecord,
      acceptedAmountAccount1,
      rejectedAmountAccount1,
      acceptedAmountAccount2,
      rejectedAmountAccount2,
      totalAcceptedAmount,
      totalRejectedAmount
    }
  }

  readZone400(zone400: Record): Zone400Data {
    let i = 0
    this.log("Type", zone400.zones!![i++].value)
    this.log("Code d'erreur", zone400.zones!![i++].value)
    this.log("numero de mutuelle", zone400.zones!![i++].value)
    const mutuelle = zone400.zones!![i - 1].value
    this.log("code d'erreur", zone400.zones!![i++].value)
    this.log("numero de la facture recapitulative", zone400.zones!![i++].value)
    this.log("code d'erreur", zone400.zones!![i++].value)
    this.log("signe montant demande compte A", zone400.zones!![i++].value)
    const signMontantA = zone400.zones!![i - 1].value
    this.log("montant demande compte A", zone400.zones!![i++].value)
    const montantDemandeA = zone400.zones!![i - 1].value
    this.log("code d'erreur", zone400.zones!![i++].value)
    this.log("signe montant demande compte B", zone400.zones!![i++].value)
    this.log("montant demande compte B", zone400.zones!![i++].value)
    this.log("code d'erreur", zone400.zones!![i++].value)
    this.log("signe somme A + B", zone400.zones!![i++].value)
    this.log("total somme A + B", zone400.zones!![i++].value)
    this.log("code d'erreur", zone400.zones!![i++].value)
    this.log("nombre d'enregistrements", zone400.zones!![i++].value)
    this.log("code d'erreur", zone400.zones!![i++].value)
    this.log("numero de controle par mutualite", zone400.zones!![i++].value)
    const controleMut = zone400.zones!![i - 1].value
    this.log("code d'erreur", zone400.zones!![i++].value)
    this.log("reserve", zone400.zones!![i++].value)

    if (zone400.zones!!.length !== i) {
      throw Error("Zone 400: The parsing is not matching the available number of zones.")
    }

    return {
      mutualityNumber: mutuelle,
      signAmount1: signMontantA,
      askedAmount1: montantDemandeA,
      mutualityControlNumber: controleMut
    }
  }

  readZone500(zone500: Record): Zone500Data {
    let i = 0
    this.log("Type", zone500.zones!![i++].value)
    this.log("Code d'erreur", zone500.zones!![i++].value)
    this.log("numero de mutuelle", zone500.zones!![i++].value)
    const mutuelle = zone500.zones!![i - 1].value
    this.log("code d'erreur", zone500.zones!![i++].value)
    this.log("non utlise", zone500.zones!![i++].value)
    this.log("code d'erreur", zone500.zones!![i++].value)
    this.log("numero de la facture recapitulative", zone500.zones!![i++].value)
    this.log("code d'erreur", zone500.zones!![i++].value)
    this.log("signe montant demande compte A", zone500.zones!![i++].value)
    const signMontantA = zone500.zones!![i - 1].value
    this.log("montant demande compte A", zone500.zones!![i++].value)
    const montantDemandeA = zone500.zones!![i - 1].value
    this.log("code d'erreur", zone500.zones!![i++].value)
    this.log("signe montant demande compte B", zone500.zones!![i++].value)
    this.log("montant demande compte B", zone500.zones!![i++].value)
    this.log("code d'erreur", zone500.zones!![i++].value)
    this.log("signe somme A + B", zone500.zones!![i++].value)
    this.log("total somme A + B", zone500.zones!![i++].value)
    this.log("code d'erreur", zone500.zones!![i++].value)
    this.log("nombre d'enregistrements", zone500.zones!![i++].value)
    this.log("code d'erreur", zone500.zones!![i++].value)
    this.log("numero de controle par mutualite", zone500.zones!![i++].value)
    const controleMut = zone500.zones!![i - 1].value
    this.log("code d'erreur", zone500.zones!![i++].value)
    this.log("reserve", zone500.zones!![i++].value)

    if (zone500.zones!!.length !== i) {
      throw Error("Zone 500: The parsing is not matching the available number of zones.")
    }

    return {
      mutualityNumber: mutuelle,
      signAmount1: signMontantA,
      askedAmount1: montantDemandeA,
      mutualityControlNumber: controleMut
    }
  }
}

export class EfactMessage920900Reader extends EfactMessageReader {
  fileType = "920900"

  read(): File920900Data | undefined {
    try {
      let i = 0
      // FIXME the code does not support multiple invoices yet.
      const rawRecords = this.message.message!!
      const zone200 = this.readZone200(rawRecords[i])
      i++
      const zone300 = this.readZone300(rawRecords[i])
      i++
      const et10 = this.readET10(rawRecords[i])
      i++
      const records = []
      while (rawRecords[i].zones!![0].value === "20") {
        const et20 = this.readET20(rawRecords[i])
        i++
        const items = []
        while (
          rawRecords[i].zones!![0].value === "50" ||
          rawRecords[i].zones!![0].value === "51" ||
          rawRecords[i].zones!![0].value === "52"
        ) {
          let et50
          let et51
          let et52
          if (rawRecords[i].zones!![0].value === "50") {
            et50 = this.readET50(rawRecords[i])
            i++
          }
          if (rawRecords[i].zones!![0].value === "51") {
            et51 = this.readET51(rawRecords[i])
            i++
          }
          if (rawRecords[i].zones!![0].value === "52") {
            et52 = this.readET52(rawRecords[i])
            i++
          }

          items.push({
            et50,
            et51,
            et52
          })
        }
        const et80 = this.readET80(rawRecords[i])
        i++
        records.push({
          et20,
          items,
          et80
        })
      }
      const et90 = this.readET90(rawRecords[i])
      i++
      const et91s = []
      while (rawRecords[i].zones!![0].value === "91") {
        et91s.push(this.readET91(rawRecords[i]))
        i++
      }
      const et92 = this.readET92(rawRecords[i])
      i++

      if (rawRecords.length !== i) {
        throw new Error("EfactMessage was not entirely parsed " + JSON.stringify(this.message))
      }

      return {
        zone200,
        zone300,
        et10,
        records,
        et90,
        et91: et91s,
        et92
      }
    } catch (err) {
      console.error(err, "Cannot parse message", this.message)
    }
  }
}

export class EfactMessage931000Reader extends EfactMessageReader {
  fileType = "931000"

  read(): File931000Data | undefined {
    const zone200 = this.readZone200(this.message.message!![0])
    return {
      zone200
    }
  }
}

export class EfactMessage920099Reader extends EfactMessageReader {
  fileType = "920099"

  read(): File920099Data | undefined {
    try {
      let i = 0
      // FIXME the code does not support multiple invoices yet.
      const rawRecords = this.message.message!!
      const zone200 = this.readZone200(rawRecords[i])
      i++
      const zone300 = this.readZone300(rawRecords[i])
      i++
      const et10 = this.readET10(rawRecords[i])
      i++
      const records = []
      while (rawRecords[i].zones!![0].value === "20") {
        const et20 = this.readET20(rawRecords[i])
        i++
        const items = []
        while (rawRecords[i].zones!![0].value === "50" || rawRecords[i].zones!![0].value === "51") {
          let et50
          let et51
          let et52
          if (rawRecords[i].zones!![0].value === "50") {
            et50 = this.readET50(rawRecords[i])
            i++
          }
          if (rawRecords[i].zones!![0].value === "51") {
            et51 = this.readET51(rawRecords[i])
            i++
          }
          if (rawRecords[i].zones!![0].value === "52") {
            et52 = this.readET52(rawRecords[i])
            i++
          }

          items.push({
            et50,
            et51,
            et52
          })
        }
        const et80 = this.readET80(rawRecords[i])
        i++
        records.push({
          et20,
          items,
          et80
        })
      }
      const et90 = this.readET90(rawRecords[i])
      i++

      if (rawRecords.length !== i) {
        throw new Error("EfactMessage was not entirely parsed " + JSON.stringify(this.message))
      }

      return {
        zone200,
        zone300,
        et10,
        records,
        et90
      }
    } catch (err) {
      console.error(err, "Cannot parse message", this.message)
    }
  }
}

export class EfactMessage920098Reader extends EfactMessageReader {
  fileType = "920098"

  read(): File920098Data | undefined {
    try {
      let i = 0
      // FIXME the code does not support multiple invoices yet.
      const rawRecords = this.message.message!!
      const zone200 = this.readZone200(rawRecords[i])
      i++
      const zone300 = this.readZone300(rawRecords[i])
      i++
      const et10 = this.readET10(rawRecords[i])
      i++
      const records = []
      while (rawRecords[i].zones!![0].value === "20") {
        const et20 = this.readET20(rawRecords[i])
        i++
        const items = []
        while (
          rawRecords[i].zones!![0].value === "50" ||
          rawRecords[i].zones!![0].value === "51" ||
          rawRecords[i].zones!![0].value === "52"
        ) {
          let et50
          let et51
          let et52
          if (rawRecords[i].zones!![0].value === "50") {
            et50 = this.readET50(rawRecords[i])
            i++
          }
          if (rawRecords[i].zones!![0].value === "51") {
            et51 = this.readET51(rawRecords[i])
            i++
          }
          if (rawRecords[i].zones!![0].value === "52") {
            et52 = this.readET52(rawRecords[i])
            i++
          }

          items.push({
            et50,
            et51,
            et52
          })
        }
        const et80 = this.readET80(rawRecords[i])
        i++
        records.push({
          et20,
          items,
          et80
        })
      }
      const et90 = this.readET90(rawRecords[i])
      i++

      if (rawRecords.length !== i) {
        throw new Error("EfactMessage was not entirely parsed " + JSON.stringify(this.message))
      }

      return {
        zone200,
        zone300,
        et10,
        records,
        et90
      }
    } catch (err) {
      console.error(err, "Cannot parse message", this.message)
    }
  }
}

export class EfactMessage920999Reader extends EfactMessageReader {
  fileType = "920999"

  read(): File920999Data | undefined {
    try {
      let i = 0
      // FIXME the code does not support multiple invoices yet.
      let rawRecords = this.message.message!!

      const zone200 = this.readZone200(rawRecords[i++])
      const zone300 = this.readZone300Short(rawRecords[i++])
      let et95 = []
      while (rawRecords[i] && rawRecords[i].zones!![0].value === "95") {
        const zone400 = this.readZone400(rawRecords[i++])
        et95.push(zone400)
      }
      let et96
      if (rawRecords[i] && rawRecords[i].zones!![0].value === "96") {
        et96 = this.readZone500(rawRecords[i++])
      }

      if (rawRecords.length !== i) {
        throw new Error("EfactMessage was not entirely parsed " + JSON.stringify(this.message))
      }

      return {
        zone200,
        zone300,
        et95,
        et96
      }
    } catch (err) {
      console.error(err, "Cannot parse message", this.message)
    }
  }
}<|MERGE_RESOLUTION|>--- conflicted
+++ resolved
@@ -603,115 +603,6 @@
       )
     }
     i++
-<<<<<<< HEAD
-    this.log("NumeroDordreDeLenregistrement", et50.zones!![i].value)
-    const recordOrderNumber = et50.zones!![i].value
-    i++
-    this.log("NormePrestationPourcentage", et50.zones!![i].value)
-    i++
-    this.log("CodeNomenclatureOuPseudoCodeNomenclature", et50.zones!![i].value)
-    i++
-    this.log("DatePremierePrestationEffectuee", et50.zones!![i].value)
-    i++
-    this.log("DateDernierePrestationEffectueePartie1et2", et50.zones!![i].value)
-    i++
-    this.log("NumeroMutualiteDaffiliation", et50.zones!![i].value)
-    i++
-    this.log("IdentificationBeneficiairePartie1et2", et50.zones!![i].value)
-    i++
-    this.log("SexeBeneficiaire", et50.zones!![i].value)
-    const sex = et50.zones!![i].value
-    i++
-    this.log("Accouchement", et50.zones!![i].value)
-    i++
-    this.log("ReferenceNumeroDeCompteFinancier", et50.zones!![i].value)
-    i++
-    this.log("NuitWeekEndJourFerie", et50.zones!![i].value)
-    i++
-    this.log("CodeService", et50.zones!![i].value)
-    i++
-    this.log("LieuDePrestation", et50.zones!![i].value)
-    i++
-    this.log("IdentificationDuDispensateur", et50.zones!![i].value)
-    i++
-    this.log("NormeDispensateur", et50.zones!![i].value)
-    i++
-    this.log("PrestationRelativePartie1et2", et50.zones!![i].value)
-    i++
-    this.log("SigneMontantInterventionDeLassurance", et50.zones!![i].value)
-    const montantInterventionAssurance = et50.zones!![i].value
-    i++
-    this.log("DatePrescriptionPartie1et2", et50.zones!![i].value)
-    i++
-    this.log("SigneNombreDunites", et50.zones!![i].value)
-    const units = et50.zones!![i].value
-    i++
-    this.log("NombreDeCoupes", et50.zones!![i].value)
-    i++
-    this.log("IdentificationPrescripteurPartie1et2", et50.zones!![i].value)
-    const prescriberNihii = et50.zones!![i].value
-    i++
-    this.log("NormePrescripteur", et50.zones!![i].value)
-    i++
-    this.log("Z27SigneInterventionPersonnellePatient", et50.zones!![i].value)
-    i++
-    this.log("ReferenceDeLetablissement", et50.zones!![i].value)
-    const itemReference = et50.zones!![i].value
-    i++
-    this.log("DentTraitee", et50.zones!![i].value)
-    const tooth = et50.zones!![i].value
-    i++
-    this.log("SigneMontantSupplementPartie1et2", et50.zones!![i].value)
-    i++
-    this.log("ExceptionTiersPayant", et50.zones!![i].value)
-    const thirdPartyException = et50.zones!![i].value
-    i++
-    this.log("CodeFacturationInterventionPersonnelleOuSupplement", et50.zones!![i].value)
-    i++
-    this.log("MembreTraite", et50.zones!![i].value)
-    const treatedMember = et50.zones!![i].value
-    i++
-    this.log("PrestataireConventionne", et50.zones!![i].value)
-    i++
-    this.log("HeureDePrestationPartie1et2", et50.zones!![i].value)
-    i++
-    this.log("IdentificationAdministrateurDuSang", et50.zones!![i].value)
-    i++
-    this.log("NumeroDeLattestationDadministrationPartie1et2", et50.zones!![i].value)
-    i++
-    this.log("NumeroBonDeDelivranceOuSacPartie1et2", et50.zones!![i].value)
-    i++
-    this.log("CodeImplantPartie1", et50.zones!![i].value)
-    i++
-    this.log("LibelleDuProduitPartie1et2", et50.zones!![i].value)
-    i++
-    this.log("NormePlafond", et50.zones!![i].value)
-    i++
-    this.log("DateAccordPrestation", et50.zones!![i].value)
-    i++
-    this.log("Transplantation", et50.zones!![i].value)
-    i++
-    this.log("identification de l'aide soignant", et50.zones!![i].value)
-    i++
-    this.log("Reserve", et50.zones!![i].value)
-    i++
-    this.log("SiteHospitalier", et50.zones!![i].value)
-    i++
-    this.log("IdentificationAssociationBassinDeSoins", et50.zones!![i].value)
-    i++
-    this.log("numero de course (partie 1 et 2)", et50.zones!![i].value)
-    i++
-    this.log("Reserve", et50.zones!![i].value)
-    i++
-    this.log("CodeNotificationImplantPartie1et2", et50.zones!![i].value)
-    i++
-    this.log("code d'enregistrement Qermid (partie 1, 2 et 3)", et50.zones!![i].value)
-    i++
-    this.log("Reserve", et50.zones!![i].value)
-    i++
-    this.log("Chiffres de controle de l'enregistrement", et50.zones!![i].value)
-    i++
-=======
     const recordOrderNumber = this.log("NumeroDordreDeLenregistrement", et50.zones!![i++].value)
 
     this.log("NormePrestationPourcentage", et50.zones!![i++].value)
@@ -730,7 +621,7 @@
     this.log("IdentificationDuDispensateur", et50.zones!![i++].value)
     this.log("NormeDispensateur", et50.zones!![i++].value)
     this.log("PrestationRelativePartie1et2", et50.zones!![i++].value)
-    this.log("SigneMontantInterventionDeLassurance", et50.zones!![i++].value)
+    const montantInterventionAssurance = this.log("SigneMontantInterventionDeLassurance", et50.zones!![i++].value)
     this.log("DatePrescriptionPartie1et2", et50.zones!![i++].value)
     const units = this.log("SigneNombreDunites", et50.zones!![i++].value)
 
@@ -772,7 +663,6 @@
     this.log("code d'enregistrement Qermid (partie 1, 2 et 3)", et50.zones!![i++].value)
     this.log("Reserve", et50.zones!![i++].value)
     this.log("Chiffres de controle de l'enregistrement", et50.zones!![i++].value)
->>>>>>> ff60026e
     if (i !== et50.zones!!.length) {
       throw new Error(`You didn\'t parse every zones of the ET${etNumber}`)
     }
