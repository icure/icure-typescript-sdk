--- conflicted
+++ resolved
@@ -117,7 +117,7 @@
   // FIXME : coder l'invoice ref
   invoice.invoiceNumber = Number(invoiceDto.invoiceReference) || 0
   // FIXME : coder l'invoice ref
-  invoice.invoiceRef = uuidBase36(invoiceDto.id)
+  invoice.invoiceRef = uuidBase36(invoiceDto.id!!)
   invoice.ioCode = insurance.code!!.substr(0, 3)
   invoice.items = _.map(invoiceDto.invoicingCodes, (invoicingCodeDto: InvoicingCodeDto) => {
     return toInvoiceItem(nihiiHealthcareProvider, patientDto, invoiceDto, invoicingCodeDto)
@@ -152,11 +152,7 @@
   invoiceItem.gnotionNihii = invoiceDto.gnotionNihii
   invoiceItem.insuranceRef = invoicingCode.contract
   invoiceItem.insuranceRefDate = invoicingCode.contractDate || invoiceItem.dateCode
-<<<<<<< HEAD
-  invoiceItem.invoiceRef = uuidBase36(invoicingCode.id)
-=======
   invoiceItem.invoiceRef = uuidBase36(invoicingCode.id!!)
->>>>>>> 42537ac8
 
   invoiceItem.override3rdPayerCode = invoicingCode.override3rdPayerCode
   invoiceItem.patientFee = invoicingCode.patientIntervention
