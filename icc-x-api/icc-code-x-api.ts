import { IccCodeApi } from '../icc-api'

import codeLanguages from './rsrc/codelng'
import icd10 from './rsrc/icd10'
import icpc2 from './rsrc/icpc2'

import * as _ from 'lodash'
import { Code } from '../icc-api/model/Code'
<<<<<<< HEAD
import { AuthenticationProvider, NoAuthenticationProvider } from './auth/AuthenticationProvider'
=======
import { AuthenticationProvider } from './auth/AuthenticationProvider'
>>>>>>> 9337cf09

export class IccCodeXApi extends IccCodeApi {
  icd10: any = icd10
  icpc2: any = icpc2
  codeLanguages: any = codeLanguages

  constructor(
    host: string,
    headers: { [key: string]: string },
<<<<<<< HEAD
    authenticationProvider: AuthenticationProvider = new NoAuthenticationProvider(),
=======
    authenticationProvider: AuthenticationProvider,
>>>>>>> 9337cf09
    fetchImpl: (input: RequestInfo, init?: RequestInit) => Promise<Response> = typeof window !== 'undefined'
      ? window.fetch
      : typeof self !== 'undefined'
      ? self.fetch
      : fetch
  ) {
    super(host, headers, authenticationProvider, fetchImpl)
  }

  // noinspection JSUnusedGlobalSymbols
  icdChapters(listOfCodes: Array<string>) {
    return Promise.resolve(
      _.sortBy(
        _.values(
          _.reduce(
            _.fromPairs(
              listOfCodes.map((code) => [
                code,
                _.toPairs(this.icd10).find(([k]) => {
                  const parts = k.split(/-/)
                  return code.substr(0, 3) >= parts[0] && code.substr(0, 3) <= parts[1]
                }),
              ])
            ),
            (acc: any, pairOfRangeAndIcdInfo, code) => {
              if (!pairOfRangeAndIcdInfo) {
                return acc
              }
              const shortKey = pairOfRangeAndIcdInfo[0].substr(0, 2)
              ;(
                acc[shortKey] ||
                (acc[shortKey] = {
                  code: shortKey,
                  descr: pairOfRangeAndIcdInfo[1],
                  subCodes: [],
                })
              ).subCodes.push(code)
              return acc
            },
            {}
          )
        ),
        (c: any) => c.shortKey
      )
    )
  }

  // noinspection JSUnusedGlobalSymbols
  icpcChapters(listOfCodes: Array<string>) {
    return Promise.resolve(
      _.sortBy(
        _.values(
          _.reduce(
            _.fromPairs(listOfCodes.map((code) => [code, _.toPairs(this.icpc2).find(([k]) => k === code.substr(0, 1).toUpperCase())])),
            (acc: any, pairOfRangeAndIcdInfo, code) => {
              if (!pairOfRangeAndIcdInfo) {
                return acc
              }
              const shortKey = pairOfRangeAndIcdInfo[0]
              ;(
                acc[shortKey] ||
                (acc[shortKey] = {
                  code: shortKey,
                  descr: pairOfRangeAndIcdInfo[1],
                  subCodes: [],
                })
              ).subCodes.push(code)
              return acc
            },
            {}
          )
        ),
        (c: any) => c.shortKey
      )
    )
  }

  // noinspection JSUnusedGlobalSymbols
  languageForType(type: string, lng: string) {
    const availableLanguages = this.codeLanguages[type]
    return availableLanguages && availableLanguages.indexOf(lng) >= 0 ? lng : 'fr'
  }

  // noinspection JSMethodCanBeStatic, JSUnusedGlobalSymbols
  normalize(c: Code | string) {
    return typeof c === 'string'
      ? {
          id: c,
          type: c.split(/\|/)[0],
          code: c.split(/\|/)[1],
          version: c.split(/\|/)[2],
        }
      : (c as Code).type && (c as Code).code && !(c as Code).id
      ? {
          id: (c as Code).type + '|' + (c as Code).code + '|' + ((c as Code).version || '1'),
          type: (c as Code).type,
          code: (c as Code).code,
          version: (c as Code).version || '1',
        }
      : (c as Code).id && (!(c as Code).code || !(c as Code).type || !(c as Code).version)
      ? {
          id: (c as Code).id,
          type: (c as Code).id!.split(/\|/)[0],
          code: (c as Code).id!.split(/\|/)[1],
          version: (c as Code).id!.split(/\|/)[2],
        }
      : {
          id: (c as Code).id!,
          type: (c as Code).type,
          code: (c as Code).code,
          version: (c as Code).version || '1',
        }
  }
}<|MERGE_RESOLUTION|>--- conflicted
+++ resolved
@@ -6,11 +6,7 @@
 
 import * as _ from 'lodash'
 import { Code } from '../icc-api/model/Code'
-<<<<<<< HEAD
-import { AuthenticationProvider, NoAuthenticationProvider } from './auth/AuthenticationProvider'
-=======
 import { AuthenticationProvider } from './auth/AuthenticationProvider'
->>>>>>> 9337cf09
 
 export class IccCodeXApi extends IccCodeApi {
   icd10: any = icd10
@@ -20,11 +16,7 @@
   constructor(
     host: string,
     headers: { [key: string]: string },
-<<<<<<< HEAD
-    authenticationProvider: AuthenticationProvider = new NoAuthenticationProvider(),
-=======
     authenticationProvider: AuthenticationProvider,
->>>>>>> 9337cf09
     fetchImpl: (input: RequestInfo, init?: RequestInit) => Promise<Response> = typeof window !== 'undefined'
       ? window.fetch
       : typeof self !== 'undefined'
