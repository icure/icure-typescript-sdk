--- conflicted
+++ resolved
@@ -6,12 +6,8 @@
 import { TimeTable } from '../icc-api/model/TimeTable'
 import { IccCryptoXApi } from './icc-crypto-x-api'
 import { IccDataOwnerXApi } from './icc-data-owner-x-api'
-<<<<<<< HEAD
-import { AuthenticationProvider } from './auth/AuthenticationProvider'
 import * as models from '../icc-api/model/models'
-=======
 import { AuthenticationProvider, NoAuthenticationProvider } from './auth/AuthenticationProvider'
->>>>>>> e5f4f8b3
 
 export class IccTimeTableXApi extends IccTimeTableApi {
   i18n: any = i18n
