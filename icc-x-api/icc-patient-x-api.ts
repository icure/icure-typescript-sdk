--- conflicted
+++ resolved
@@ -840,23 +840,19 @@
       )
     }
 
-<<<<<<< HEAD
     const allTags: string[] = _.uniq(_.flatMap(Object.values(delegationTags)))
 
     // Determine which keys to share, depending on the delegation tag. For example, anonymousMedicalData only shares encryption keys and no delegations or secret foreign keys.
-    const shareDelegations: boolean = allTags.some(tag => tag != "anonymousMedicalInformation")
+    const shareDelegations: boolean = allTags.some((tag) => tag != "anonymousMedicalInformation")
     const shareEncryptionKeys: boolean = true
     const shareCryptedForeignKeys: boolean = allTags.some(
-      tag => tag != "anonymousMedicalInformation"
+      (tag) => tag != "anonymousMedicalInformation"
     )
 
     // Anonymous sharing, will not change anything to the patient, only its contacts and health elements.
-    const shareAnonymously: boolean = allTags.every(tag => tag == "anonymousMedicalInformation")
-
-    return this.hcpartyApi.getHealthcareParty(ownerId).then(hcp => {
-=======
+    const shareAnonymously: boolean = allTags.every((tag) => tag == "anonymousMedicalInformation")
+
     return this.hcpartyApi.getHealthcareParty(ownerId).then((hcp) => {
->>>>>>> 35dc4022
       const parentId = hcp.parentId
       const status = {
         contacts: {
@@ -1020,89 +1016,38 @@
                         )
                     ) as Promise<Array<models.CalendarItemDto>>,
                   ]).then(([hes, frms, ctcs, ivs, cls, cis]) => {
-<<<<<<< HEAD
-                    let cloneKeysAndDelegations = function(x: models.IcureStubDto) {
+                    let cloneKeysAndDelegations = function (x: models.IcureStubDto) {
                       return {
                         delegations: shareDelegations ? _.clone(x.delegations) : undefined,
                         cryptedForeignKeys: shareCryptedForeignKeys
                           ? _.clone(x.cryptedForeignKeys)
                           : undefined,
-                        encryptionKeys: shareEncryptionKeys ? _.clone(x.encryptionKeys) : undefined
+                        encryptionKeys: shareEncryptionKeys ? _.clone(x.encryptionKeys) : undefined,
                       }
                     }
 
-                    const ctcsStubs = ctcs.map(c => ({
-                      id: c.id,
-                      rev: c.rev,
-                      ...cloneKeysAndDelegations(c)
-                    }))
-                    const oHes = hes.map(x =>
-                      _.assign(new IcureStubDto({}), x, cloneKeysAndDelegations(x))
-                    )
-                    const oFrms = frms.map(x =>
-                      _.assign(new IcureStubDto({}), x, cloneKeysAndDelegations(x))
-                    )
-                    const oCtcsStubs = ctcsStubs.map(x =>
-                      _.assign({}, x, cloneKeysAndDelegations(x))
-                    )
-                    const oIvs = ivs.map(x =>
-                      _.assign(new InvoiceDto({}), x, cloneKeysAndDelegations(x))
-                    )
-                    const oCls = cls.map(x =>
-                      _.assign(new ClassificationDto({}), x, cloneKeysAndDelegations(x))
-                    )
-                    const oCis = cis.map(x =>
-                      _.assign(new CalendarItemDto({}), x, cloneKeysAndDelegations(x))
-=======
                     const ctcsStubs = ctcs.map((c) => ({
                       id: c.id,
                       rev: c.rev,
-                      delegations: _.clone(c.delegations),
-                      cryptedForeignKeys: _.clone(c.cryptedForeignKeys),
-                      encryptionKeys: _.clone(c.encryptionKeys),
+                      ...cloneKeysAndDelegations(c),
                     }))
                     const oHes = hes.map((x) =>
-                      _.assign(new IcureStubDto({}), x, {
-                        delegations: _.clone(x.delegations),
-                        cryptedForeignKeys: _.clone(x.cryptedForeignKeys),
-                        encryptionKeys: _.clone(x.encryptionKeys),
-                      })
+                      _.assign(new IcureStubDto({}), x, cloneKeysAndDelegations(x))
                     )
                     const oFrms = frms.map((x) =>
-                      _.assign(new IcureStubDto({}), x, {
-                        delegations: _.clone(x.delegations),
-                        cryptedForeignKeys: _.clone(x.cryptedForeignKeys),
-                        encryptionKeys: _.clone(x.encryptionKeys),
-                      })
+                      _.assign(new IcureStubDto({}), x, cloneKeysAndDelegations(x))
                     )
                     const oCtcsStubs = ctcsStubs.map((x) =>
-                      _.assign({}, x, {
-                        delegations: _.clone(x.delegations),
-                        cryptedForeignKeys: _.clone(x.cryptedForeignKeys),
-                        encryptionKeys: _.clone(x.encryptionKeys),
-                      })
+                      _.assign({}, x, cloneKeysAndDelegations(x))
                     )
                     const oIvs = ivs.map((x) =>
-                      _.assign(new InvoiceDto({}), x, {
-                        delegations: _.clone(x.delegations),
-                        cryptedForeignKeys: _.clone(x.cryptedForeignKeys),
-                        encryptionKeys: _.clone(x.encryptionKeys),
-                      })
+                      _.assign(new InvoiceDto({}), x, cloneKeysAndDelegations(x))
                     )
                     const oCls = cls.map((x) =>
-                      _.assign(new ClassificationDto({}), x, {
-                        delegations: _.clone(x.delegations),
-                        cryptedForeignKeys: _.clone(x.cryptedForeignKeys),
-                        encryptionKeys: _.clone(x.encryptionKeys),
-                      })
+                      _.assign(new ClassificationDto({}), x, cloneKeysAndDelegations(x))
                     )
                     const oCis = cis.map((x) =>
-                      _.assign(new CalendarItemDto({}), x, {
-                        delegations: _.clone(x.delegations),
-                        cryptedForeignKeys: _.clone(x.cryptedForeignKeys),
-                        encryptionKeys: _.clone(x.encryptionKeys),
-                      })
->>>>>>> 35dc4022
+                      _.assign(new CalendarItemDto({}), x, cloneKeysAndDelegations(x))
                     )
 
                     const docIds: { [key: string]: number } = {}
@@ -1121,17 +1066,7 @@
                     return retry(() =>
                       this.documentApi.getDocuments(new ListOfIdsDto({ ids: Object.keys(docIds) }))
                     ).then((docs: Array<DocumentDto>) => {
-<<<<<<< HEAD
-                      const oDocs = docs.map(x => _.assign({}, x, cloneKeysAndDelegations(x)))
-=======
-                      const oDocs = docs.map((x) =>
-                        _.assign({}, x, {
-                          delegations: _.clone(x.delegations),
-                          cryptedForeignKeys: _.clone(x.cryptedForeignKeys),
-                          encryptionKeys: _.clone(x.encryptionKeys),
-                        })
-                      )
->>>>>>> 35dc4022
+                      const oDocs = docs.map((x) => _.assign({}, x, cloneKeysAndDelegations(x)))
 
                       let markerPromise: Promise<any> = Promise.resolve(null)
                       delegateIds.forEach((delegateId) => {
@@ -1139,7 +1074,6 @@
                         markerPromise = markerPromise.then(() => {
                           //Share patient
                           //console.log(`share ${patient.id} to ${delegateId}`)
-<<<<<<< HEAD
                           return shareAnonymously
                             ? patient
                             : this.crypto
@@ -1151,7 +1085,7 @@
                                   delSfks[0],
                                   ecKeys[0]
                                 )
-                                .then(async patient => {
+                                .then(async (patient) => {
                                   if (delSfks.length > 1) {
                                     return delSfks
                                       .slice(1)
@@ -1182,54 +1116,10 @@
                                   }
                                   return patient
                                 })
-                                .catch(e => {
+                                .catch((e) => {
                                   console.log(e)
                                   return patient
                                 })
-=======
-                          return this.crypto
-                            .addDelegationsAndEncryptionKeys(
-                              null,
-                              patient,
-                              ownerId,
-                              delegateId,
-                              delSfks[0],
-                              ecKeys[0]
-                            )
-                            .then(async (patient) => {
-                              if (delSfks.length > 1) {
-                                return delSfks
-                                  .slice(1)
-                                  .reduce(
-                                    async (
-                                      patientPromise: Promise<models.PatientDto>,
-                                      delSfk: string
-                                    ) => {
-                                      const patient = await patientPromise
-                                      return this.crypto
-                                        .addDelegationsAndEncryptionKeys(
-                                          null,
-                                          patient,
-                                          ownerId,
-                                          delegateId,
-                                          delSfk,
-                                          null
-                                        )
-                                        .catch((e: any) => {
-                                          console.log(e)
-                                          return patient
-                                        })
-                                    },
-                                    Promise.resolve(patient)
-                                  )
-                              }
-                              return patient
-                            })
-                            .catch((e) => {
-                              console.log(e)
-                              return patient
-                            })
->>>>>>> 35dc4022
                         })
                         ;(tags.includes("medicalInformation") ||
                           tags.includes("anonymousMedicalInformation") ||
@@ -1290,19 +1180,12 @@
                         .then(() => {
                           //console.log("scd")
                           return (
-<<<<<<< HEAD
                             ((allTags.includes("medicalInformation") ||
                               allTags.includes("anonymousMedicalInformation") ||
                               allTags.includes("all")) &&
-                              (ctcsStubs &&
-                                ctcsStubs.length &&
-                                !_.isEqual(oCtcsStubs, ctcsStubs)) &&
-=======
-                            ((allTags.includes("medicalInformation") || allTags.includes("all")) &&
                               ctcsStubs &&
                               ctcsStubs.length &&
                               !_.isEqual(oCtcsStubs, ctcsStubs) &&
->>>>>>> 35dc4022
                               this.contactApi
                                 .setContactsDelegations(ctcsStubs)
                                 .then(() => {
@@ -1316,17 +1199,12 @@
                         .then(() => {
                           //console.log("shed")
                           return (
-<<<<<<< HEAD
                             ((allTags.includes("medicalInformation") ||
                               allTags.includes("anonymousMedicalInformation") ||
                               allTags.includes("all")) &&
-                              (hes && hes.length && !_.isEqual(oHes, hes)) &&
-=======
-                            ((allTags.includes("medicalInformation") || allTags.includes("all")) &&
                               hes &&
                               hes.length &&
                               !_.isEqual(oHes, hes) &&
->>>>>>> 35dc4022
                               this.helementApi
                                 .setHealthElementsDelegations(hes)
                                 .then(() => {
@@ -1437,7 +1315,6 @@
                         })
                     })
                   })
-<<<<<<< HEAD
                 : (allTags.includes("anonymousMedicalInformation")
                     ? Promise.resolve(patient)
                     : this.modifyPatientWithUser(
@@ -1446,29 +1323,14 @@
                           delegations: _.assign(
                             patient.delegations,
                             delegateIds
-                              .filter(id => !patient.delegations || !patient.delegations[id]) //If there are delegations do not modify
+                              .filter((id) => !patient.delegations || !patient.delegations[id]) //If there are delegations do not modify
                               .reduce(
                                 (acc, del: String) => Object.assign(acc, _.fromPairs([[del, []]])),
                                 patient.delegations || {}
                               )
-                          )
+                          ),
                         })
                       )
-=======
-                : this.modifyPatientWithUser(
-                    user,
-                    _.assign(patient, {
-                      delegations: _.assign(
-                        patient.delegations,
-                        delegateIds
-                          .filter((id) => !patient.delegations || !patient.delegations[id]) //If there are delegations do not modify
-                          .reduce(
-                            (acc, del: String) => Object.assign(acc, _.fromPairs([[del, []]])),
-                            patient.delegations || {}
-                          )
-                      ),
-                    })
->>>>>>> 35dc4022
                   )
                     .then((p) => {
                       status.patient.success = true
