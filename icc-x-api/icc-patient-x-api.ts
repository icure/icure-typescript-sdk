import { iccPatientApi } from "../icc-api/iccApi"
import { IccCryptoXApi } from "./icc-crypto-x-api"
import { IccContactXApi } from "./icc-contact-x-api"
import { IccHcpartyXApi } from "./icc-hcparty-x-api"
import { IccInvoiceXApi } from "./icc-invoice-x-api"
import { IccDocumentXApi } from "./icc-document-x-api"
import { IccHelementXApi } from "./icc-helement-x-api"
import { IccClassificationXApi } from "./icc-classification-x-api"

import * as _ from "lodash"
import { XHR } from "../icc-api/api/XHR"
import * as models from "../icc-api/model/models"
import { DocumentDto, ListOfIdsDto } from "../icc-api/model/models"
import { retry } from "./utils/net-utils"
import { utils } from "./crypto/utils"

// noinspection JSUnusedGlobalSymbols
export class IccPatientXApi extends iccPatientApi {
  crypto: IccCryptoXApi
  contactApi: IccContactXApi
  helementApi: IccHelementXApi
  invoiceApi: IccInvoiceXApi
  hcpartyApi: IccHcpartyXApi
  documentApi: IccDocumentXApi
  classificationApi: IccClassificationXApi

  private cryptedKeys: Array<string>

  constructor(
    host: string,
    headers: { [key: string]: string },
    crypto: IccCryptoXApi,
    contactApi: IccContactXApi,
    helementApi: IccHelementXApi,
    invoiceApi: IccInvoiceXApi,
    documentApi: IccDocumentXApi,
    hcpartyApi: IccHcpartyXApi,
    classificationApi: IccClassificationXApi,
    cryptedKeys: Array<string> = ["note"],
    fetchImpl: (input: RequestInfo, init?: RequestInit) => Promise<Response> = window.fetch
  ) {
    super(host, headers, fetchImpl)
    this.crypto = crypto
    this.contactApi = contactApi
    this.helementApi = helementApi
    this.invoiceApi = invoiceApi
    this.hcpartyApi = hcpartyApi
    this.documentApi = documentApi
    this.classificationApi = classificationApi

    this.cryptedKeys = cryptedKeys
  }

  // noinspection JSUnusedGlobalSymbols
  newInstance(user: models.UserDto, p: any) {
    const patient = _.extend(
      {
        id: this.crypto.randomUuid(),
        _type: "org.taktik.icure.entities.Patient",
        created: new Date().getTime(),
        modified: new Date().getTime(),
        responsible: user.healthcarePartyId || user.patientId,
        author: user.id,
        codes: [],
        tags: []
      },
      p || {}
    )
    return this.initDelegations(patient, user)
  }

  initDelegations(
    patient: models.PatientDto,
    user: models.UserDto,
    secretForeignKey?: string
  ): Promise<models.PatientDto> {
    return this.crypto
      .initObjectDelegations(
        patient,
        null,
        (user.healthcarePartyId || user.patientId)!,
        secretForeignKey || null
      )
      .then(initData => {
        _.extend(patient, { delegations: initData.delegations })

        let promise = Promise.resolve(patient)
        ;(user.autoDelegations
          ? (user.autoDelegations.all || []).concat(user.autoDelegations.medicalInformation || [])
          : []
        ).forEach(
          delegateId =>
            (promise = promise
              .then(patient =>
                this.crypto.extendedDelegationsAndCryptedForeignKeys(
                  patient,
                  null,
                  (user.healthcarePartyId || user.patientId)!,
                  delegateId,
                  initData.secretId
                )
              )
              .then(extraData => _.extend(patient, { delegations: extraData.delegations }))
              .catch(e => {
                console.log(e)
                return patient
              }))
        )
        return promise
      })
  }

  createPatient(body?: models.PatientDto): never {
    throw new Error(
      "Cannot call a method that returns contacts without providing a user for de/encryption"
    )
  }

  createPatientWithUser(
    user: models.UserDto,
    body?: models.PatientDto
  ): Promise<models.PatientDto | any> {
    return body
      ? this.encrypt(user, [_.cloneDeep(body)])
          .then(pats => super.createPatient(pats[0]))
          .then(p => this.decrypt(user, [p]))
          .then(pats => pats[0])
      : Promise.resolve(null)
  }

  filterBy(
    startKey?: string,
    startDocumentId?: string,
    limit?: number,
    skip?: number,
    sort?: string,
    desc?: boolean,
    body?: models.FilterChain
  ): never {
    throw new Error(
      "Cannot call a method that returns contacts without providing a user for de/encryption"
    )
  }

  filterByWithUser(
    user: models.UserDto,
    startKey?: string,
    startDocumentId?: string,
    limit?: number,
    skip?: number,
    sort?: string,
    desc?: boolean,
    body?: models.FilterChain
  ): Promise<models.PatientPaginatedList | any> {
    return super
      .filterBy(startKey, startDocumentId, limit, skip, sort, desc, body)
      .then(pl => this.decrypt(user, pl.rows, false).then(dr => Object.assign(pl, { rows: dr })))
  }

  findByAccessLogUserAfterDate(
    userId: string,
    accessType?: string,
    startDate?: number,
    startKey?: string,
    startDocumentId?: string,
    limit?: number
  ): never {
    throw new Error(
      "Cannot call a method that returns contacts without providing a user for de/encryption"
    )
  }

  findByAccessLogUserAfterDateWithUser(
    user: models.UserDto,
    userId: string,
    accessType?: string,
    startDate?: number,
    startKey?: string,
    startDocumentId?: string,
    limit?: number
  ): Promise<models.PatientPaginatedList | any> {
    return super
      .findByAccessLogUserAfterDate(userId, accessType, startDate, startKey, startDocumentId, limit)
      .then(pl => this.decrypt(user, pl.rows, false).then(dr => Object.assign(pl, { rows: dr })))
  }

  findByAccessLogUserAfterDate_1(externalId: string): never {
    throw new Error(
      "Cannot call a method that returns contacts without providing a user for de/encryption"
    )
  }

  findByExternalIdWithUser(
    user: models.UserDto,
    externalId: string
  ): Promise<models.PatientDto | any> {
    return super.findByExternalId(externalId).then(pats => this.decrypt(user, pats))
  }

  findByNameBirthSsinAuto(
    healthcarePartyId?: string,
    filterValue?: string,
    startKey?: string,
    startDocumentId?: string,
    limit?: number,
    sortDirection?: string
  ): never {
    throw new Error(
      "Cannot call a method that returns contacts without providing a user for de/encryption"
    )
  }

  findByNameBirthSsinAutoWithUser(
    user: models.UserDto,
    healthcarePartyId?: string,
    filterValue?: string,
    startKey?: string,
    startDocumentId?: string,
    limit?: number,
    sortDirection?: string
  ): Promise<models.PatientPaginatedList | any> {
    return super
      .findByNameBirthSsinAuto(
        healthcarePartyId,
        filterValue,
        startKey,
        startDocumentId,
        limit,
        sortDirection
      )
      .then(pl => this.decrypt(user, pl.rows, false).then(dr => Object.assign(pl, { rows: dr })))
  }

  fuzzySearch(firstName?: string, lastName?: string, dateOfBirth?: number): never {
    throw new Error(
      "Cannot call a method that returns contacts without providing a user for de/encryption"
    )
  }

  fuzzySearchWithUser(
    user: models.UserDto,
    firstName?: string,
    lastName?: string,
    dateOfBirth?: number
  ): Promise<Array<models.PatientDto> | any> {
    return super
      .fuzzySearch(firstName, lastName, dateOfBirth)
      .then(pats => this.decrypt(user, pats))
  }

  getPatient(patientId: string): never {
    throw new Error(
      "Cannot call a method that returns contacts without providing a user for de/encryption"
    )
  }

  getPatientRaw(patientId: string): Promise<models.PatientDto | any> {
    return super.getPatient(patientId)
  }

  getPatientWithUser(user: models.UserDto, patientId: string): Promise<models.PatientDto | any> {
    return super
      .getPatient(patientId)
      .then(p => this.decrypt(user, [p]))
      .then(pats => pats[0])
  }

  getPatients(body?: models.ListOfIdsDto): never {
    throw new Error(
      "Cannot call a method that returns contacts without providing a user for de/encryption"
    )
  }

  getPatientsWithUser(
    user: models.UserDto,
    body?: models.ListOfIdsDto
  ): Promise<Array<models.PatientDto> | any> {
    return super.getPatients(body).then(pats => this.decrypt(user, pats))
  }

  listDeletedPatients(
    startDate?: number,
    endDate?: number,
    desc?: boolean,
    startDocumentId?: string,
    limit?: number
  ): never {
    throw new Error(
      "Cannot call a method that returns contacts without providing a user for de/encryption"
    )
  }

  listDeletedPatientsWithUser(
    user: models.UserDto,
    startDate?: number,
    endDate?: number,
    desc?: boolean,
    startDocumentId?: string,
    limit?: number
  ): Promise<models.PatientPaginatedList | any> {
    return super
      .listDeletedPatients(startDate, endDate, desc, startDocumentId, limit)
      .then(pl => this.decrypt(user, pl.rows, false).then(dr => Object.assign(pl, { rows: dr })))
  }

  listDeletedPatients_2(firstName?: string, lastName?: string): never {
    throw new Error(
      "Cannot call a method that returns contacts without providing a user for de/encryption"
    )
  }

  listDeletedPatientsByNameWithUser(
    user: models.UserDto,
    firstName?: string,
    lastName?: string
  ): Promise<Array<models.PatientPaginatedList> | any> {
    return super
      .listDeletedPatientsByName(firstName, lastName)
      .then(pl => this.decrypt(user, pl.rows, false).then(dr => Object.assign(pl, { rows: dr })))
  }

  listOfMergesAfter(date: number): never {
    throw new Error(
      "Cannot call a method that returns contacts without providing a user for de/encryption"
    )
  }

  listOfMergesAfterWithUser(
    user: models.UserDto,
    date: number
  ): Promise<Array<models.PatientDto> | any> {
    return super.listOfMergesAfter(date).then(pats => this.decrypt(user, pats, false))
  }

  listOfPatientsModifiedAfter(
    date: number,
    startKey?: number,
    startDocumentId?: string,
    limit?: number
  ): never {
    throw new Error(
      "Cannot call a method that returns contacts without providing a user for de/encryption"
    )
  }

  listOfPatientsModifiedAfterWithUser(
    user: models.UserDto,
    date: number,
    startKey?: number,
    startDocumentId?: string,
    limit?: number
  ): Promise<models.PatientPaginatedList | any> {
    return super
      .listOfPatientsModifiedAfter(date, startKey, startDocumentId, limit)
      .then(pl => this.decrypt(user, pl.rows, false).then(dr => Object.assign(pl, { rows: dr })))
  }

  listPatients(
    hcPartyId?: string,
    sortField?: string,
    startKey?: string,
    startDocumentId?: string,
    limit?: number,
    sortDirection?: string
  ): never {
    throw new Error(
      "Cannot call a method that returns contacts without providing a user for de/encryption"
    )
  }

  listPatientsWithUser(
    user: models.UserDto,
    hcPartyId?: string,
    sortField?: string,
    startKey?: string,
    startDocumentId?: string,
    limit?: number,
    sortDirection?: string
  ): Promise<models.PatientPaginatedList | any> {
    return super
      .listPatients(hcPartyId, sortField, startKey, startDocumentId, limit, sortDirection)
      .then(pl => this.decrypt(user, pl.rows, false).then(dr => Object.assign(pl, { rows: dr })))
  }

  listPatientsByHcParty(
    hcPartyId: string,
    sortField?: string,
    startKey?: string,
    startDocumentId?: string,
    limit?: number,
    sortDirection?: string
  ): never {
    throw new Error(
      "Cannot call a method that returns contacts without providing a user for de/encryption"
    )
  }

  listPatientsByHcPartyWithUser(
    user: models.UserDto,
    hcPartyId: string,
    sortField?: string,
    startKey?: string,
    startDocumentId?: string,
    limit?: number,
    sortDirection?: string
  ): Promise<models.PatientPaginatedList | any> {
    return super
      .listPatientsByHcParty(hcPartyId, sortField, startKey, startDocumentId, limit, sortDirection)
      .then(pl => this.decrypt(user, pl.rows, false).then(dr => Object.assign(pl, { rows: dr })))
  }

  listPatientsOfHcParty(
    hcPartyId: string,
    sortField?: string,
    startKey?: string,
    startDocumentId?: string,
    limit?: number,
    sortDirection?: string
  ): never {
    throw new Error(
      "Cannot call a method that returns contacts without providing a user for de/encryption"
    )
  }

  listPatientsOfHcPartyWithUser(
    user: models.UserDto,
    hcPartyId: string,
    sortField?: string,
    startKey?: string,
    startDocumentId?: string,
    limit?: number,
    sortDirection?: string
  ): Promise<models.PatientPaginatedList | any> {
    return super
      .listPatientsOfHcParty(hcPartyId, sortField, startKey, startDocumentId, limit, sortDirection)
      .then(pl => this.decrypt(user, pl.rows, false).then(dr => Object.assign(pl, { rows: dr })))
  }

  mergeInto(toId: string, fromIds: string): never {
    throw new Error(
      "Cannot call a method that returns contacts without providing a user for de/encryption"
    )
  }

  mergeIntoWithUser(
    user: models.UserDto,
    toId: string,
    fromIds: string
  ): Promise<models.PatientDto | any> {
    return super
      .mergeInto(toId, fromIds)
      .then(p => this.decrypt(user, [p]))
      .then(pats => pats[0])
  }

  modifyPatient(body?: models.PatientDto): never {
    throw new Error(
      "Cannot call a method that returns contacts without providing a user for de/encryption"
    )
  }

  modifyPatientRaw(body?: models.PatientDto): Promise<models.PatientDto | any> {
    return super.modifyPatient(body)
  }

  modifyPatientWithUser(
    user: models.UserDto,
    body?: models.PatientDto
  ): Promise<models.PatientDto | null> {
    return body
      ? this.encrypt(user, [_.cloneDeep(body)])
          .then(pats => super.modifyPatient(pats[0]))
          .then(p => this.decrypt(user, [p]))
          .then(pats => pats[0])
      : Promise.resolve(null)
  }

  modifyPatientReferral(
    patientId: string,
    referralId: string,
    start?: number,
    end?: number
  ): never {
    throw new Error(
      "Cannot call a method that returns contacts without providing a user for de/encryption"
    )
  }

  modifyPatientReferralWithUser(
    user: models.UserDto,
    patientId: string,
    referralId: string,
    start?: number,
    end?: number
  ): Promise<models.PatientDto | any> {
    return super
      .modifyPatientReferral(patientId, referralId, start, end)
      .then(p => this.decrypt(user, [p]))
      .then(pats => pats[0])
  }

  encrypt(user: models.UserDto, pats: Array<models.PatientDto>): Promise<Array<models.PatientDto>> {
    return Promise.all(
      pats.map(p =>
        (p.encryptionKeys && Object.keys(p.encryptionKeys).length
          ? Promise.resolve(p)
          : this.initEncryptionKeys(user, p)
        )
          .then(p =>
            this.crypto.extractKeysFromDelegationsForHcpHierarchy(
              (user.healthcarePartyId || user.patientId)!,
              p.id!,
              p.encryptionKeys!
            )
          )
          .then((sfks: { extractedKeys: Array<string>; hcpartyId: string }) =>
            this.crypto.AES.importKey("raw", utils.hex2ua(sfks.extractedKeys[0].replace(/-/g, "")))
          )
          .then((key: CryptoKey) =>
            utils.crypt(
              p,
              (obj: { [key: string]: string }) =>
                this.crypto.AES.encrypt(key, utils.utf82ua(JSON.stringify(obj))),
              this.cryptedKeys
            )
          )
      )
    )
  }

  decrypt(
    user: models.UserDto,
    pats: Array<models.PatientDto>,
    fillDelegations: boolean = true
  ): Promise<Array<models.PatientDto>> {
<<<<<<< HEAD
    const hcpId = user.healthcarePartyId || user.patientId
    //First check that we have no dangling delegation
    return this.hcpartyApi.getHealthcareParty(user.healthcarePartyId!).then(hcp => {
      const parentId = hcp.parentId
      const patsWithMissingDelegations = pats.filter(
        p =>
          p.delegations &&
          ((p.delegations[hcpId!] && !p.delegations[hcpId!].length) ||
            (p.delegations[parentId!] && !p.delegations[parentId!].length)) &&
=======
    return (user.healthcarePartyId
      ? this.hcpartyApi
          .getHealthcareParty(user.healthcarePartyId!)
          .then(hcp => [hcp.id, hcp.parentId])
      : Promise.resolve([user.patientId])
    ).then(ids => {
      const hcpId = ids[0]
      //First check that we have no dangling delegation
      const patsWithMissingDelegations = pats.filter(
        p =>
          p.delegations &&
          ids.some(id => p.delegations![id!] && !p.delegations![id!].length) &&
>>>>>>> d521e4df
          !Object.values(p.delegations).some(d => d.length > 0)
      )

      let prom: Promise<{ [key: string]: models.PatientDto }> = Promise.resolve({})
<<<<<<< HEAD

=======
>>>>>>> d521e4df
      fillDelegations &&
        patsWithMissingDelegations.forEach(p => {
          prom = prom.then(acc =>
            this.initDelegations(p, user).then(p =>
              this.modifyPatientWithUser(user, p).then(mp => {
                acc[p.id!] = mp || p
                return acc
              })
            )
          )
        })

      return prom
        .then((acc: { [key: string]: models.PatientDto }) =>
          pats.map(p => {
            const fixedPatient = acc[p.id!]
            return fixedPatient || p
          })
        )
        .then(pats => {
          return Promise.all(
            pats.map(p => {
              return p.encryptedSelf
                ? this.crypto
                    .extractKeysFromDelegationsForHcpHierarchy(
                      hcpId!,
                      p.id!,
                      _.size(p.encryptionKeys) ? p.encryptionKeys! : p.delegations!
                    )
                    .then(({ extractedKeys: sfks }) => {
                      if (!sfks || !sfks.length) {
                        //console.log("Cannot decrypt contact", ctc.id)
                        return Promise.resolve(p)
                      }
<<<<<<< HEAD
                      return AES.importKey("raw", utils.hex2ua(sfks[0].replace(/-/g, ""))).then(
                        key =>
                          utils.decrypt(p, ec =>
                            AES.decrypt(key, ec)
                              .then(dec => {
                                const jsonContent = dec && utils.ua2utf8(dec)
                                try {
                                  return JSON.parse(jsonContent)
                                } catch (e) {
                                  console.log(
                                    "Cannot parse patient",
                                    p.id,
                                    jsonContent || "Invalid content"
                                  )
                                  return p
                                }
                              })
                              .catch(err => {
                                console.log("Cannot decrypt patient", p.id, err)
                                return p
                              })
                          )
=======
                      return this.crypto.AES.importKey(
                        "raw",
                        utils.hex2ua(sfks[0].replace(/-/g, ""))
                      ).then(key =>
                        utils.decrypt(p, ec =>
                          this.crypto.AES.decrypt(key, ec)
                            .then(dec => {
                              const jsonContent = dec && utils.ua2utf8(dec)
                              try {
                                return JSON.parse(jsonContent)
                              } catch (e) {
                                console.log(
                                  "Cannot parse patient",
                                  p.id,
                                  jsonContent || "Invalid content"
                                )
                                return p
                              }
                            })
                            .catch(err => {
                              console.log("Cannot decrypt patient", p.id, err)
                              return p
                            })
                        )
>>>>>>> d521e4df
                      )
                    })
                : Promise.resolve(p)
            })
          )
        })
    })
  }

  initEncryptionKeys(user: models.UserDto, pat: models.PatientDto) {
    const hcpId = user.healthcarePartyId || user.patientId
    return this.crypto.initEncryptionKeys(pat, hcpId!).then(eks => {
      let promise = Promise.resolve(
        _.extend(pat, {
          encryptionKeys: eks.encryptionKeys
        })
      )
      ;(user.autoDelegations
        ? (user.autoDelegations.all || []).concat(user.autoDelegations.medicalInformation || [])
        : []
      ).forEach(
        delegateId =>
          (promise = promise.then(patient =>
            this.crypto
              .appendEncryptionKeys(patient, hcpId!, delegateId, eks.secretId)
              .then(extraEks => {
                return _.extend(patient, {
                  encryptionKeys: extraEks.encryptionKeys
                })
              })
              .catch(e => {
                console.log(e.message)
                return patient
              })
          ))
      )
      return promise
    })
  }

  share(
    user: models.UserDto,
    patId: string,
    ownerId: string,
    delegateIds: Array<string>,
    delegationTags: { [key: string]: Array<string> }
  ): Promise<{
    patient: models.PatientDto | null
    statuses: { [key: string]: { success: boolean | null; error: Error | null } }
  } | null> {
    return this.hcpartyApi.getHealthcareParty(ownerId).then(hcp => {
      const parentId = hcp.parentId
      const allTags = _.uniq(_.flatMap(Object.values(delegationTags)))
      const status = {
        contacts: {
          success: allTags.includes("medicalInformation") || allTags.includes("all") ? false : null,
          error: null
        },
        healthElements: {
          success: allTags.includes("medicalInformation") || allTags.includes("all") ? false : null,
          error: null
        },
        invoices: {
          success:
            allTags.includes("financialInformation") || allTags.includes("all") ? false : null,
          error: null
        },
        documents: {
          success: allTags.includes("medicalInformation") || allTags.includes("all") ? false : null,
          error: null
        },
        classifications: {
          success: allTags.includes("medicalInformation") || allTags.includes("all") ? false : null,
          error: null
        },
        patient: { success: false, error: null }
      }
      return retry(() => this.getPatientWithUser(user, patId)).then(
        (patient: models.PatientDto) => {
          return this.crypto
            .extractDelegationsSFKsAndEncryptionSKs(patient, ownerId)
            .then(([delSfks, ecKeys]) => {
              return delSfks.length
                ? Promise.all([
                    retry(() =>
                      this.helementApi
                        .findDelegationsStubsByHCPartyPatientSecretFKeys(ownerId, delSfks.join(","))
                        .then(
                          hes =>
                            parentId
                              ? this.helementApi
                                  .findDelegationsStubsByHCPartyPatientSecretFKeys(
                                    parentId,
                                    delSfks.join(",")
                                  )
                                  .then(moreHes => _.uniqBy(hes.concat(moreHes), "id"))
                              : hes
                        )
                    ) as Promise<Array<models.IcureStubDto>>,
                    retry(() =>
                      this.contactApi
                        .findByHCPartyPatientSecretFKeys(ownerId, delSfks.join(","))
                        .then(
                          ctcs =>
                            parentId
                              ? this.contactApi
                                  .findByHCPartyPatientSecretFKeys(parentId, delSfks.join(","))
                                  .then(moreCtcs => _.uniqBy(ctcs.concat(moreCtcs), "id"))
                              : ctcs
                        )
                    ) as Promise<Array<models.ContactDto>>,
                    retry(() =>
                      this.invoiceApi
                        .findDelegationsStubsByHCPartyPatientSecretFKeys(ownerId, delSfks.join(","))
                        .then(
                          ivs =>
                            parentId
                              ? this.invoiceApi
                                  .findDelegationsStubsByHCPartyPatientSecretFKeys(
                                    parentId,
                                    delSfks.join(",")
                                  )
                                  .then(moreIvs => _.uniqBy(ivs.concat(moreIvs), "id"))
                              : ivs
                        )
                    ) as Promise<Array<models.IcureStubDto>>,
                    retry(() =>
                      this.classificationApi
                        .findByHCPartyPatientSecretFKeys(ownerId, delSfks.join(","))
                        .then(
                          cls =>
                            parentId
                              ? this.classificationApi
                                  .findByHCPartyPatientSecretFKeys(parentId, delSfks.join(","))
                                  .then(moreCls => _.uniqBy(cls.concat(moreCls), "id"))
                              : cls
                        )
                    ) as Promise<Array<models.ClassificationDto>>
                  ]).then(([hes, ctcs, ivs, cls]) => {
                    const ctcsStubs = ctcs.map(c => ({
                      id: c.id,
                      rev: c.rev,
                      delegations: _.clone(c.delegations),
                      cryptedForeignKeys: _.clone(c.cryptedForeignKeys),
                      encryptionKeys: _.clone(c.encryptionKeys)
                    }))
                    const oHes = hes.map(x =>
                      _.assign({}, x, {
                        delegations: _.clone(x.delegations),
                        cryptedForeignKeys: _.clone(x.cryptedForeignKeys),
                        encryptionKeys: _.clone(x.encryptionKeys)
                      })
                    )
                    const oCtcsStubs = ctcsStubs.map(x =>
                      _.assign({}, x, {
                        delegations: _.clone(x.delegations),
                        cryptedForeignKeys: _.clone(x.cryptedForeignKeys),
                        encryptionKeys: _.clone(x.encryptionKeys)
                      })
                    )
                    const oIvs = ivs.map(x =>
                      _.assign({}, x, {
                        delegations: _.clone(x.delegations),
                        cryptedForeignKeys: _.clone(x.cryptedForeignKeys),
                        encryptionKeys: _.clone(x.encryptionKeys)
                      })
                    )
                    const oCls = cls.map(x =>
                      _.assign({}, x, {
                        delegations: _.clone(x.delegations),
                        cryptedForeignKeys: _.clone(x.cryptedForeignKeys),
                        encryptionKeys: _.clone(x.encryptionKeys)
                      })
                    )

                    const docIds: { [key: string]: number } = {}
                    ctcs.forEach(
                      (c: models.ContactDto) =>
                        c.services &&
                        c.services.forEach(
                          s =>
                            s.content &&
                            Object.values(s.content).forEach(
                              c => c.documentId && (docIds[c.documentId] = 1)
                            )
                        )
                    )

                    return retry(() =>
                      this.documentApi.getDocuments(new ListOfIdsDto({ ids: Object.keys(docIds) }))
                    ).then((docs: Array<DocumentDto>) => {
                      const oDocs = docs.map(x =>
                        _.assign({}, x, {
                          delegations: _.clone(x.delegations),
                          cryptedForeignKeys: _.clone(x.cryptedForeignKeys),
                          encryptionKeys: _.clone(x.encryptionKeys)
                        })
                      )

                      let markerPromise: Promise<any> = Promise.resolve(null)
                      delegateIds.forEach(delegateId => {
                        const tags = delegationTags[delegateId]
                        markerPromise = markerPromise.then(() => {
                          //Share patient
                          console.log(`share ${patient.id} to ${delegateId}`)
                          return this.crypto
                            .addDelegationsAndEncryptionKeys(
                              null,
                              patient,
                              ownerId,
                              delegateId,
                              delSfks[0],
                              ecKeys[0]
                            )
                            .catch(e => {
                              console.log(e)
                              return patient
                            })
                        })
                        tags.includes("medicalInformation") ||
                          (tags.includes("all") &&
                            hes.forEach(
                              x =>
                                (markerPromise = markerPromise.then(() =>
                                  Promise.all([
                                    this.crypto.extractDelegationsSFKs(x, ownerId),
                                    this.crypto.extractEncryptionsSKs(x, ownerId)
                                  ]).then(([sfks, eks]) => {
                                    console.log(`share ${x.id} to ${delegateId}`)
                                    return this.crypto
                                      .addDelegationsAndEncryptionKeys(
                                        patient,
                                        x,
                                        ownerId,
                                        delegateId,
                                        sfks.extractedKeys[0],
                                        eks.extractedKeys[0]
                                      )
                                      .catch(e => {
                                        console.log(e)
                                        return x
                                      })
                                  })
                                ))
                            ))
                        tags.includes("medicalInformation") ||
                          (tags.includes("all") &&
                            ctcsStubs.forEach(
                              x =>
                                (markerPromise = markerPromise.then(() =>
                                  Promise.all([
                                    this.crypto.extractDelegationsSFKs(x, ownerId),
                                    this.crypto.extractEncryptionsSKs(x, ownerId)
                                  ]).then(([sfks, eks]) => {
                                    console.log(`share ${patient.id} to ${delegateId}`)
                                    return this.crypto
                                      .addDelegationsAndEncryptionKeys(
                                        patient,
                                        x,
                                        ownerId,
                                        delegateId,
                                        sfks.extractedKeys[0],
                                        eks.extractedKeys[0]
                                      )
                                      .catch(e => {
                                        console.log(e)
                                        return x
                                      })
                                  })
                                ))
                            ))
                        tags.includes("financialInformation") ||
                          (tags.includes("all") &&
                            ivs.forEach(
                              x =>
                                (markerPromise = markerPromise.then(() =>
                                  Promise.all([
                                    this.crypto.extractDelegationsSFKs(x, ownerId),
                                    this.crypto.extractEncryptionsSKs(x, ownerId)
                                  ]).then(([sfks, eks]) => {
                                    console.log(`share ${patient.id} to ${delegateId}`)
                                    return this.crypto
                                      .addDelegationsAndEncryptionKeys(
                                        patient,
                                        x,
                                        ownerId,
                                        delegateId,
                                        sfks.extractedKeys[0],
                                        eks.extractedKeys[0]
                                      )
                                      .catch(e => {
                                        console.log(e)
                                        return x
                                      })
                                  })
                                ))
                            ))
                        tags.includes("medicalInformation") ||
                          (tags.includes("all") &&
                            docs.forEach(
                              (x: DocumentDto) =>
                                (markerPromise = markerPromise.then(() =>
                                  Promise.all([
                                    this.crypto.extractDelegationsSFKs(x, ownerId),
                                    this.crypto.extractEncryptionsSKs(x, ownerId)
                                  ]).then(([sfks, eks]) => {
                                    console.log(`share ${patient.id} to ${delegateId}`)
                                    return this.crypto
                                      .addDelegationsAndEncryptionKeys(
                                        patient,
                                        x,
                                        ownerId,
                                        delegateId,
                                        sfks.extractedKeys[0],
                                        eks.extractedKeys[0]
                                      )
                                      .catch(e => {
                                        console.log(e)
                                        return x
                                      })
                                  })
                                ))
                            ))
                      })
                      return markerPromise
                        .then(() => {
                          console.log("scd")
                          return (
                            ((allTags.includes("medicalInformation") || allTags.includes("all")) &&
                              (ctcsStubs &&
                                ctcsStubs.length &&
                                !_.isEqual(oCtcsStubs, ctcsStubs)) &&
                              this.contactApi
                                .setContactsDelegations(ctcsStubs)
                                .then(() => (status.contacts.success = true))
                                .catch(e => (status.contacts.error = e))) ||
                            Promise.resolve((status.contacts.success = true))
                          )
                        })
                        .then(() => {
                          console.log("shed")
                          return (
                            ((allTags.includes("medicalInformation") || allTags.includes("all")) &&
                              (hes && hes.length && !_.isEqual(oHes, hes)) &&
                              this.helementApi
                                .setHealthElementsDelegations(hes)
                                .then(() => (status.healthElements.success = true))
                                .catch(e => (status.healthElements.error = e))) ||
                            Promise.resolve((status.healthElements.success = true))
                          )
                        })
                        .then(() => {
                          console.log("sid")
                          return (
                            ((allTags.includes("financialInformation") ||
                              allTags.includes("all")) &&
                              (ivs && ivs.length && !_.isEqual(oIvs, ivs)) &&
                              this.invoiceApi
                                .setInvoicesDelegations(ivs)
                                .then(() => (status.invoices.success = true))
                                .catch(e => (status.invoices.error = e))) ||
                            Promise.resolve((status.invoices.success = true))
                          )
                        })
                        .then(() => {
                          console.log("sdd")
                          return (
                            ((allTags.includes("medicalInformation") || allTags.includes("all")) &&
                              (docs && docs.length && !_.isEqual(oDocs, docs)) &&
                              this.documentApi
                                .setDocumentsDelegations(docs)
                                .then(() => (status.documents.success = true))
                                .catch(e => (status.documents.error = e))) ||
                            Promise.resolve((status.documents.success = true))
                          )
                        })
                        .then(() => {
                          console.log("scld")
                          return (
                            ((allTags.includes("medicalInformation") || allTags.includes("all")) &&
                              (cls && cls.length && !_.isEqual(oCls, cls)) &&
                              this.classificationApi
                                .setClassificationsDelegations(cls)
                                .then(() => (status.classifications.success = true))
                                .catch(e => (status.classifications.error = e))) ||
                            Promise.resolve((status.classifications.success = true))
                          )
                        })
                        .then(() => this.modifyPatientWithUser(user, patient))
                        .then(p => {
                          status.patient.success = true
                          return { patient: p, statuses: status }
                        })
                        .catch(e => {
                          status.patient.error = e
                          return { patient: patient, statuses: status }
                        })
                    })
                  })
                : this.modifyPatientWithUser(
                    user,
                    _.assign(patient, {
                      delegations: _.assign(
                        patient.delegations,
                        delegateIds
                          .filter(id => !patient.delegations || !patient.delegations[id]) //If there are delegations do not modify
                          .reduce(
                            (acc, del: String) => Object.assign(acc, _.fromPairs([[del, []]])),
                            patient.delegations || {}
                          )
                      )
                    })
                  )
                    .then(p => {
                      status.patient.success = true
                      return { patient: p, statuses: status }
                    })
                    .catch(e => {
                      status.patient.error = e
                      return { patient: patient, statuses: status }
                    })
            })
        }
      )
    })
  }

  checkInami(inami: String): Boolean {
    const num_inami = inami.replace(new RegExp("[^(0-9)]", "g"), "")

    const checkDigit = num_inami.substr(6, 2)
    const numSansCheck = num_inami.substr(0, 6)
    let retour = false

    //modulo du niss
    const modINAMI = parseInt(numSansCheck) % 97

    //obtention du num de check 97 - le resultat du mod
    const checkDigit_2 = 97 - modINAMI

    if (parseInt(checkDigit) == checkDigit_2) {
      retour = true
    }
    return retour
  }

  isValidSsin(ssin: string) {
    ssin = ssin.replace(new RegExp("[^(0-9)]", "g"), "")
    let isValidNiss = false

    const normalNumber = /^[0-9][0-9](([0][0-9])|([1][0-2]))(([0-2][0-9])|([3][0-1]))(([0-9]{2}[1-9])|([0-9][1-9][0-9])|([1-9][0-9]{2}))(([0-8][0-9])|([9][0-7]))$/.test(
      ssin
    )
    const bisNumber = /^[0-9][0-9](([2][0-9])|([3][0-2]))(([0-2][0-9])|([3][0-1]))[0-9]{3}(([0-8][0-9])|([9][0-7]))$/.test(
      ssin
    )
    const terNumber = /^[0-9][0-9](([4][0-9])|([5][0-2]))(([0-2][0-9])|([3][0-1]))[0-9]{3}(([0-8][0-9])|([9][0-7]))$/.test(
      ssin
    )

    if (normalNumber || bisNumber || terNumber) {
      isValidNiss =
        97 - (Number(ssin.substr(0, 9)) % 97) === Number(ssin.substr(9, 2))
          ? true
          : 97 - (Number("2" + ssin.substr(0, 9)) % 97) === Number(ssin.substr(9, 2))
    }

    return isValidNiss
  }

  async getPatientIdOfChildDocumentForHcpAndHcpParents(
    childDocument: models.InvoiceDto | models.CalendarItemDto | models.ContactDto,
    hcpId: string
  ): Promise<string> {
    const parentIdsArray = (await this.crypto.extractCryptedFKs(childDocument, hcpId)).extractedKeys

    const multipleParentIds = _.uniq(parentIdsArray).length > 1

    if (multipleParentIds) {
      throw "Child document with id " +
        childDocument.id +
        " contains multiple parent ids in its CFKs for hcpId: " +
        hcpId
    }

    const parentId = _.first(parentIdsArray)

    if (!parentId) {
      throw "Parent id is empty in CFK of child document with id " +
        childDocument.id +
        " for hcpId: " +
        hcpId
    }

    let patient: models.PatientDto = await super.getPatient(parentId!)

    let mergeLevel = 0
    const maxMergeLevel = 10
    while (patient.mergeToPatientId) {
      mergeLevel++
      if (mergeLevel === maxMergeLevel) {
        throw "Too many merged levels for parent (Patient) of child document " +
          childDocument.id +
          " ; hcpId: " +
          hcpId
      }

      patient = await super.getPatient(patient.mergeToPatientId!)
    }

    return patient.id!
  }
}<|MERGE_RESOLUTION|>--- conflicted
+++ resolved
@@ -533,17 +533,6 @@
     pats: Array<models.PatientDto>,
     fillDelegations: boolean = true
   ): Promise<Array<models.PatientDto>> {
-<<<<<<< HEAD
-    const hcpId = user.healthcarePartyId || user.patientId
-    //First check that we have no dangling delegation
-    return this.hcpartyApi.getHealthcareParty(user.healthcarePartyId!).then(hcp => {
-      const parentId = hcp.parentId
-      const patsWithMissingDelegations = pats.filter(
-        p =>
-          p.delegations &&
-          ((p.delegations[hcpId!] && !p.delegations[hcpId!].length) ||
-            (p.delegations[parentId!] && !p.delegations[parentId!].length)) &&
-=======
     return (user.healthcarePartyId
       ? this.hcpartyApi
           .getHealthcareParty(user.healthcarePartyId!)
@@ -556,15 +545,10 @@
         p =>
           p.delegations &&
           ids.some(id => p.delegations![id!] && !p.delegations![id!].length) &&
->>>>>>> d521e4df
           !Object.values(p.delegations).some(d => d.length > 0)
       )
 
       let prom: Promise<{ [key: string]: models.PatientDto }> = Promise.resolve({})
-<<<<<<< HEAD
-
-=======
->>>>>>> d521e4df
       fillDelegations &&
         patsWithMissingDelegations.forEach(p => {
           prom = prom.then(acc =>
@@ -599,30 +583,6 @@
                         //console.log("Cannot decrypt contact", ctc.id)
                         return Promise.resolve(p)
                       }
-<<<<<<< HEAD
-                      return AES.importKey("raw", utils.hex2ua(sfks[0].replace(/-/g, ""))).then(
-                        key =>
-                          utils.decrypt(p, ec =>
-                            AES.decrypt(key, ec)
-                              .then(dec => {
-                                const jsonContent = dec && utils.ua2utf8(dec)
-                                try {
-                                  return JSON.parse(jsonContent)
-                                } catch (e) {
-                                  console.log(
-                                    "Cannot parse patient",
-                                    p.id,
-                                    jsonContent || "Invalid content"
-                                  )
-                                  return p
-                                }
-                              })
-                              .catch(err => {
-                                console.log("Cannot decrypt patient", p.id, err)
-                                return p
-                              })
-                          )
-=======
                       return this.crypto.AES.importKey(
                         "raw",
                         utils.hex2ua(sfks[0].replace(/-/g, ""))
@@ -647,7 +607,6 @@
                               return p
                             })
                         )
->>>>>>> d521e4df
                       )
                     })
                 : Promise.resolve(p)
