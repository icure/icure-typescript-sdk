--- conflicted
+++ resolved
@@ -467,9 +467,10 @@
   }
 
   decrypt(user: models.User, pats: Array<models.Patient>, fillDelegations = true): Promise<Array<models.Patient>> {
-    return (user.healthcarePartyId
-      ? this.hcpartyApi.getHealthcareParty(user.healthcarePartyId!).then((hcp) => [hcp.id, hcp.parentId])
-      : Promise.resolve([user.patientId])
+    return (
+      user.healthcarePartyId
+        ? this.hcpartyApi.getHealthcareParty(user.healthcarePartyId!).then((hcp) => [hcp.id, hcp.parentId])
+        : Promise.resolve([user.patientId])
     ).then((ids) => {
       const hcpId = ids[0]
       //First check that we have no dangling delegation
@@ -608,29 +609,19 @@
     const allTags: string[] = _.uniq(_.flatMap(Object.values(delegationTags)))
 
     // Determine which keys to share, depending on the delegation tag. For example, anonymousMedicalData only shares encryption keys and no delegations or secret foreign keys.
-    const shareDelegations: boolean = allTags.some((tag) => tag != "anonymousMedicalInformation")
+    const shareDelegations: boolean = allTags.some((tag) => tag != 'anonymousMedicalInformation')
     const shareEncryptionKeys: boolean = true
-    const shareCryptedForeignKeys: boolean = allTags.some(
-      (tag) => tag != "anonymousMedicalInformation"
-    )
+    const shareCryptedForeignKeys: boolean = allTags.some((tag) => tag != 'anonymousMedicalInformation')
 
     // Anonymous sharing, will not change anything to the patient, only its contacts and health elements.
-    const shareAnonymously: boolean = allTags.every((tag) => tag == "anonymousMedicalInformation")
+    const shareAnonymously: boolean = allTags.every((tag) => tag == 'anonymousMedicalInformation')
 
     return this.hcpartyApi.getHealthcareParty(ownerId).then((hcp) => {
       const parentId = hcp.parentId
       const status = {
         contacts: {
-<<<<<<< HEAD
-          success: allTags.includes('medicalInformation') || allTags.includes('all') ? false : null,
-=======
           success:
-            allTags.includes("medicalInformation") ||
-            allTags.includes("anonymousMedicalInformation") ||
-            allTags.includes("all")
-              ? false
-              : null,
->>>>>>> 3c93736a
+            allTags.includes('medicalInformation') || allTags.includes('anonymousMedicalInformation') || allTags.includes('all') ? false : null,
           error: null,
           modified: 0,
         },
@@ -640,16 +631,8 @@
           modified: 0,
         },
         healthElements: {
-<<<<<<< HEAD
-          success: allTags.includes('medicalInformation') || allTags.includes('all') ? false : null,
-=======
           success:
-            allTags.includes("medicalInformation") ||
-            allTags.includes("anonymousMedicalInformation") ||
-            allTags.includes("all")
-              ? false
-              : null,
->>>>>>> 3c93736a
+            allTags.includes('medicalInformation') || allTags.includes('anonymousMedicalInformation') || allTags.includes('all') ? false : null,
           error: null,
           modified: 0,
         },
@@ -693,7 +676,6 @@
             return Promise.resolve({ patient: patient, statuses: status })
           }
 
-<<<<<<< HEAD
           return this.crypto.extractDelegationsSFKsAndEncryptionSKs(patient, ownerId).then(([delSfks, ecKeys]) => {
             return delSfks.length
               ? Promise.all([
@@ -764,55 +746,25 @@
                       )
                   ) as Promise<Array<models.CalendarItem>>,
                 ]).then(([hes, frms, ctcs, ivs, cls, cis]) => {
+                  let cloneKeysAndDelegations = function (x: models.IcureStubDto) {
+                    return {
+                      delegations: shareDelegations ? _.clone(x.delegations) : undefined,
+                      cryptedForeignKeys: shareCryptedForeignKeys ? _.clone(x.cryptedForeignKeys) : undefined,
+                      encryptionKeys: shareEncryptionKeys ? _.clone(x.encryptionKeys) : undefined,
+                    }
+                  }
+
                   const ctcsStubs = ctcs.map((c) => ({
                     id: c.id,
                     rev: c.rev,
-                    delegations: _.clone(c.delegations),
-                    cryptedForeignKeys: _.clone(c.cryptedForeignKeys),
-                    encryptionKeys: _.clone(c.encryptionKeys),
+                    ...cloneKeysAndDelegations(c),
                   }))
-                  const oHes = hes.map((x) =>
-                    _.assign(new IcureStub({}), x, {
-                      delegations: _.clone(x.delegations),
-                      cryptedForeignKeys: _.clone(x.cryptedForeignKeys),
-                      encryptionKeys: _.clone(x.encryptionKeys),
-                    })
-                  )
-                  const oFrms = frms.map((x) =>
-                    _.assign(new IcureStub({}), x, {
-                      delegations: _.clone(x.delegations),
-                      cryptedForeignKeys: _.clone(x.cryptedForeignKeys),
-                      encryptionKeys: _.clone(x.encryptionKeys),
-                    })
-                  )
-                  const oCtcsStubs = ctcsStubs.map((x) =>
-                    _.assign({}, x, {
-                      delegations: _.clone(x.delegations),
-                      cryptedForeignKeys: _.clone(x.cryptedForeignKeys),
-                      encryptionKeys: _.clone(x.encryptionKeys),
-                    })
-                  )
-                  const oIvs = ivs.map((x) =>
-                    _.assign(new Invoice({}), x, {
-                      delegations: _.clone(x.delegations),
-                      cryptedForeignKeys: _.clone(x.cryptedForeignKeys),
-                      encryptionKeys: _.clone(x.encryptionKeys),
-                    })
-                  )
-                  const oCls = cls.map((x) =>
-                    _.assign(new Classification({}), x, {
-                      delegations: _.clone(x.delegations),
-                      cryptedForeignKeys: _.clone(x.cryptedForeignKeys),
-                      encryptionKeys: _.clone(x.encryptionKeys),
-                    })
-                  )
-                  const oCis = cis.map((x) =>
-                    _.assign(new CalendarItem({}), x, {
-                      delegations: _.clone(x.delegations),
-                      cryptedForeignKeys: _.clone(x.cryptedForeignKeys),
-                      encryptionKeys: _.clone(x.encryptionKeys),
-                    })
-                  )
+                  const oHes = hes.map((x) => _.assign(new IcureStub({}), x, cloneKeysAndDelegations(x)))
+                  const oFrms = frms.map((x) => _.assign(new IcureStub({}), x, cloneKeysAndDelegations(x)))
+                  const oCtcsStubs = ctcsStubs.map((x) => _.assign({}, x, cloneKeysAndDelegations(x)))
+                  const oIvs = ivs.map((x) => _.assign(new Invoice({}), x, cloneKeysAndDelegations(x)))
+                  const oCls = cls.map((x) => _.assign(new Classification({}), x, cloneKeysAndDelegations(x)))
+                  const oCis = cis.map((x) => _.assign(new CalendarItem({}), x, cloneKeysAndDelegations(x)))
 
                   const docIds: { [key: string]: number } = {}
                   ctcs.forEach(
@@ -822,13 +774,7 @@
                   )
 
                   return retry(() => this.documentApi.getDocuments(new ListOfIds({ ids: Object.keys(docIds) }))).then((docs: Array<Document>) => {
-                    const oDocs = docs.map((x) =>
-                      _.assign({}, x, {
-                        delegations: _.clone(x.delegations),
-                        cryptedForeignKeys: _.clone(x.cryptedForeignKeys),
-                        encryptionKeys: _.clone(x.encryptionKeys),
-                      })
-                    )
+                    const oDocs = docs.map((x) => _.assign({}, x, cloneKeysAndDelegations(x)))
 
                     let markerPromise: Promise<any> = Promise.resolve(null)
                     delegateIds.forEach((delegateId) => {
@@ -836,32 +782,36 @@
                       markerPromise = markerPromise.then(() => {
                         //Share patient
                         //console.log(`share ${patient.id} to ${delegateId}`)
-                        return this.crypto
-                          .addDelegationsAndEncryptionKeys(null, patient, ownerId, delegateId, delSfks[0], ecKeys[0])
-                          .then(async (patient) => {
-                            if (delSfks.length > 1) {
-                              return delSfks.slice(1).reduce(async (patientPromise: Promise<models.Patient>, delSfk: string) => {
-                                const patient = await patientPromise
-                                return this.crypto
-                                  .addDelegationsAndEncryptionKeys(null, patient, ownerId, delegateId, delSfk, null)
-                                  .catch((e: any) => {
-                                    console.log(e)
-                                    return patient
-                                  })
-                              }, Promise.resolve(patient))
-                            }
-                            return patient
-                          })
-                          .catch((e) => {
-                            console.log(e)
-                            return patient
-                          })
+                        return shareAnonymously
+                          ? patient
+                          : this.crypto
+                              .addDelegationsAndEncryptionKeys(null, patient, ownerId, delegateId, delSfks[0], ecKeys[0])
+                              .then(async (patient) => {
+                                if (delSfks.length > 1) {
+                                  return delSfks.slice(1).reduce(async (patientPromise: Promise<models.Patient>, delSfk: string) => {
+                                    const patient = await patientPromise
+                                    return shareAnonymously
+                                      ? patient
+                                      : this.crypto
+                                          .addDelegationsAndEncryptionKeys(null, patient, ownerId, delegateId, delSfk, null)
+                                          .catch((e: any) => {
+                                            console.log(e)
+                                            return patient
+                                          })
+                                  }, Promise.resolve(patient))
+                                }
+                                return patient
+                              })
+                              .catch((e) => {
+                                console.log(e)
+                                return patient
+                              })
                       })
-                      ;(tags.includes('medicalInformation') || tags.includes('all')) &&
+                      ;(tags.includes('medicalInformation') || tags.includes('anonymousMedicalInformation') || tags.includes('all')) &&
                         (markerPromise = addDelegationsAndKeys(hes, markerPromise, delegateId, patient))
                       ;(tags.includes('medicalInformation') || tags.includes('all')) &&
                         (markerPromise = addDelegationsAndKeys(frms, markerPromise, delegateId, patient))
-                      ;(tags.includes('medicalInformation') || tags.includes('all')) &&
+                      ;(tags.includes('medicalInformation') || tags.includes('anonymousMedicalInformation') || tags.includes('all')) &&
                         (markerPromise = addDelegationsAndKeys(ctcsStubs, markerPromise, delegateId, patient))
                       ;(tags.includes('medicalInformation') || tags.includes('all')) &&
                         (markerPromise = addDelegationsAndKeys(cls, markerPromise, delegateId, patient))
@@ -877,7 +827,7 @@
                       .then(() => {
                         //console.log("scd")
                         return (
-                          ((allTags.includes('medicalInformation') || allTags.includes('all')) &&
+                          ((allTags.includes('medicalInformation') || allTags.includes('anonymousMedicalInformation') || allTags.includes('all')) &&
                             ctcsStubs &&
                             ctcsStubs.length &&
                             !_.isEqual(oCtcsStubs, ctcsStubs) &&
@@ -894,7 +844,7 @@
                       .then(() => {
                         //console.log("shed")
                         return (
-                          ((allTags.includes('medicalInformation') || allTags.includes('all')) &&
+                          ((allTags.includes('medicalInformation') || allTags.includes('anonymousMedicalInformation') || allTags.includes('all')) &&
                             hes &&
                             hes.length &&
                             !_.isEqual(oHes, hes) &&
@@ -1007,16 +957,19 @@
                       })
                   })
                 })
-              : this.modifyPatientWithUser(
-                  user,
-                  _.assign(patient, {
-                    delegations: _.assign(
-                      patient.delegations,
-                      delegateIds
-                        .filter((id) => !patient.delegations || !patient.delegations[id]) //If there are delegations do not modify
-                        .reduce((acc, del: string) => Object.assign(acc, _.fromPairs([[del, []]])), patient.delegations || {})
-                    ),
-                  })
+              : (allTags.includes('anonymousMedicalInformation')
+                  ? Promise.resolve(patient)
+                  : this.modifyPatientWithUser(
+                      user,
+                      _.assign(patient, {
+                        delegations: _.assign(
+                          patient.delegations,
+                          delegateIds
+                            .filter((id) => !patient.delegations || !patient.delegations[id]) //If there are delegations do not modify
+                            .reduce((acc, del: string) => Object.assign(acc, _.fromPairs([[del, []]])), patient.delegations || {})
+                        ),
+                      })
+                    )
                 )
                   .then((p) => {
                     status.patient.success = true
@@ -1027,426 +980,6 @@
                     return { patient: patient, statuses: status }
                   })
           })
-=======
-          return this.crypto
-            .extractDelegationsSFKsAndEncryptionSKs(patient, ownerId)
-            .then(([delSfks, ecKeys]) => {
-              return delSfks.length
-                ? Promise.all([
-                    retry(() =>
-                      this.helementApi
-                        .findHealthElementsDelegationsStubsByHCPartyPatientForeignKeys(
-                          ownerId,
-                          delSfks.join(",")
-                        )
-                        .then((hes) =>
-                          parentId
-                            ? this.helementApi
-                                .findHealthElementsDelegationsStubsByHCPartyPatientForeignKeys(
-                                  parentId,
-                                  delSfks.join(",")
-                                )
-                                .then((moreHes) => _.uniqBy(hes.concat(moreHes), "id"))
-                            : hes
-                        )
-                    ) as Promise<Array<models.IcureStubDto>>,
-                    retry(() =>
-                      this.formApi
-                        .findFormsDelegationsStubsByHCPartyPatientForeignKeys(
-                          ownerId,
-                          delSfks.join(",")
-                        )
-                        .then((frms) =>
-                          parentId
-                            ? this.formApi
-                                .findFormsDelegationsStubsByHCPartyPatientForeignKeys(
-                                  parentId,
-                                  delSfks.join(",")
-                                )
-                                .then((moreFrms) => _.uniqBy(frms.concat(moreFrms), "id"))
-                            : frms
-                        )
-                    ) as Promise<Array<models.FormDto>>,
-                    retry(() =>
-                      this.contactApi
-                        .findByHCPartyPatientSecretFKeys(ownerId, delSfks.join(","))
-                        .then((ctcs) =>
-                          parentId
-                            ? this.contactApi
-                                .findByHCPartyPatientSecretFKeys(parentId, delSfks.join(","))
-                                .then((moreCtcs) => _.uniqBy(ctcs.concat(moreCtcs), "id"))
-                            : ctcs
-                        )
-                    ) as Promise<Array<models.ContactDto>>,
-                    retry(() =>
-                      this.invoiceApi
-                        .findInvoicesDelegationsStubsByHCPartyPatientForeignKeys(
-                          ownerId,
-                          delSfks.join(",")
-                        )
-                        .then((ivs) =>
-                          parentId
-                            ? this.invoiceApi
-                                .findInvoicesDelegationsStubsByHCPartyPatientForeignKeys(
-                                  parentId,
-                                  delSfks.join(",")
-                                )
-                                .then((moreIvs) => _.uniqBy(ivs.concat(moreIvs), "id"))
-                            : ivs
-                        )
-                    ) as Promise<Array<models.IcureStubDto>>,
-                    retry(() =>
-                      this.classificationApi
-                        .findClassificationsByHCPartyPatientForeignKeys(ownerId, delSfks.join(","))
-                        .then((cls) =>
-                          parentId
-                            ? this.classificationApi
-                                .findClassificationsByHCPartyPatientForeignKeys(
-                                  parentId,
-                                  delSfks.join(",")
-                                )
-                                .then((moreCls) => _.uniqBy(cls.concat(moreCls), "id"))
-                            : cls
-                        )
-                    ) as Promise<Array<models.ClassificationDto>>,
-                    retry(() =>
-                      this.calendarItemApi
-                        .findByHCPartyPatientSecretFKeys(ownerId, delSfks.join(","))
-                        .then((cls) =>
-                          parentId
-                            ? this.calendarItemApi
-                                .findByHCPartyPatientSecretFKeys(parentId, delSfks.join(","))
-                                .then((moreCls) => _.uniqBy(cls.concat(moreCls), "id"))
-                            : cls
-                        )
-                    ) as Promise<Array<models.CalendarItemDto>>,
-                  ]).then(([hes, frms, ctcs, ivs, cls, cis]) => {
-                    let cloneKeysAndDelegations = function (x: models.IcureStubDto) {
-                      return {
-                        delegations: shareDelegations ? _.clone(x.delegations) : undefined,
-                        cryptedForeignKeys: shareCryptedForeignKeys
-                          ? _.clone(x.cryptedForeignKeys)
-                          : undefined,
-                        encryptionKeys: shareEncryptionKeys ? _.clone(x.encryptionKeys) : undefined,
-                      }
-                    }
-
-                    const ctcsStubs = ctcs.map((c) => ({
-                      id: c.id,
-                      rev: c.rev,
-                      ...cloneKeysAndDelegations(c),
-                    }))
-                    const oHes = hes.map((x) =>
-                      _.assign(new IcureStubDto({}), x, cloneKeysAndDelegations(x))
-                    )
-                    const oFrms = frms.map((x) =>
-                      _.assign(new IcureStubDto({}), x, cloneKeysAndDelegations(x))
-                    )
-                    const oCtcsStubs = ctcsStubs.map((x) =>
-                      _.assign({}, x, cloneKeysAndDelegations(x))
-                    )
-                    const oIvs = ivs.map((x) =>
-                      _.assign(new InvoiceDto({}), x, cloneKeysAndDelegations(x))
-                    )
-                    const oCls = cls.map((x) =>
-                      _.assign(new ClassificationDto({}), x, cloneKeysAndDelegations(x))
-                    )
-                    const oCis = cis.map((x) =>
-                      _.assign(new CalendarItemDto({}), x, cloneKeysAndDelegations(x))
-                    )
-
-                    const docIds: { [key: string]: number } = {}
-                    ctcs.forEach(
-                      (c: models.ContactDto) =>
-                        c.services &&
-                        c.services.forEach(
-                          (s) =>
-                            s.content &&
-                            Object.values(s.content).forEach(
-                              (c) => c.documentId && (docIds[c.documentId] = 1)
-                            )
-                        )
-                    )
-
-                    return retry(() =>
-                      this.documentApi.getDocuments(new ListOfIdsDto({ ids: Object.keys(docIds) }))
-                    ).then((docs: Array<DocumentDto>) => {
-                      const oDocs = docs.map((x) => _.assign({}, x, cloneKeysAndDelegations(x)))
-
-                      let markerPromise: Promise<any> = Promise.resolve(null)
-                      delegateIds.forEach((delegateId) => {
-                        const tags = delegationTags[delegateId]
-                        markerPromise = markerPromise.then(() => {
-                          //Share patient
-                          //console.log(`share ${patient.id} to ${delegateId}`)
-                          return shareAnonymously
-                            ? patient
-                            : this.crypto
-                                .addDelegationsAndEncryptionKeys(
-                                  null,
-                                  patient,
-                                  ownerId,
-                                  delegateId,
-                                  delSfks[0],
-                                  ecKeys[0]
-                                )
-                                .then(async (patient) => {
-                                  if (delSfks.length > 1) {
-                                    return delSfks
-                                      .slice(1)
-                                      .reduce(
-                                        async (
-                                          patientPromise: Promise<models.PatientDto>,
-                                          delSfk: string
-                                        ) => {
-                                          const patient = await patientPromise
-                                          return shareAnonymously
-                                            ? patient
-                                            : this.crypto
-                                                .addDelegationsAndEncryptionKeys(
-                                                  null,
-                                                  patient,
-                                                  ownerId,
-                                                  delegateId,
-                                                  delSfk,
-                                                  null
-                                                )
-                                                .catch((e: any) => {
-                                                  console.log(e)
-                                                  return patient
-                                                })
-                                        },
-                                        Promise.resolve(patient)
-                                      )
-                                  }
-                                  return patient
-                                })
-                                .catch((e) => {
-                                  console.log(e)
-                                  return patient
-                                })
-                        })
-                        ;(tags.includes("medicalInformation") ||
-                          tags.includes("anonymousMedicalInformation") ||
-                          tags.includes("all")) &&
-                          (markerPromise = addDelegationsAndKeys(
-                            hes,
-                            markerPromise,
-                            delegateId,
-                            patient
-                          ))
-                        ;(tags.includes("medicalInformation") || tags.includes("all")) &&
-                          (markerPromise = addDelegationsAndKeys(
-                            frms,
-                            markerPromise,
-                            delegateId,
-                            patient
-                          ))
-                        ;(tags.includes("medicalInformation") ||
-                          tags.includes("anonymousMedicalInformation") ||
-                          tags.includes("all")) &&
-                          (markerPromise = addDelegationsAndKeys(
-                            ctcsStubs,
-                            markerPromise,
-                            delegateId,
-                            patient
-                          ))
-                        ;(tags.includes("medicalInformation") || tags.includes("all")) &&
-                          (markerPromise = addDelegationsAndKeys(
-                            cls,
-                            markerPromise,
-                            delegateId,
-                            patient
-                          ))
-                        ;(tags.includes("medicalInformation") || tags.includes("all")) &&
-                          (markerPromise = addDelegationsAndKeys(
-                            cis,
-                            markerPromise,
-                            delegateId,
-                            patient
-                          ))
-                        ;(tags.includes("financialInformation") || tags.includes("all")) &&
-                          (markerPromise = addDelegationsAndKeys(
-                            ivs,
-                            markerPromise,
-                            delegateId,
-                            patient
-                          ))
-                        ;(tags.includes("medicalInformation") || tags.includes("all")) &&
-                          (markerPromise = addDelegationsAndKeys(
-                            docs,
-                            markerPromise,
-                            delegateId,
-                            null
-                          ))
-                      })
-
-                      return markerPromise
-                        .then(() => {
-                          //console.log("scd")
-                          return (
-                            ((allTags.includes("medicalInformation") ||
-                              allTags.includes("anonymousMedicalInformation") ||
-                              allTags.includes("all")) &&
-                              ctcsStubs &&
-                              ctcsStubs.length &&
-                              !_.isEqual(oCtcsStubs, ctcsStubs) &&
-                              this.contactApi
-                                .setContactsDelegations(ctcsStubs)
-                                .then(() => {
-                                  status.contacts.success = true
-                                  status.contacts.modified += ctcsStubs.length
-                                })
-                                .catch((e) => (status.contacts.error = e))) ||
-                            Promise.resolve((status.contacts.success = true))
-                          )
-                        })
-                        .then(() => {
-                          //console.log("shed")
-                          return (
-                            ((allTags.includes("medicalInformation") ||
-                              allTags.includes("anonymousMedicalInformation") ||
-                              allTags.includes("all")) &&
-                              hes &&
-                              hes.length &&
-                              !_.isEqual(oHes, hes) &&
-                              this.helementApi
-                                .setHealthElementsDelegations(hes)
-                                .then(() => {
-                                  status.healthElements.success = true
-                                  status.healthElements.modified += hes.length
-                                })
-                                .catch((e) => (status.healthElements.error = e))) ||
-                            Promise.resolve((status.healthElements.success = true))
-                          )
-                        })
-                        .then(() => {
-                          //console.log("sfd")
-                          return (
-                            ((allTags.includes("medicalInformation") || allTags.includes("all")) &&
-                              frms &&
-                              frms.length &&
-                              !_.isEqual(oFrms, frms) &&
-                              this.formApi
-                                .setFormsDelegations(frms)
-                                .then(() => {
-                                  status.forms.success = true
-                                  status.forms.modified += frms.length
-                                })
-                                .catch((e) => (status.forms.error = e))) ||
-                            Promise.resolve((status.forms.success = true))
-                          )
-                        })
-                        .then(() => {
-                          //console.log("sid")
-                          return (
-                            ((allTags.includes("financialInformation") ||
-                              allTags.includes("all")) &&
-                              ivs &&
-                              ivs.length &&
-                              !_.isEqual(oIvs, ivs) &&
-                              this.invoiceApi
-                                .setInvoicesDelegations(ivs)
-                                .then(() => {
-                                  status.invoices.success = true
-                                  status.invoices.modified += ivs.length
-                                })
-                                .catch((e) => (status.invoices.error = e))) ||
-                            Promise.resolve((status.invoices.success = true))
-                          )
-                        })
-                        .then(() => {
-                          //console.log("sdd")
-                          return (
-                            ((allTags.includes("medicalInformation") || allTags.includes("all")) &&
-                              docs &&
-                              docs.length &&
-                              !_.isEqual(oDocs, docs) &&
-                              this.documentApi
-                                .setDocumentsDelegations(docs)
-                                .then(() => {
-                                  status.documents.success = true
-                                  status.documents.modified += docs.length
-                                })
-                                .catch((e) => (status.documents.error = e))) ||
-                            Promise.resolve((status.documents.success = true))
-                          )
-                        })
-                        .then(() => {
-                          //console.log("scld")
-                          return (
-                            ((allTags.includes("medicalInformation") || allTags.includes("all")) &&
-                              cls &&
-                              cls.length &&
-                              !_.isEqual(oCls, cls) &&
-                              this.classificationApi
-                                .setClassificationsDelegations(cls)
-                                .then(() => {
-                                  status.classifications.success = true
-                                  status.classifications.modified += cls.length
-                                })
-                                .catch((e) => (status.classifications.error = e))) ||
-                            Promise.resolve((status.classifications.success = true))
-                          )
-                        })
-                        .then(() => {
-                          //console.log("scid")
-                          return (
-                            ((allTags.includes("medicalInformation") || allTags.includes("all")) &&
-                              cis &&
-                              cis.length &&
-                              !_.isEqual(oCis, cis) &&
-                              this.calendarItemApi
-                                .setCalendarItemsDelegations(cis)
-                                .then(() => {
-                                  status.calendarItems.success = true
-                                  status.calendarItems.modified += cis.length
-                                })
-                                .catch((e) => (status.calendarItems.error = e))) ||
-                            Promise.resolve((status.calendarItems.success = true))
-                          )
-                        })
-                        .then(() => this.modifyPatientWithUser(user, patient))
-                        .then((p) => {
-                          status.patient.success = true
-                          console.log(
-                            `c: ${status.contacts.modified}, he: ${status.healthElements.modified}, docs: ${status.documents.modified}, frms: ${status.forms.modified}, ivs: ${status.invoices.modified}, cis: ${status.calendarItems.modified}, cls: ${status.classifications.modified}`
-                          )
-                          return { patient: p, statuses: status }
-                        })
-                        .catch((e) => {
-                          status.patient.error = e
-                          return { patient: patient, statuses: status }
-                        })
-                    })
-                  })
-                : (allTags.includes("anonymousMedicalInformation")
-                    ? Promise.resolve(patient)
-                    : this.modifyPatientWithUser(
-                        user,
-                        _.assign(patient, {
-                          delegations: _.assign(
-                            patient.delegations,
-                            delegateIds
-                              .filter((id) => !patient.delegations || !patient.delegations[id]) //If there are delegations do not modify
-                              .reduce(
-                                (acc, del: String) => Object.assign(acc, _.fromPairs([[del, []]])),
-                                patient.delegations || {}
-                              )
-                          ),
-                        })
-                      )
-                  )
-                    .then((p) => {
-                      status.patient.success = true
-                      return { patient: p, statuses: status }
-                    })
-                    .catch((e) => {
-                      status.patient.error = e
-                      return { patient: patient, statuses: status }
-                    })
-            })
->>>>>>> 3c93736a
         })
     })
   }
@@ -1466,7 +999,6 @@
             return Promise.resolve({ id: patId })
           }
 
-<<<<<<< HEAD
           return this.crypto.extractDelegationsSFKsAndEncryptionSKs(patient, ownerId).then(([delSfks, ecKeys]) => {
             return delSfks.length
               ? Promise.all([
@@ -1525,17 +1057,22 @@
                           : cls
                       )
                   ) as Promise<Array<models.Classification>>,
-                  retry(() =>
-                    this.calendarItemApi
-                      .findByHCPartyPatientSecretFKeys(ownerId, delSfks.join(','))
-                      .then((cls) =>
-                        parentId
-                          ? this.calendarItemApi
-                              .findByHCPartyPatientSecretFKeys(parentId, delSfks.join(','))
-                              .then((moreCls) => _.uniqBy(cls.concat(moreCls), 'id'))
-                          : cls
-                      )
-                  ) as Promise<Array<models.CalendarItem>>,
+                  retry(async () => {
+                    const delegationSFKs = delSfks.join(',')
+                    try {
+                      let calendarItems = await this.calendarItemApi.findByHCPartyPatientSecretFKeys(ownerId, delegationSFKs)
+
+                      if (parentId) {
+                        const moreCalendarItems = await this.calendarItemApi.findByHCPartyPatientSecretFKeys(parentId, delegationSFKs)
+                        calendarItems = _.uniqBy(calendarItems.concat(moreCalendarItems), 'id')
+                      }
+
+                      return calendarItems
+                    } catch (ex) {
+                      console.log(`exception occured exporting calendarItem for ownerId: ${ownerId} - ${ex}`)
+                      //throw ex
+                    }
+                  }) as Promise<Array<models.CalendarItem>>,
                 ]).then(([hes, frms, ctcs, ivs, cls, cis]) => {
                   const docIds: { [key: string]: number } = {}
                   ctcs.forEach(
@@ -1543,114 +1080,6 @@
                       c.services &&
                       c.services.forEach((s) => s.content && Object.values(s.content).forEach((c) => c.documentId && (docIds[c.documentId] = 1)))
                   )
-=======
-          return this.crypto
-            .extractDelegationsSFKsAndEncryptionSKs(patient, ownerId)
-            .then(([delSfks, ecKeys]) => {
-              return delSfks.length
-                ? Promise.all([
-                    retry(() =>
-                      this.helementApi
-                        .findByHCPartyPatientSecretFKeys(ownerId, delSfks.join(","))
-                        .then((hes) =>
-                          parentId
-                            ? this.helementApi
-                                .findByHCPartyPatientSecretFKeys(parentId, delSfks.join(","))
-                                .then((moreHes) => _.uniqBy(hes.concat(moreHes), "id"))
-                            : hes
-                        )
-                    ) as Promise<Array<models.IcureStubDto>>,
-                    retry(() =>
-                      this.formApi
-                        .findFormsByHCPartyPatientForeignKeys(ownerId, delSfks.join(","))
-                        .then((frms) =>
-                          parentId
-                            ? this.formApi
-                                .findFormsByHCPartyPatientForeignKeys(parentId, delSfks.join(","))
-                                .then((moreFrms) => _.uniqBy(frms.concat(moreFrms), "id"))
-                            : frms
-                        )
-                    ) as Promise<Array<models.FormDto>>,
-                    retry(() =>
-                      this.contactApi
-                        .findByHCPartyPatientSecretFKeys(ownerId, delSfks.join(","))
-                        .then((ctcs) =>
-                          parentId
-                            ? this.contactApi
-                                .findByHCPartyPatientSecretFKeys(parentId, delSfks.join(","))
-                                .then((moreCtcs) => _.uniqBy(ctcs.concat(moreCtcs), "id"))
-                            : ctcs
-                        )
-                    ) as Promise<Array<models.ContactDto>>,
-                    retry(() =>
-                      this.invoiceApi
-                        .findInvoicesByHCPartyPatientForeignKeys(ownerId, delSfks.join(","))
-                        .then((ivs) =>
-                          parentId
-                            ? this.invoiceApi
-                                .findInvoicesByHCPartyPatientForeignKeys(
-                                  parentId,
-                                  delSfks.join(",")
-                                )
-                                .then((moreIvs) => _.uniqBy(ivs.concat(moreIvs), "id"))
-                            : ivs
-                        )
-                    ) as Promise<Array<models.IcureStubDto>>,
-                    retry(() =>
-                      this.classificationApi
-                        .findClassificationsByHCPartyPatientForeignKeys(ownerId, delSfks.join(","))
-                        .then((cls) =>
-                          parentId
-                            ? this.classificationApi
-                                .findClassificationsByHCPartyPatientForeignKeys(
-                                  parentId,
-                                  delSfks.join(",")
-                                )
-                                .then((moreCls) => _.uniqBy(cls.concat(moreCls), "id"))
-                            : cls
-                        )
-                    ) as Promise<Array<models.ClassificationDto>>,
-                    retry(async () => {
-                      const delegationSFKs = delSfks.join(",")
-                      try {
-                        let calendarItems =
-                          await this.calendarItemApi.findByHCPartyPatientSecretFKeys(
-                            ownerId,
-                            delegationSFKs
-                          )
-
-                        if (parentId) {
-                          const moreCalendarItems =
-                            await this.calendarItemApi.findByHCPartyPatientSecretFKeys(
-                              parentId,
-                              delegationSFKs
-                            )
-
-                          calendarItems = _.uniqBy(calendarItems.concat(moreCalendarItems), "id")
-                        }
-
-                        return calendarItems
-                      } catch (ex) {
-                        console.log(
-                          `exception occured exporting calendarItem for ownerId: ${ownerId} - ${ex}`
-                        )
-                        //throw ex
-                      }
-                    }) as Promise<Array<models.CalendarItemDto>>,
-                  ]).then(([hes, frms, ctcs, ivs, cls, cis]) => {
-                    const docIds: { [key: string]: number } = {}
-                    ctcs.forEach(
-                      (c: models.ContactDto) =>
-                        c.services &&
-                        c.services.forEach(
-                          (s) =>
-                            s.content &&
-                            Object.values(s.content).forEach(
-                              (c) => c.documentId && (docIds[c.documentId] = 1)
-                            )
-                        )
-                    )
->>>>>>> 3c93736a
 
                   return retry(() => this.documentApi.getDocuments(new ListOfIds({ ids: Object.keys(docIds) }))).then((docs: Array<Document>) => {
                     return {
@@ -1705,9 +1134,10 @@
     ssin = ssin.replace(new RegExp('[^(0-9)]', 'g'), '')
     let isValidNiss = false
 
-    const normalNumber = /^[0-9][0-9](([0][0-9])|([1][0-2]))(([0-2][0-9])|([3][0-1]))(([0-9]{2}[1-9])|([0-9][1-9][0-9])|([1-9][0-9]{2}))(([0-8][0-9])|([9][0-7]))$/.test(
-      ssin
-    )
+    const normalNumber =
+      /^[0-9][0-9](([0][0-9])|([1][0-2]))(([0-2][0-9])|([3][0-1]))(([0-9]{2}[1-9])|([0-9][1-9][0-9])|([1-9][0-9]{2}))(([0-8][0-9])|([9][0-7]))$/.test(
+        ssin
+      )
     const bisNumber = /^[0-9][0-9](([2][0-9])|([3][0-2]))(([0-2][0-9])|([3][0-1]))[0-9]{3}(([0-8][0-9])|([9][0-7]))$/.test(ssin)
     const terNumber = /^[0-9][0-9](([4][0-9])|([5][0-2]))(([0-2][0-9])|([3][0-1]))[0-9]{3}(([0-8][0-9])|([9][0-7]))$/.test(ssin)
 
@@ -1722,15 +1152,7 @@
   }
 
   async getPatientIdOfChildDocumentForHcpAndHcpParents(
-<<<<<<< HEAD
-    childDocument: models.Invoice | models.CalendarItem | models.Contact,
-=======
-    childDocument:
-      | models.InvoiceDto
-      | models.CalendarItemDto
-      | models.ContactDto
-      | models.AccessLogDto,
->>>>>>> 3c93736a
+    childDocument: models.Invoice | models.CalendarItem | models.Contact | models.AccessLog,
     hcpId: string
   ): Promise<string> {
     const parentIdsArray = (await this.crypto.extractCryptedFKs(childDocument, hcpId)).extractedKeys
