import { IccPatientApi } from '../icc-api'
import { IccCryptoXApi } from './icc-crypto-x-api'
import { IccContactXApi } from './icc-contact-x-api'
import { IccFormXApi } from './icc-form-x-api'
import { IccHcpartyXApi } from './icc-hcparty-x-api'
import { IccInvoiceXApi } from './icc-invoice-x-api'
import { IccDocumentXApi } from './icc-document-x-api'
import { IccHelementXApi } from './icc-helement-x-api'
import { IccClassificationXApi } from './icc-classification-x-api'

import * as _ from 'lodash'
import * as models from '../icc-api/model/models'
import { CalendarItem, Classification, Delegation, Document, IcureStub, Invoice, ListOfIds, Patient } from '../icc-api/model/models'
import { IccCalendarItemXApi } from './icc-calendar-item-x-api'
import { b64_2ab } from '../icc-api/model/ModelHelper'
import { b2a, hex2ua, string2ua, ua2hex, ua2utf8, utf8_2ua } from './utils/binary-utils'
import { findName, garnishPersonWithName, hasName } from './utils/person-util'
import { crypt, decrypt, retry } from './utils'
import { IccDataOwnerXApi } from './icc-data-owner-x-api'

// noinspection JSUnusedGlobalSymbols
export class IccPatientXApi extends IccPatientApi {
  crypto: IccCryptoXApi
  contactApi: IccContactXApi
  formApi: IccFormXApi
  helementApi: IccHelementXApi
  invoiceApi: IccInvoiceXApi
  hcpartyApi: IccHcpartyXApi
  documentApi: IccDocumentXApi
  classificationApi: IccClassificationXApi
  calendarItemApi: IccCalendarItemXApi
  dataOwnerApi: IccDataOwnerXApi

  private readonly encryptedKeys: Array<string>

  constructor(
    host: string,
    headers: { [key: string]: string },
    crypto: IccCryptoXApi,
    contactApi: IccContactXApi,
    formApi: IccFormXApi,
    helementApi: IccHelementXApi,
    invoiceApi: IccInvoiceXApi,
    documentApi: IccDocumentXApi,
    hcpartyApi: IccHcpartyXApi,
    classificationApi: IccClassificationXApi,
    dataOwnerApi: IccDataOwnerXApi,
    calendarItemaApi: IccCalendarItemXApi,
    encryptedKeys: Array<string> = ['note'],
    fetchImpl: (input: RequestInfo, init?: RequestInit) => Promise<Response> = typeof window !== 'undefined'
      ? window.fetch
      : typeof self !== 'undefined'
      ? self.fetch
      : fetch
  ) {
    super(host, headers, fetchImpl)
    this.crypto = crypto
    this.contactApi = contactApi
    this.formApi = formApi
    this.helementApi = helementApi
    this.invoiceApi = invoiceApi
    this.hcpartyApi = hcpartyApi
    this.documentApi = documentApi
    this.classificationApi = classificationApi
    this.calendarItemApi = calendarItemaApi
    this.dataOwnerApi = dataOwnerApi

    this.encryptedKeys = encryptedKeys
  }

  // noinspection JSUnusedGlobalSymbols
  newInstance(user: models.User, p: any = {}, delegates: string[] = []) {
    const patient = _.extend(
      {
        id: this.crypto.randomUuid(),
        _type: 'org.taktik.icure.entities.Patient',
        created: new Date().getTime(),
        modified: new Date().getTime(),
        responsible: this.dataOwnerApi.getDataOwnerOf(user),
        author: user.id,
        codes: [],
        tags: [],
      },
      p || {}
    )
    return this.initDelegationsAndEncryptionKeys(patient, user, undefined, delegates)
  }

  completeNames(patient: models.Patient): models.Patient {
    let finalPatient = patient

    if (!!finalPatient.lastName && !hasName(finalPatient, models.PersonName.UseEnum.Official)) {
      finalPatient = garnishPersonWithName(finalPatient, models.PersonName.UseEnum.Official, finalPatient.lastName, finalPatient.firstName)
    }

    if (!!finalPatient.maidenName && !hasName(finalPatient, models.PersonName.UseEnum.Maiden)) {
      finalPatient = garnishPersonWithName(finalPatient, models.PersonName.UseEnum.Maiden, finalPatient.maidenName, finalPatient.firstName)
    }

    if (!!finalPatient.alias && !hasName(finalPatient, models.PersonName.UseEnum.Nickname)) {
      finalPatient = garnishPersonWithName(finalPatient, models.PersonName.UseEnum.Nickname, finalPatient.alias, finalPatient.firstName)
    }

    if (!finalPatient.lastName && !!hasName(finalPatient, models.PersonName.UseEnum.Official)) {
      const officialName = findName(finalPatient, models.PersonName.UseEnum.Official)
      finalPatient = {
        ...finalPatient,
        lastName: officialName!.lastName,
        firstName: officialName!.firstNames?.[0],
      }
    }

    if (!finalPatient.maidenName && !!hasName(finalPatient, models.PersonName.UseEnum.Maiden)) {
      finalPatient = {
        ...finalPatient,
        maidenName: findName(finalPatient, models.PersonName.UseEnum.Maiden)!.lastName,
      }
    }

    if (!finalPatient.alias && !!hasName(finalPatient, models.PersonName.UseEnum.Nickname)) {
      finalPatient = {
        ...finalPatient,
        alias: findName(finalPatient, models.PersonName.UseEnum.Nickname)!.lastName,
      }
    }

    return finalPatient
  }

  async initDelegationsAndEncryptionKeys(
    patient: models.Patient,
    user: models.User,
    secretForeignKey: string | undefined = undefined,
    delegates: string[] = []
  ): Promise<models.Patient> {
    const dataOwnerId = this.dataOwnerApi.getDataOwnerOf(user)
    const dels = await this.crypto.initObjectDelegations(patient, null, dataOwnerId!, null)
    const eks = await this.crypto.initEncryptionKeys(patient, dataOwnerId!)
    _.extend(patient, {
      delegations: dels.delegations,
      encryptionKeys: eks.encryptionKeys,
    })

    let promise = Promise.resolve(patient)
    _.uniq(
      delegates.concat(user.autoDelegations ? (user.autoDelegations.all || []).concat(user.autoDelegations.medicalInformation || []) : [])
    ).forEach(
      (delegateId) =>
        (promise = promise.then((patient) =>
          this.crypto.addDelegationsAndEncryptionKeys(null, patient, dataOwnerId!, delegateId, dels.secretId, eks.secretId).catch((e) => {
            console.log(e)
            return patient
          })
        ))
    )
    ;(user.autoDelegations && user.autoDelegations.anonymousMedicalInformation ? user.autoDelegations.anonymousMedicalInformation : []).forEach(
      (delegateId) =>
        (promise = promise.then((patient) =>
          this.crypto.addDelegationsAndEncryptionKeys(null, patient, dataOwnerId!, delegateId, null, eks.secretId).catch((e) => {
            console.log(e)
            return patient
          })
        ))
    )
    return promise
  }

  initConfidentialDelegation(patient: models.Patient, user: models.User): Promise<models.Patient | null> {
    const dataOwnerId = this.dataOwnerApi.getDataOwnerOf(user)
    return this.crypto.extractPreferredSfk(patient, dataOwnerId!, true).then((k) => {
      if (!k) {
        const secretId = this.crypto.randomUuid()
        return this.crypto
          .decryptAndImportAesHcPartyKeysForDelegators([dataOwnerId!], dataOwnerId!)
          .then((hcPartyKeys) => {
            return this.crypto.AES.encrypt(hcPartyKeys[0].key, string2ua(patient.id + ':' + secretId).buffer as ArrayBuffer)
          })
          .then((newDelegation) => {
            ;(patient.delegations![dataOwnerId!] || (patient.delegations![dataOwnerId!] = [])).push(
              new Delegation({
                owner: dataOwnerId,
                delegatedTo: dataOwnerId,
                tag: 'confidential',
                key: ua2hex(newDelegation),
              })
            )
            return patient.rev ? this.modifyPatientWithUser(user, patient) : this.createPatientWithUser(user, patient)
          })
      } else {
        return patient
      }
    })
  }

  createPatient(body?: models.Patient): never {
    throw new Error('Cannot call a method that returns patients without providing a user for de/encryption')
  }

  createPatientWithUser(user: models.User, body?: models.Patient): Promise<models.Patient | any> {
    return body
      ? this.encrypt(user, [_.cloneDeep(this.completeNames(body))])
          .then((pats) => super.createPatient(pats[0]))
          .then((p) => this.decrypt(user, [p]))
          .then((pats) => pats[0])
      : Promise.resolve(null)
  }

  filterBy(
    startKey?: string,
    startDocumentId?: string,
    limit?: number,
    skip?: number,
    sort?: string,
    desc?: boolean,
    body?: models.FilterChainPatient
  ): never {
    throw new Error('Cannot call a method that returns contacts without providing a user for de/encryption')
  }

  filterByWithUser(
    user: models.User,
    filterChain: models.FilterChainPatient,
    startKey?: string,
    startDocumentId?: string,
    limit?: number,
    skip?: number,
    sort?: string,
    desc?: boolean
  ): Promise<models.PaginatedListPatient | any> {
    return super
      .filterPatientsBy(startKey, startDocumentId, limit, skip, sort, desc, filterChain)
      .then((pl) => this.decrypt(user, pl.rows!, false).then((dr) => Object.assign(pl, { rows: dr })))
  }

  findByAccessLogUserAfterDate(
    userId: string,
    accessType?: string,
    startDate?: number,
    startKey?: string,
    startDocumentId?: string,
    limit?: number
  ): never {
    throw new Error('Cannot call a method that returns contacts without providing a user for de/encryption')
  }

  findByAccessLogUserAfterDateWithUser(
    user: models.User,
    userId: string,
    accessType?: string,
    startDate?: number,
    startKey?: string,
    startDocumentId?: string,
    limit?: number
  ): Promise<models.PaginatedListPatient | any> {
    return super
      .findByAccessLogUserAfterDate(userId, accessType, startDate, startKey, startDocumentId, limit)
      .then((pl) => this.decrypt(user, pl.rows!, false).then((dr) => Object.assign(pl, { rows: dr })))
  }

  findByAccessLogUserAfterDate_1(externalId: string): never {
    throw new Error('Cannot call a method that returns contacts without providing a user for de/encryption')
  }

  findByExternalIdWithUser(user: models.User, externalId: string): Promise<models.Patient | any> {
    return super
      .findByExternalId(externalId)
      .then((pats) => this.decrypt(user, [pats]))
      .then((x) => x[0])
  }

  findByNameBirthSsinAuto(
    healthcarePartyId?: string,
    filterValue?: string,
    startKey?: string,
    startDocumentId?: string,
    limit?: number,
    sortDirection?: string
  ): never {
    throw new Error('Cannot call a method that returns contacts without providing a user for de/encryption')
  }

  findByNameBirthSsinAutoWithUser(
    user: models.User,
    healthcarePartyId?: string,
    filterValue?: string,
    startKey?: string,
    startDocumentId?: string,
    limit?: number,
    sortDirection?: string
  ): Promise<models.PaginatedListPatient | any> {
    return super
      .findByNameBirthSsinAuto(healthcarePartyId, filterValue, startKey, startDocumentId, limit, sortDirection)
      .then((pl) => this.decrypt(user, pl.rows!, false).then((dr) => Object.assign(pl, { rows: dr })))
  }

  fuzzySearch(firstName?: string, lastName?: string, dateOfBirth?: number): never {
    throw new Error('Cannot call a method that returns contacts without providing a user for de/encryption')
  }

  fuzzySearchWithUser(user: models.User, firstName?: string, lastName?: string, dateOfBirth?: number): Promise<Array<models.Patient> | any> {
    return super.fuzzySearch(firstName, lastName, dateOfBirth).then((pats) => this.decrypt(user, pats))
  }

  getPatient(patientId: string): never {
    throw new Error('Cannot call a method that returns contacts without providing a user for de/encryption')
  }

  getPatientRaw(patientId: string): Promise<models.Patient | any> {
    return super.getPatient(patientId)
  }

  getPatientWithUser(user: models.User, patientId: string): Promise<models.Patient | any> {
    return super
      .getPatient(patientId)
      .then((p) => this.decrypt(user, [p]))
      .then((pats) => pats[0])
  }

  getPatients(body?: models.ListOfIds): never {
    throw new Error('Cannot call a method that returns contacts without providing a user for de/encryption')
  }

  getPatientsWithUser(user: models.User, body?: models.ListOfIds): Promise<Array<models.Patient> | any> {
    return super.getPatients(body).then((pats) => this.decrypt(user, pats))
  }

  listDeletedPatients(startDate?: number, endDate?: number, desc?: boolean, startDocumentId?: string, limit?: number): never {
    throw new Error('Cannot call a method that returns contacts without providing a user for de/encryption')
  }

  listDeletedPatientsWithUser(
    user: models.User,
    startDate?: number,
    endDate?: number,
    desc?: boolean,
    startDocumentId?: string,
    limit?: number
  ): Promise<models.PaginatedListPatient | any> {
    return super
      .listDeletedPatients(startDate, endDate, desc, startDocumentId, limit)
      .then((pl) => this.decrypt(user, pl.rows!, false).then((dr) => Object.assign(pl, { rows: dr })))
  }

  listDeletedPatients_2(firstName?: string, lastName?: string): never {
    throw new Error('Cannot call a method that returns contacts without providing a user for de/encryption')
  }

  listDeletedPatientsByNameWithUser(user: models.User, firstName?: string, lastName?: string): Promise<Array<models.Patient> | any> {
    return super.listDeletedPatientsByName(firstName, lastName).then((rows) => this.decrypt(user, rows, false))
  }

  listOfMergesAfter(date: number): never {
    throw new Error('Cannot call a method that returns contacts without providing a user for de/encryption')
  }

  listOfMergesAfterWithUser(user: models.User, date: number): Promise<Array<models.Patient> | any> {
    return super.listOfMergesAfter(date).then((pats) => this.decrypt(user, pats, false))
  }

  listOfPatientsModifiedAfter(date: number, startKey?: number, startDocumentId?: string, limit?: number): never {
    throw new Error('Cannot call a method that returns contacts without providing a user for de/encryption')
  }

  listOfPatientsModifiedAfterWithUser(
    user: models.User,
    date: number,
    startKey?: number,
    startDocumentId?: string,
    limit?: number
  ): Promise<models.PaginatedListPatient | any> {
    return super
      .listOfPatientsModifiedAfter(date, startKey, startDocumentId, limit)
      .then((pl) => this.decrypt(user, pl.rows!, false).then((dr) => Object.assign(pl, { rows: dr })))
  }

  listPatients(hcPartyId?: string, sortField?: string, startKey?: string, startDocumentId?: string, limit?: number, sortDirection?: string): never {
    throw new Error('Cannot call a method that returns contacts without providing a user for de/encryption')
  }

  listPatientsWithUser(
    user: models.User,
    hcPartyId?: string,
    sortField?: string,
    startKey?: string,
    startDocumentId?: string,
    limit?: number,
    sortDirection?: string
  ): Promise<models.PaginatedListPatient | any> {
    return super
      .listPatients(hcPartyId, sortField, startKey, startDocumentId, limit, sortDirection)
      .then((pl) => this.decrypt(user, pl.rows!, false).then((dr) => Object.assign(pl, { rows: dr })))
  }

  listPatientsByHcParty(
    hcPartyId: string,
    sortField?: string,
    startKey?: string,
    startDocumentId?: string,
    limit?: number,
    sortDirection?: string
  ): never {
    throw new Error('Cannot call a method that returns contacts without providing a user for de/encryption')
  }

  listPatientsByHcPartyWithUser(
    user: models.User,
    hcPartyId: string,
    sortField?: string,
    startKey?: string,
    startDocumentId?: string,
    limit?: number,
    sortDirection?: string
  ): Promise<models.PaginatedListPatient | any> {
    return super
      .listPatientsByHcParty(hcPartyId, sortField, startKey, startDocumentId, limit, sortDirection)
      .then((pl) => this.decrypt(user, pl.rows!, false).then((dr) => Object.assign(pl, { rows: dr })))
  }

  listPatientsOfHcParty(
    hcPartyId: string,
    sortField?: string,
    startKey?: string,
    startDocumentId?: string,
    limit?: number,
    sortDirection?: string
  ): never {
    throw new Error('Cannot call a method that returns contacts without providing a user for de/encryption')
  }

  listPatientsOfHcPartyWithUser(
    user: models.User,
    hcPartyId: string,
    sortField?: string,
    startKey?: string,
    startDocumentId?: string,
    limit?: number,
    sortDirection?: string
  ): Promise<models.PaginatedListPatient | any> {
    return super
      .listPatientsOfHcParty(hcPartyId, sortField, startKey, startDocumentId, limit, sortDirection)
      .then((pl) => this.decrypt(user, pl.rows!, false).then((dr) => Object.assign(pl, { rows: dr })))
  }

  mergeInto(toId: string, fromIds: string): never {
    throw new Error('Cannot call a method that returns contacts without providing a user for de/encryption')
  }

  mergeIntoWithUser(user: models.User, toId: string, fromIds: string): Promise<models.Patient | any> {
    return super
      .mergeInto(toId, fromIds)
      .then((p) => this.decrypt(user, [p]))
      .then((pats) => pats[0])
  }

  modifyPatient(body?: models.Patient): never {
    throw new Error('Cannot call a method that returns contacts without providing a user for de/encryption')
  }

  modifyPatientRaw(body?: models.Patient): Promise<models.Patient | any> {
    return super.modifyPatient(body)
  }

  modifyPatientWithUser(user: models.User, body?: models.Patient): Promise<models.Patient | null> {
    return body
      ? this.encrypt(user, [_.cloneDeep(this.completeNames(body))])
          .then((pats) => super.modifyPatient(pats[0]))
          .then((p) => this.decrypt(user, [p]))
          .then((pats) => {
            pats[0]?.id && this.crypto.emptyHcpCache(pats[0].id!)
            return pats[0]
          })
      : Promise.resolve(null)
  }

  modifyPatientReferral(patientId: string, referralId: string, start?: number, end?: number): never {
    throw new Error('Cannot call a method that returns contacts without providing a user for de/encryption')
  }

  modifyPatientReferralWithUser(
    user: models.User,
    patientId: string,
    referralId: string,
    start?: number,
    end?: number
  ): Promise<models.Patient | any> {
    return super
      .modifyPatientReferral(patientId, referralId, start, end)
      .then((p) => this.decrypt(user, [p]))
      .then((pats) => {
        pats[0]?.id && this.crypto.emptyHcpCache(pats[0].id!)
        return pats[0]
      })
  }

  encrypt(user: models.User, pats: Array<models.Patient>): Promise<Array<models.Patient>> {
    const dataOwnerId = this.dataOwnerApi.getDataOwnerOf(user)
    return Promise.all(
<<<<<<< HEAD
      pats.map(async (p) =>
        ((await this.crypto.dataOwnerCanDecryptPatient(dataOwnerId, p)) ? Promise.resolve(p) : this.initEncryptionKeys(user, p, Object.keys(p.delegations || {})))
          .then((p: Patient) => this.crypto.extractKeysFromDelegationsForHcpHierarchy(dataOwnerId, p.id!, p.encryptionKeys!))
          .then((sfks: { extractedKeys: Array<string>; hcpartyId: string }) =>
            this.crypto.AES.importKey('raw', hex2ua(sfks.extractedKeys[0].replace(/-/g, '')))
=======
      pats.map((p) =>
        (p.encryptionKeys && Object.keys(p.encryptionKeys).some((k) => !!p.encryptionKeys![k].length)
          ? Promise.resolve(p)
          : this.initEncryptionKeys(user, p)
        )
          .then(async (p: Patient) => {
            try {
              const seks = await this.crypto.extractKeysFromDelegationsForHcpHierarchy(dataOwnerId!, p.id!, p.encryptionKeys!)
              return seks
            } catch (e) {
              console.error(e)
              throw e
            }
          })
          .then((seks: { extractedKeys: Array<string>; hcpartyId: string }) =>
            this.crypto.AES.importKey('raw', hex2ua(seks.extractedKeys[0].replace(/-/g, '')))
>>>>>>> 154969da
          )
          .then((key: CryptoKey) =>
            crypt(
              p,
              (obj: { [key: string]: string }) =>
                this.crypto.AES.encrypt(
                  key,
                  utf8_2ua(
                    JSON.stringify(obj, (k, v) => {
                      return v instanceof ArrayBuffer || v instanceof Uint8Array
                        ? b2a(new Uint8Array(v).reduce((d, b) => d + String.fromCharCode(b), ''))
                        : v
                    })
                  )
                ),
              this.encryptedKeys
            )
          )
      )
    )
  }

  decrypt(user: models.User, patients: Array<models.Patient>, fillDelegations = true): Promise<Array<models.Patient>> {
    const dataOwnerId = this.dataOwnerApi.getDataOwnerOf(user)

    return (user.healthcarePartyId ? this.hcpartyApi.getHealthcarePartyHierarchyIds(user.healthcarePartyId) : Promise.resolve([dataOwnerId])).then(
      async (ids) => {
        //First check that we have no dangling delegation
        const patsWithMissingDelegations = patients.filter(
          (p) =>
            p.delegations &&
            ids.some((id) => p.delegations![id!] && !p.delegations![id!].length) &&
            !Object.values(p.delegations).some((d) => d.length > 0)
        )

        const acc: { [key: string]: models.Patient } = fillDelegations
          ? await patsWithMissingDelegations.reduce(async (acc, p) => {
              const pats = await acc
              const pat = await this.initDelegationsAndEncryptionKeys(p, user)
              const mp = await this.modifyPatientWithUser(user, pat)
              return { ...pats, [pat.id!]: mp || pat }
            }, Promise.resolve({} as { [key: string]: models.Patient }))
          : {}

        return Promise.all(
          patients
            .map((p) => acc[p.id!] || p)
            .map(async (p): Promise<Patient> => {
              return (
                (await ids.reduce(async (decP, hcpId) => {
                  return (
                    (await decP) ??
                    (p.encryptedSelf
                      ? await this.crypto
                          .extractKeysFromDelegationsForHcpHierarchy(hcpId!, p.id!, _.size(p.encryptionKeys) ? p.encryptionKeys! : p.delegations!)
                          .then(({ extractedKeys: sfks }) => {
                            if (!sfks || !sfks.length) {
                              return Promise.resolve(undefined)
                            }
                            return this.crypto.AES.importKey('raw', hex2ua(sfks[0].replace(/-/g, ''))).then((key) =>
                              decrypt(p, (ec) =>
                                this.crypto.AES.decrypt(key, ec)
                                  .then((dec) => {
                                    const jsonContent = dec && ua2utf8(dec)
                                    try {
                                      return JSON.parse(jsonContent)
                                    } catch (e) {
                                      console.log('Cannot parse patient', p.id, jsonContent || 'Invalid content')
                                      return Promise.resolve(undefined)
                                    }
                                  })
                                  .catch((err) => {
                                    console.log('Cannot decrypt patient', p.id, err)
                                    return Promise.resolve(undefined)
                                  })
                              ).then((p) => {
                                if (p.picture && !(p.picture instanceof ArrayBuffer)) {
                                  p.picture = b64_2ab(p.picture)
                                }
                                return p
                              })
                            )
                          })
                      : p)
                  )
                }, Promise.resolve(undefined as Patient | undefined))) ?? p
              )
            })
        )
      }
    )
  }

  /** By default, an encryptionKey will be added for every hcp in the autoDelegations of the provided user.
   * In optional field additionalDelegateIds, you can ask the method to create encryptionKeys for additional hcps */
  initEncryptionKeys(user: models.User, pat: models.Patient, additionalDelegateIds?: string[]): Promise<models.Patient> {
    const dataOwnerId = this.dataOwnerApi.getDataOwnerOf(user)
    const userAutoDelegations = user.autoDelegations ? (user.autoDelegations.all || []).concat(user.autoDelegations.medicalInformation || []) : []
    return this.crypto.initEncryptionKeys(pat, dataOwnerId!).then((eks) => {
      let promise = Promise.resolve(
        _.extend(pat, {
          encryptionKeys: eks.encryptionKeys,
        })
      )
      new Set([...userAutoDelegations, ...(additionalDelegateIds || [])]).forEach(
        (delegateId) =>
          (promise = promise.then((patient) =>
            this.crypto
              .appendEncryptionKeys(patient, dataOwnerId!, delegateId, eks.secretId)
              .then((extraEks) => {
                return _.extend(extraEks.modifiedObject, {
                  encryptionKeys: extraEks.encryptionKeys,
                })
              })
              .catch((e) => {
                console.log(e.message)
                return patient
              })
          ))
      )
      return promise
    })
  }

  share(
    user: models.User,
    patId: string,
    ownerId: string,
    delegateIds: Array<string>,
    delegationTags: { [key: string]: Array<string> }
  ): Promise<{
    patient: models.Patient | null
    statuses: { [key: string]: { success: boolean | null; error: Error | null } }
  } | null> {
    const addDelegationsAndKeys = (
      dtos: Array<models.Form | models.Document | models.Contact | models.HealthElement | models.Classification | models.CalendarItem>,
      markerPromise: Promise<any>,
      delegateId: string,
      patient: models.Patient | null
    ) => {
      return dtos.reduce(
        (p, x) =>
          p.then(() =>
            Promise.all([this.crypto.extractDelegationsSFKs(x, ownerId), this.crypto.extractEncryptionsSKs(x, ownerId)]).then(([sfks, eks]) => {
              //console.log(`share ${x.id} to ${delegateId}`)
              return this.crypto
                .addDelegationsAndEncryptionKeys(patient, x, ownerId, delegateId, sfks.extractedKeys[0], eks.extractedKeys[0])
                .catch((e: any) => {
                  console.log(e)
                  return x
                })
            })
          ),
        markerPromise
      )
    }

    const allTags: string[] = _.uniq(_.flatMap(Object.values(delegationTags)))

    // Determine which keys to share, depending on the delegation tag. For example, anonymousMedicalData only shares encryption keys and no delegations or secret foreign keys.
    const shareDelegations: boolean = allTags.some((tag) => tag != 'anonymousMedicalInformation')
    const shareEncryptionKeys = true
    const shareCryptedForeignKeys: boolean = allTags.some((tag) => tag != 'anonymousMedicalInformation')

    // Anonymous sharing, will not change anything to the patient, only its contacts and health elements.
    const shareAnonymously: boolean = allTags.every((tag) => tag == 'anonymousMedicalInformation')

    return this.hcpartyApi.getHealthcareParty(ownerId).then((hcp) => {
      const parentId = hcp.parentId
      const status = {
        contacts: {
          success:
            allTags.includes('medicalInformation') || allTags.includes('anonymousMedicalInformation') || allTags.includes('all') ? false : null,
          error: null,
          modified: 0,
        },
        forms: {
          success: allTags.includes('medicalInformation') || allTags.includes('all') ? false : null,
          error: null,
          modified: 0,
        },
        healthElements: {
          success:
            allTags.includes('medicalInformation') || allTags.includes('anonymousMedicalInformation') || allTags.includes('all') ? false : null,
          error: null,
          modified: 0,
        },
        invoices: {
          success: allTags.includes('financialInformation') || allTags.includes('all') ? false : null,
          error: null,
          modified: 0,
        },
        documents: {
          success: allTags.includes('medicalInformation') || allTags.includes('all') ? false : null,
          error: null,
          modified: 0,
        },
        classifications: {
          success: allTags.includes('medicalInformation') || allTags.includes('all') ? false : null,
          error: null,
          modified: 0,
        },
        calendarItems: {
          success: allTags.includes('medicalInformation') || allTags.includes('all') ? false : null,
          error: null,
          modified: 0,
        },
        patient: { success: false, error: null, modified: 0 } as {
          success: boolean
          error: Error | null
        },
      }
      return retry(() => this.getPatientWithUser(user, patId))
        .then((patient: models.Patient) =>
          patient.encryptionKeys && Object.keys(patient.encryptionKeys || {}).length
            ? Promise.resolve(patient)
            : this.initEncryptionKeys(user, patient).then((patient: models.Patient) => this.modifyPatientWithUser(user, patient))
        )
        .then((patient: models.Patient | null) => {
          if (!patient) {
            status.patient = {
              success: false,
              error: new Error('Patient does not exist or cannot initialise encryption keys'),
            }
            return Promise.resolve({ patient: patient, statuses: status })
          }

          return this.crypto.extractDelegationsSFKsAndEncryptionSKs(patient, ownerId).then(([delSfks, ecKeys]) => {
            return delSfks.length
              ? Promise.all([
                  retry(() =>
                    this.helementApi
                      .findHealthElementsDelegationsStubsByHCPartyPatientForeignKeys(ownerId, _.uniq(delSfks).join(','))
                      .then((hes) =>
                        parentId
                          ? this.helementApi
                              .findHealthElementsDelegationsStubsByHCPartyPatientForeignKeys(parentId, _.uniq(delSfks).join(','))
                              .then((moreHes) => _.uniqBy(hes.concat(moreHes), 'id'))
                          : hes
                      )
                  ) as Promise<Array<models.IcureStub>>,
                  retry(() =>
                    this.formApi
                      .findFormsDelegationsStubsByHCPartyPatientForeignKeys(ownerId, _.uniq(delSfks).join(','))
                      .then((frms) =>
                        parentId
                          ? this.formApi
                              .findFormsDelegationsStubsByHCPartyPatientForeignKeys(parentId, _.uniq(delSfks).join(','))
                              .then((moreFrms) => _.uniqBy(frms.concat(moreFrms), 'id'))
                          : frms
                      )
                  ) as Promise<Array<models.Form>>,
                  retry(() =>
                    this.contactApi
                      .findByHCPartyPatientSecretFKeys(ownerId, _.uniq(delSfks).join(','))
                      .then((ctcs) =>
                        parentId
                          ? this.contactApi
                              .findByHCPartyPatientSecretFKeys(parentId, _.uniq(delSfks).join(','))
                              .then((moreCtcs) => _.uniqBy(ctcs.concat(moreCtcs), 'id'))
                          : ctcs
                      )
                  ) as Promise<Array<models.Contact>>,
                  retry(() =>
                    this.invoiceApi
                      .findInvoicesDelegationsStubsByHCPartyPatientForeignKeys(ownerId, _.uniq(delSfks).join(','))
                      .then((ivs) =>
                        parentId
                          ? this.invoiceApi
                              .findInvoicesDelegationsStubsByHCPartyPatientForeignKeys(parentId, _.uniq(delSfks).join(','))
                              .then((moreIvs) => _.uniqBy(ivs.concat(moreIvs), 'id'))
                          : ivs
                      )
                  ) as Promise<Array<models.IcureStub>>,
                  retry(() =>
                    this.classificationApi
                      .findClassificationsByHCPartyPatientForeignKeys(ownerId, _.uniq(delSfks).join(','))
                      .then((cls) =>
                        parentId
                          ? this.classificationApi
                              .findClassificationsByHCPartyPatientForeignKeys(parentId, _.uniq(delSfks).join(','))
                              .then((moreCls) => _.uniqBy(cls.concat(moreCls), 'id'))
                          : cls
                      )
                  ) as Promise<Array<models.Classification>>,
                  retry(() =>
                    this.calendarItemApi
                      .findByHCPartyPatientSecretFKeys(ownerId, _.uniq(delSfks).join(','))
                      .then((cls) =>
                        parentId
                          ? this.calendarItemApi
                              .findByHCPartyPatientSecretFKeys(parentId, _.uniq(delSfks).join(','))
                              .then((moreCls) => _.uniqBy(cls.concat(moreCls), 'id'))
                          : cls
                      )
                  ) as Promise<Array<models.CalendarItem>>,
                ]).then(([hes, frms, ctcs, ivs, cls, cis]) => {
                  const cloneKeysAndDelegations = function (x: models.IcureStub) {
                    return {
                      delegations: shareDelegations ? _.clone(x.delegations) : undefined,
                      cryptedForeignKeys: shareCryptedForeignKeys ? _.clone(x.cryptedForeignKeys) : undefined,
                      encryptionKeys: shareEncryptionKeys ? _.clone(x.encryptionKeys) : undefined,
                    }
                  }

                  const ctcsStubs = ctcs.map((c) => ({
                    id: c.id,
                    rev: c.rev,
                    ...cloneKeysAndDelegations(c),
                  }))
                  const oHes = hes.map((x) => _.assign(new IcureStub({}), x, cloneKeysAndDelegations(x)))
                  const oFrms = frms.map((x) => _.assign(new IcureStub({}), x, cloneKeysAndDelegations(x)))
                  const oCtcsStubs = ctcsStubs.map((x) => _.assign({}, x, cloneKeysAndDelegations(x)))
                  const oIvs = ivs.map((x) => _.assign(new Invoice({}), x, cloneKeysAndDelegations(x)))
                  const oCls = cls.map((x) => _.assign(new Classification({}), x, cloneKeysAndDelegations(x)))
                  const oCis = cis.map((x) => _.assign(new CalendarItem({}), x, cloneKeysAndDelegations(x)))

                  const docIds: { [key: string]: number } = {}
                  ctcs.forEach(
                    (c: models.Contact) =>
                      c.services &&
                      c.services.forEach((s) => s.content && Object.values(s.content).forEach((c) => c && c.documentId && (docIds[c.documentId] = 1)))
                  )

                  return retry(() => this.documentApi.getDocuments(new ListOfIds({ ids: Object.keys(docIds) }))).then((docs: Array<Document>) => {
                    const oDocs = docs.map((x) => _.assign({}, x, cloneKeysAndDelegations(x)))

                    let markerPromise: Promise<any> = Promise.resolve(null)
                    delegateIds.forEach((delegateId) => {
                      const tags = delegationTags[delegateId]
                      markerPromise = markerPromise.then(() => {
                        //Share patient
                        //console.log(`share ${patient.id} to ${delegateId}`)
                        return shareAnonymously
                          ? patient
                          : this.crypto
                              .addDelegationsAndEncryptionKeys(null, patient, ownerId, delegateId, delSfks[0], ecKeys[0])
                              .then(async (patient) => {
                                if (delSfks.length > 1) {
                                  return delSfks.slice(1).reduce(async (patientPromise: Promise<models.Patient>, delSfk: string) => {
                                    const patient = await patientPromise
                                    return shareAnonymously
                                      ? patient
                                      : this.crypto
                                          .addDelegationsAndEncryptionKeys(null, patient, ownerId, delegateId, delSfk, null)
                                          .catch((e: any) => {
                                            console.log(e)
                                            return patient
                                          })
                                  }, Promise.resolve(patient))
                                }
                                return patient
                              })
                              .catch((e) => {
                                console.log(e)
                                return patient
                              })
                      })
                      ;(tags.includes('medicalInformation') || tags.includes('anonymousMedicalInformation') || tags.includes('all')) &&
                        (markerPromise = addDelegationsAndKeys(hes, markerPromise, delegateId, patient))
                      ;(tags.includes('medicalInformation') || tags.includes('all')) &&
                        (markerPromise = addDelegationsAndKeys(frms, markerPromise, delegateId, patient))
                      ;(tags.includes('medicalInformation') || tags.includes('anonymousMedicalInformation') || tags.includes('all')) &&
                        (markerPromise = addDelegationsAndKeys(ctcsStubs, markerPromise, delegateId, patient))
                      ;(tags.includes('medicalInformation') || tags.includes('all')) &&
                        (markerPromise = addDelegationsAndKeys(cls, markerPromise, delegateId, patient))
                      ;(tags.includes('medicalInformation') || tags.includes('all')) &&
                        (markerPromise = addDelegationsAndKeys(cis, markerPromise, delegateId, patient))
                      ;(tags.includes('financialInformation') || tags.includes('all')) &&
                        (markerPromise = addDelegationsAndKeys(ivs, markerPromise, delegateId, patient))
                      ;(tags.includes('medicalInformation') || tags.includes('all')) &&
                        (markerPromise = addDelegationsAndKeys(docs, markerPromise, delegateId, null))
                    })

                    return markerPromise
                      .then(() => {
                        //console.log("scd")
                        return (
                          ((allTags.includes('medicalInformation') || allTags.includes('anonymousMedicalInformation') || allTags.includes('all')) &&
                            ctcsStubs &&
                            ctcsStubs.length &&
                            !_.isEqual(oCtcsStubs, ctcsStubs) &&
                            this.contactApi
                              .setContactsDelegations(ctcsStubs)
                              .then(() => {
                                status.contacts.success = true
                                status.contacts.modified += ctcsStubs.length
                              })
                              .catch((e) => (status.contacts.error = e))) ||
                          Promise.resolve((status.contacts.success = true))
                        )
                      })
                      .then(() => {
                        //console.log("shed")
                        return (
                          ((allTags.includes('medicalInformation') || allTags.includes('anonymousMedicalInformation') || allTags.includes('all')) &&
                            hes &&
                            hes.length &&
                            !_.isEqual(oHes, hes) &&
                            this.helementApi
                              .setHealthElementsDelegations(hes)
                              .then(() => {
                                status.healthElements.success = true
                                status.healthElements.modified += hes.length
                              })
                              .catch((e) => (status.healthElements.error = e))) ||
                          Promise.resolve((status.healthElements.success = true))
                        )
                      })
                      .then(() => {
                        //console.log("sfd")
                        return (
                          ((allTags.includes('medicalInformation') || allTags.includes('all')) &&
                            frms &&
                            frms.length &&
                            !_.isEqual(oFrms, frms) &&
                            this.formApi
                              .setFormsDelegations(frms)
                              .then(() => {
                                status.forms.success = true
                                status.forms.modified += frms.length
                              })
                              .catch((e) => (status.forms.error = e))) ||
                          Promise.resolve((status.forms.success = true))
                        )
                      })
                      .then(() => {
                        //console.log("sid")
                        return (
                          ((allTags.includes('financialInformation') || allTags.includes('all')) &&
                            ivs &&
                            ivs.length &&
                            !_.isEqual(oIvs, ivs) &&
                            this.invoiceApi
                              .setInvoicesDelegations(ivs)
                              .then(() => {
                                status.invoices.success = true
                                status.invoices.modified += ivs.length
                              })
                              .catch((e) => (status.invoices.error = e))) ||
                          Promise.resolve((status.invoices.success = true))
                        )
                      })
                      .then(() => {
                        //console.log("sdd")
                        return (
                          ((allTags.includes('medicalInformation') || allTags.includes('all')) &&
                            docs &&
                            docs.length &&
                            !_.isEqual(oDocs, docs) &&
                            this.documentApi
                              .setDocumentsDelegations(docs)
                              .then(() => {
                                status.documents.success = true
                                status.documents.modified += docs.length
                              })
                              .catch((e) => (status.documents.error = e))) ||
                          Promise.resolve((status.documents.success = true))
                        )
                      })
                      .then(() => {
                        //console.log("scld")
                        return (
                          ((allTags.includes('medicalInformation') || allTags.includes('all')) &&
                            cls &&
                            cls.length &&
                            !_.isEqual(oCls, cls) &&
                            this.classificationApi
                              .setClassificationsDelegations(cls)
                              .then(() => {
                                status.classifications.success = true
                                status.classifications.modified += cls.length
                              })
                              .catch((e) => (status.classifications.error = e))) ||
                          Promise.resolve((status.classifications.success = true))
                        )
                      })
                      .then(() => {
                        //console.log("scid")
                        return (
                          ((allTags.includes('medicalInformation') || allTags.includes('all')) &&
                            cis &&
                            cis.length &&
                            !_.isEqual(oCis, cis) &&
                            this.calendarItemApi
                              .setCalendarItemsDelegations(cis)
                              .then(() => {
                                status.calendarItems.success = true
                                status.calendarItems.modified += cis.length
                              })
                              .catch((e) => (status.calendarItems.error = e))) ||
                          Promise.resolve((status.calendarItems.success = true))
                        )
                      })
                      .then(() => this.modifyPatientWithUser(user, patient))
                      .then((p) => {
                        status.patient.success = true
                        console.log(
                          `c: ${status.contacts.modified}, he: ${status.healthElements.modified}, docs: ${status.documents.modified}, frms: ${status.forms.modified}, ivs: ${status.invoices.modified}, cis: ${status.calendarItems.modified}, cls: ${status.classifications.modified}`
                        )
                        return { patient: p, statuses: status }
                      })
                      .catch((e) => {
                        status.patient.error = e
                        return { patient: patient, statuses: status }
                      })
                  })
                })
              : (allTags.includes('anonymousMedicalInformation')
                  ? Promise.resolve(patient)
                  : this.modifyPatientWithUser(
                      user,
                      _.assign(patient, {
                        delegations: _.assign(
                          patient.delegations,
                          delegateIds
                            .filter((id) => !patient.delegations || !patient.delegations[id]) //If there are delegations do not modify
                            .reduce((acc, del: string) => Object.assign(acc, _.fromPairs([[del, []]])), patient.delegations || {})
                        ),
                      })
                    )
                )
                  .then((p) => {
                    status.patient.success = true
                    return { patient: p, statuses: status }
                  })
                  .catch((e) => {
                    status.patient.error = e
                    return { patient: patient, statuses: status }
                  })
          })
        })
    })
  }

  export(user: models.User, patId: string, ownerId: string): Promise<{ id: string }> {
    return this.hcpartyApi.getHealthcareParty(ownerId).then((hcp) => {
      const parentId = hcp.parentId

      return retry(() => this.getPatientWithUser(user, patId))
        .then((patient: models.Patient) =>
          patient.encryptionKeys && Object.keys(patient.encryptionKeys || {}).length
            ? Promise.resolve(patient)
            : this.initEncryptionKeys(user, patient).then((patient: models.Patient) => this.modifyPatientWithUser(user, patient))
        )
        .then((patient: models.Patient | null) => {
          if (!patient) {
            return Promise.resolve({ id: patId })
          }

          return this.crypto.extractDelegationsSFKsAndEncryptionSKs(patient, ownerId).then(([delSfks, ecKeys]) => {
            return delSfks.length
              ? Promise.all([
                  retry(() =>
                    this.helementApi
                      .findByHCPartyPatientSecretFKeys(ownerId, _.uniq(delSfks).join(','))
                      .then((hes) =>
                        parentId
                          ? this.helementApi
                              .findByHCPartyPatientSecretFKeys(parentId, _.uniq(delSfks).join(','))
                              .then((moreHes) => _.uniqBy(hes.concat(moreHes), 'id'))
                          : hes
                      )
                  ) as Promise<Array<models.IcureStub>>,
                  retry(() =>
                    this.formApi
                      .findFormsByHCPartyPatientForeignKeys(ownerId, _.uniq(delSfks).join(','))
                      .then((frms) =>
                        parentId
                          ? this.formApi
                              .findFormsByHCPartyPatientForeignKeys(parentId, _.uniq(delSfks).join(','))
                              .then((moreFrms) => _.uniqBy(frms.concat(moreFrms), 'id'))
                          : frms
                      )
                  ) as Promise<Array<models.Form>>,
                  retry(() =>
                    this.contactApi
                      .findByHCPartyPatientSecretFKeys(ownerId, _.uniq(delSfks).join(','))
                      .then((ctcs) =>
                        parentId
                          ? this.contactApi
                              .findByHCPartyPatientSecretFKeys(parentId, _.uniq(delSfks).join(','))
                              .then((moreCtcs) => _.uniqBy(ctcs.concat(moreCtcs), 'id'))
                          : ctcs
                      )
                  ) as Promise<Array<models.Contact>>,
                  retry(() =>
                    this.invoiceApi
                      .findInvoicesByHCPartyPatientForeignKeys(ownerId, _.uniq(delSfks).join(','))
                      .then((ivs) =>
                        parentId
                          ? this.invoiceApi
                              .findInvoicesByHCPartyPatientForeignKeys(parentId, _.uniq(delSfks).join(','))
                              .then((moreIvs) => _.uniqBy(ivs.concat(moreIvs), 'id'))
                          : ivs
                      )
                  ) as Promise<Array<models.IcureStub>>,
                  retry(() =>
                    this.classificationApi
                      .findClassificationsByHCPartyPatientForeignKeys(ownerId, _.uniq(delSfks).join(','))
                      .then((cls) =>
                        parentId
                          ? this.classificationApi
                              .findClassificationsByHCPartyPatientForeignKeys(parentId, _.uniq(delSfks).join(','))
                              .then((moreCls) => _.uniqBy(cls.concat(moreCls), 'id'))
                          : cls
                      )
                  ) as Promise<Array<models.Classification>>,
                  retry(async () => {
                    const delegationSFKs = _.uniq(delSfks).join(',')
                    try {
                      let calendarItems = await this.calendarItemApi.findByHCPartyPatientSecretFKeys(ownerId, delegationSFKs)

                      if (parentId) {
                        const moreCalendarItems = await this.calendarItemApi.findByHCPartyPatientSecretFKeys(parentId, delegationSFKs)
                        calendarItems = _.uniqBy(calendarItems.concat(moreCalendarItems), 'id')
                      }

                      return calendarItems
                    } catch (ex) {
                      console.log(`exception occured exporting calendarItem for ownerId: ${ownerId} - ${ex}`)
                      //throw ex
                    }
                  }) as Promise<Array<models.CalendarItem>>,
                ]).then(([hes, frms, ctcs, ivs, cls, cis]) => {
                  const docIds: { [key: string]: number } = {}
                  ctcs.forEach(
                    (c: models.Contact) =>
                      c.services &&
                      c.services.forEach((s) => s.content && Object.values(s.content).forEach((c) => c && c.documentId && (docIds[c.documentId] = 1)))
                  )

                  return retry(() => this.documentApi.getDocuments(new ListOfIds({ ids: Object.keys(docIds) }))).then((docs: Array<Document>) => {
                    return {
                      id: patId,
                      patient: patient,
                      contacts: ctcs,
                      forms: frms,
                      healthElements: hes,
                      invoices: ivs,
                      classifications: cls,
                      calItems: cis,
                      documents: docs,
                    }
                  })
                })
              : Promise.resolve({
                  id: patId,
                  patient: patient,
                  contacts: [],
                  forms: [],
                  healthElements: [],
                  invoices: [],
                  classifications: [],
                  calItems: [],
                  documents: [],
                })
          })
        })
    })
  }

  checkInami(inami: string): boolean {
    const num_inami = inami.replace(new RegExp('[^(0-9)]', 'g'), '')

    const checkDigit = num_inami.substr(6, 2)
    const numSansCheck = num_inami.substr(0, 6)
    let retour = false

    //modulo du niss
    const modINAMI = parseInt(numSansCheck) % 97

    //obtention du num de check 97 - le resultat du mod
    const checkDigit_2 = 97 - modINAMI

    if (parseInt(checkDigit) == checkDigit_2) {
      retour = true
    }
    return retour
  }

  isValidSsin(ssin: string) {
    ssin = ssin.replace(new RegExp('[^(0-9)]', 'g'), '')
    let isValidNiss = false

    const normalNumber =
      /^[0-9][0-9](([0][0-9])|([1][0-2]))(([0-2][0-9])|([3][0-1]))(([0-9]{2}[1-9])|([0-9][1-9][0-9])|([1-9][0-9]{2}))(([0-8][0-9])|([9][0-7]))$/.test(
        ssin
      )
    const bisNumber = /^[0-9][0-9](([2][0-9])|([3][0-2]))(([0-2][0-9])|([3][0-1]))[0-9]{3}(([0-8][0-9])|([9][0-7]))$/.test(ssin)
    const terNumber = /^[0-9][0-9](([4][0-9])|([5][0-2]))(([0-2][0-9])|([3][0-1]))[0-9]{3}(([0-8][0-9])|([9][0-7]))$/.test(ssin)

    if (normalNumber || bisNumber || terNumber) {
      isValidNiss =
        97 - (Number(ssin.substr(0, 9)) % 97) === Number(ssin.substr(9, 2))
          ? true
          : 97 - (Number('2' + ssin.substr(0, 9)) % 97) === Number(ssin.substr(9, 2))
    }

    return isValidNiss
  }

  async getPatientIdOfChildDocumentForHcpAndHcpParents(
    childDocument: models.Invoice | models.CalendarItem | models.Contact | models.AccessLog,
    hcpId: string
  ): Promise<string> {
    const parentIdsArray = (await this.crypto.extractCryptedFKs(childDocument, hcpId)).extractedKeys

    const multipleParentIds = _.uniq(parentIdsArray).length > 1

    if (multipleParentIds) {
      throw 'Child document with id ' + childDocument.id + ' contains multiple parent ids in its CFKs for hcpId: ' + hcpId
    }

    const parentId = _.first(parentIdsArray)

    if (!parentId) {
      throw 'Parent id is empty in CFK of child document with id ' + childDocument.id + ' for hcpId: ' + hcpId
    }

    let patient: models.Patient = await super.getPatient(parentId!)

    let mergeLevel = 0
    const maxMergeLevel = 10
    while (patient.mergeToPatientId) {
      mergeLevel++
      if (mergeLevel === maxMergeLevel) {
        throw 'Too many merged levels for parent (Patient) of child document ' + childDocument.id + ' ; hcpId: ' + hcpId
      }

      patient = await super.getPatient(patient.mergeToPatientId!)
    }

    return patient.id!
  }
}<|MERGE_RESOLUTION|>--- conflicted
+++ resolved
@@ -494,14 +494,11 @@
 
   encrypt(user: models.User, pats: Array<models.Patient>): Promise<Array<models.Patient>> {
     const dataOwnerId = this.dataOwnerApi.getDataOwnerOf(user)
+    const fixEncryptionKeys = (p: models.Patient) => {
+      if (p.delegations && p.delegations[dataOwnerId]) return this.initEncryptionKeys(user, p, Object.keys(p.delegations)) as Promise<any>
+      else throw new Error(`Patient ${p.id} has no delegation or encryption key for hcp ${dataOwnerId}`)
+    }
     return Promise.all(
-<<<<<<< HEAD
-      pats.map(async (p) =>
-        ((await this.crypto.dataOwnerCanDecryptPatient(dataOwnerId, p)) ? Promise.resolve(p) : this.initEncryptionKeys(user, p, Object.keys(p.delegations || {})))
-          .then((p: Patient) => this.crypto.extractKeysFromDelegationsForHcpHierarchy(dataOwnerId, p.id!, p.encryptionKeys!))
-          .then((sfks: { extractedKeys: Array<string>; hcpartyId: string }) =>
-            this.crypto.AES.importKey('raw', hex2ua(sfks.extractedKeys[0].replace(/-/g, '')))
-=======
       pats.map((p) =>
         (p.encryptionKeys && Object.keys(p.encryptionKeys).some((k) => !!p.encryptionKeys![k].length)
           ? Promise.resolve(p)
@@ -518,7 +515,6 @@
           })
           .then((seks: { extractedKeys: Array<string>; hcpartyId: string }) =>
             this.crypto.AES.importKey('raw', hex2ua(seks.extractedKeys[0].replace(/-/g, '')))
->>>>>>> 154969da
           )
           .then((key: CryptoKey) =>
             crypt(
