import { IccPatientApi } from '../icc-api'
import { IccCryptoXApi } from './icc-crypto-x-api'
import { IccContactXApi } from './icc-contact-x-api'
import { IccFormXApi } from './icc-form-x-api'
import { IccHcpartyXApi } from './icc-hcparty-x-api'
import { IccInvoiceXApi } from './icc-invoice-x-api'
import { IccDocumentXApi } from './icc-document-x-api'
import { IccHelementXApi } from './icc-helement-x-api'
import { IccClassificationXApi } from './icc-classification-x-api'

import * as _ from 'lodash'
import * as models from '../icc-api/model/models'
import { CalendarItem, Classification, Document, IcureStub, Invoice, ListOfIds, Patient } from '../icc-api/model/models'
import { IccCalendarItemXApi } from './icc-calendar-item-x-api'
import { b64_2ab } from '../icc-api/model/ModelHelper'
import { findName, garnishPersonWithName, hasName } from './utils/person-util'
import { retry } from './utils'
import { IccDataOwnerXApi } from './icc-data-owner-x-api'
import { AuthenticationProvider, NoAuthenticationProvider } from './auth/AuthenticationProvider'

// noinspection JSUnusedGlobalSymbols
export class IccPatientXApi extends IccPatientApi {
  crypto: IccCryptoXApi
  contactApi: IccContactXApi
  formApi: IccFormXApi
  helementApi: IccHelementXApi
  invoiceApi: IccInvoiceXApi
  hcpartyApi: IccHcpartyXApi
  documentApi: IccDocumentXApi
  classificationApi: IccClassificationXApi
  calendarItemApi: IccCalendarItemXApi
  dataOwnerApi: IccDataOwnerXApi

  private readonly encryptedKeys: Array<string>

  constructor(
    host: string,
    headers: { [key: string]: string },
    crypto: IccCryptoXApi,
    contactApi: IccContactXApi,
    formApi: IccFormXApi,
    helementApi: IccHelementXApi,
    invoiceApi: IccInvoiceXApi,
    documentApi: IccDocumentXApi,
    hcpartyApi: IccHcpartyXApi,
    classificationApi: IccClassificationXApi,
    dataOwnerApi: IccDataOwnerXApi,
    calendarItemaApi: IccCalendarItemXApi,
    encryptedKeys: Array<string> = ['note'],
    authenticationProvider: AuthenticationProvider = new NoAuthenticationProvider(),
    fetchImpl: (input: RequestInfo, init?: RequestInit) => Promise<Response> = typeof window !== 'undefined'
      ? window.fetch
      : typeof self !== 'undefined'
      ? self.fetch
      : fetch
  ) {
    super(host, headers, authenticationProvider, fetchImpl)
    this.crypto = crypto
    this.contactApi = contactApi
    this.formApi = formApi
    this.helementApi = helementApi
    this.invoiceApi = invoiceApi
    this.hcpartyApi = hcpartyApi
    this.documentApi = documentApi
    this.classificationApi = classificationApi
    this.calendarItemApi = calendarItemaApi
    this.dataOwnerApi = dataOwnerApi

    this.encryptedKeys = encryptedKeys
  }

  /**
   * Creates a new instance of patient with initialised encryption metadata (not in the database).
   * @param user the current user.
   * @param p initialised data for the patient. Metadata such as id, creation data, etc. will be automatically initialised, but you can specify
   * other kinds of data or overwrite generated metadata with this. You can't specify encryption metadata.
   * @param delegates initial delegates which will have access to the patient other than the current data owner.
   * @param delegationTags tags for the initialised delegations.
   * @return a new instance of patient.
   */
  async newInstance(user: models.User, p: any = {}, delegates: string[] = [], delegationTags?: string[]) {
    const patient = _.extend(
      {
        id: this.crypto.primitives.randomUuid(),
        _type: 'org.taktik.icure.entities.Patient',
        created: new Date().getTime(),
        modified: new Date().getTime(),
        responsible: this.dataOwnerApi.getDataOwnerIdOf(user),
        author: user.id,
        codes: [],
        tags: [],
      },
      p || {}
    )

    const ownerId = this.dataOwnerApi.getDataOwnerIdOf(user)
    if (ownerId !== (await this.dataOwnerApi.getCurrentDataOwnerId())) throw new Error('Can only initialise entities as current data owner.')
    const extraDelegations = [...delegates, ...(user.autoDelegations?.all ?? []), ...(user.autoDelegations?.medicalInformation ?? [])]
    const initialisationInfo = await this.crypto.entities.entityWithInitialisedEncryptedMetadata(
      patient,
      undefined,
      undefined,
      true,
      extraDelegations,
      delegationTags
    )
    return new models.Patient(initialisationInfo.updatedEntity)
  }

  completeNames(patient: models.Patient): models.Patient {
    let finalPatient = patient

    if (!!finalPatient.lastName && !hasName(finalPatient, models.PersonName.UseEnum.Official)) {
      finalPatient = garnishPersonWithName(finalPatient, models.PersonName.UseEnum.Official, finalPatient.lastName, finalPatient.firstName)
    }

    if (!!finalPatient.maidenName && !hasName(finalPatient, models.PersonName.UseEnum.Maiden)) {
      finalPatient = garnishPersonWithName(finalPatient, models.PersonName.UseEnum.Maiden, finalPatient.maidenName, finalPatient.firstName)
    }

    if (!!finalPatient.alias && !hasName(finalPatient, models.PersonName.UseEnum.Nickname)) {
      finalPatient = garnishPersonWithName(finalPatient, models.PersonName.UseEnum.Nickname, finalPatient.alias, finalPatient.firstName)
    }

    if (!finalPatient.lastName && !!hasName(finalPatient, models.PersonName.UseEnum.Official)) {
      const officialName = findName(finalPatient, models.PersonName.UseEnum.Official)
      finalPatient = {
        ...finalPatient,
        lastName: officialName!.lastName,
        firstName: officialName!.firstNames?.[0],
      }
    }

    if (!finalPatient.maidenName && !!hasName(finalPatient, models.PersonName.UseEnum.Maiden)) {
      finalPatient = {
        ...finalPatient,
        maidenName: findName(finalPatient, models.PersonName.UseEnum.Maiden)!.lastName,
      }
    }

    if (!finalPatient.alias && !!hasName(finalPatient, models.PersonName.UseEnum.Nickname)) {
      finalPatient = {
        ...finalPatient,
        alias: findName(finalPatient, models.PersonName.UseEnum.Nickname)!.lastName,
      }
    }

    return finalPatient
  }

  /**
   * @deprecated replace with {@link initConfidentialSecretId}
   */
  async initConfidentialDelegation(patient: models.Patient, user: models.User): Promise<models.Patient> {
    return this.initConfidentialSecretId(patient, user)
  }

  /**
   * Ensures that the current data owner has some confidential secret ids for the provided patient. If not creates them and updates the patient in the
   * database.
   * @param patient the patient for which you want to initialise the confidential secret id.
   * @param user the current user.
   * @return the updated patient or the original patient if no change was necessary.
   */
  async initConfidentialSecretId(patient: models.Patient, user: models.User): Promise<models.Patient> {
    const dataOwnerId = this.dataOwnerApi.getDataOwnerIdOf(user)
    if (dataOwnerId !== (await this.dataOwnerApi.getCurrentDataOwnerId()))
      throw new Error('You can initialise confidential delegations only for the current data owner')
    const initialised = await this.crypto.confidential.entityWithInitialisedConfidentialSecretId(patient)
    if (initialised) {
      return initialised.rev ? this.modifyPatientWithUser(user, initialised) : this.createPatientWithUser(user, initialised)
    } else {
      return patient
    }
  }

  createPatient(body?: models.Patient): never {
    throw new Error('Cannot call a method that returns patients without providing a user for de/encryption')
  }

  createPatientWithUser(user: models.User, body?: models.Patient): Promise<models.Patient | any> {
    return body
      ? this.encrypt(user, [_.cloneDeep(this.completeNames(body))])
          .then((pats) => super.createPatient(pats[0]))
          .then((p) => this.decrypt(user, [p]))
          .then((pats) => pats[0])
      : Promise.resolve(null)
  }

  filterBy(
    startKey?: string,
    startDocumentId?: string,
    limit?: number,
    skip?: number,
    sort?: string,
    desc?: boolean,
    body?: models.FilterChainPatient
  ): never {
    throw new Error('Cannot call a method that returns contacts without providing a user for de/encryption')
  }

  filterByWithUser(
    user: models.User,
    filterChain: models.FilterChainPatient,
    startKey?: string,
    startDocumentId?: string,
    limit?: number,
    skip?: number,
    sort?: string,
    desc?: boolean
  ): Promise<models.PaginatedListPatient | any> {
    return super
      .filterPatientsBy(startKey, startDocumentId, limit, skip, sort, desc, filterChain)
      .then((pl) => this.decrypt(user, pl.rows!, false).then((dr) => Object.assign(pl, { rows: dr })))
  }

  findByAccessLogUserAfterDate(
    userId: string,
    accessType?: string,
    startDate?: number,
    startKey?: string,
    startDocumentId?: string,
    limit?: number
  ): never {
    throw new Error('Cannot call a method that returns contacts without providing a user for de/encryption')
  }

  findByAccessLogUserAfterDateWithUser(
    user: models.User,
    userId: string,
    accessType?: string,
    startDate?: number,
    startKey?: string,
    startDocumentId?: string,
    limit?: number
  ): Promise<models.PaginatedListPatient | any> {
    return super
      .findByAccessLogUserAfterDate(userId, accessType, startDate, startKey, startDocumentId, limit)
      .then((pl) => this.decrypt(user, pl.rows!, false).then((dr) => Object.assign(pl, { rows: dr })))
  }

  findByAccessLogUserAfterDate_1(externalId: string): never {
    throw new Error('Cannot call a method that returns contacts without providing a user for de/encryption')
  }

  findByExternalIdWithUser(user: models.User, externalId: string): Promise<models.Patient | any> {
    return super
      .findByExternalId(externalId)
      .then((pats) => this.decrypt(user, [pats]))
      .then((x) => x[0])
  }

  findByNameBirthSsinAuto(
    healthcarePartyId?: string,
    filterValue?: string,
    startKey?: string,
    startDocumentId?: string,
    limit?: number,
    sortDirection?: string
  ): never {
    throw new Error('Cannot call a method that returns contacts without providing a user for de/encryption')
  }

  findByNameBirthSsinAutoWithUser(
    user: models.User,
    healthcarePartyId?: string,
    filterValue?: string,
    startKey?: string,
    startDocumentId?: string,
    limit?: number,
    sortDirection?: string
  ): Promise<models.PaginatedListPatient | any> {
    return super
      .findByNameBirthSsinAuto(healthcarePartyId, filterValue, startKey, startDocumentId, limit, sortDirection)
      .then((pl) => this.decrypt(user, pl.rows!, false).then((dr) => Object.assign(pl, { rows: dr })))
  }

  fuzzySearch(firstName?: string, lastName?: string, dateOfBirth?: number): never {
    throw new Error('Cannot call a method that returns contacts without providing a user for de/encryption')
  }

  fuzzySearchWithUser(user: models.User, firstName?: string, lastName?: string, dateOfBirth?: number): Promise<Array<models.Patient> | any> {
    return super.fuzzySearch(firstName, lastName, dateOfBirth).then((pats) => this.decrypt(user, pats))
  }

  getPatient(patientId: string): never {
    throw new Error('Cannot call a method that returns contacts without providing a user for de/encryption')
  }

  getPatientRaw(patientId: string): Promise<models.Patient | any> {
    return super.getPatient(patientId)
  }

  getPatientWithUser(user: models.User, patientId: string): Promise<models.Patient | any> {
    return super
      .getPatient(patientId)
      .then((p) => this.tryDecryptOrReturnOriginal(user, [p], false))
      .then((pats) => pats[0].entity)
  }

  getPotentiallyEncryptedPatientWithUser(user: models.User, patientId: string): Promise<{ patient: models.Patient; decrypted: boolean }> {
    return super
      .getPatient(patientId)
      .then((p) => this.tryDecryptOrReturnOriginal(user, [p], false))
      .then((pats) => ({ patient: pats[0].entity, decrypted: pats[0].decrypted }))
  }

  getPatients(body?: models.ListOfIds): never {
    throw new Error('Cannot call a method that returns contacts without providing a user for de/encryption')
  }

  getPatientsWithUser(user: models.User, body?: models.ListOfIds): Promise<Array<models.Patient> | any> {
    return super.getPatients(body).then((pats) => this.decrypt(user, pats))
  }

  listDeletedPatients(startDate?: number, endDate?: number, desc?: boolean, startDocumentId?: string, limit?: number): never {
    throw new Error('Cannot call a method that returns contacts without providing a user for de/encryption')
  }

  listDeletedPatientsWithUser(
    user: models.User,
    startDate?: number,
    endDate?: number,
    desc?: boolean,
    startDocumentId?: string,
    limit?: number
  ): Promise<models.PaginatedListPatient | any> {
    return super
      .listDeletedPatients(startDate, endDate, desc, startDocumentId, limit)
      .then((pl) => this.decrypt(user, pl.rows!, false).then((dr) => Object.assign(pl, { rows: dr })))
  }

  listDeletedPatients_2(firstName?: string, lastName?: string): never {
    throw new Error('Cannot call a method that returns contacts without providing a user for de/encryption')
  }

  listDeletedPatientsByNameWithUser(user: models.User, firstName?: string, lastName?: string): Promise<Array<models.Patient> | any> {
    return super.listDeletedPatientsByName(firstName, lastName).then((rows) => this.decrypt(user, rows, false))
  }

  listOfMergesAfter(date: number): never {
    throw new Error('Cannot call a method that returns contacts without providing a user for de/encryption')
  }

  listOfMergesAfterWithUser(user: models.User, date: number): Promise<Array<models.Patient> | any> {
    return super.listOfMergesAfter(date).then((pats) => this.decrypt(user, pats, false))
  }

  listOfPatientsModifiedAfter(date: number, startKey?: number, startDocumentId?: string, limit?: number): never {
    throw new Error('Cannot call a method that returns contacts without providing a user for de/encryption')
  }

  listOfPatientsModifiedAfterWithUser(
    user: models.User,
    date: number,
    startKey?: number,
    startDocumentId?: string,
    limit?: number
  ): Promise<models.PaginatedListPatient | any> {
    return super
      .listOfPatientsModifiedAfter(date, startKey, startDocumentId, limit)
      .then((pl) => this.decrypt(user, pl.rows!, false).then((dr) => Object.assign(pl, { rows: dr })))
  }

  listPatients(hcPartyId?: string, sortField?: string, startKey?: string, startDocumentId?: string, limit?: number, sortDirection?: string): never {
    throw new Error('Cannot call a method that returns contacts without providing a user for de/encryption')
  }

  listPatientsWithUser(
    user: models.User,
    hcPartyId?: string,
    sortField?: string,
    startKey?: string,
    startDocumentId?: string,
    limit?: number,
    sortDirection?: string
  ): Promise<models.PaginatedListPatient | any> {
    return super
      .listPatients(hcPartyId, sortField, startKey, startDocumentId, limit, sortDirection)
      .then((pl) => this.decrypt(user, pl.rows!, false).then((dr) => Object.assign(pl, { rows: dr })))
  }

  listPatientsByHcParty(
    hcPartyId: string,
    sortField?: string,
    startKey?: string,
    startDocumentId?: string,
    limit?: number,
    sortDirection?: string
  ): never {
    throw new Error('Cannot call a method that returns contacts without providing a user for de/encryption')
  }

  listPatientsByHcPartyWithUser(
    user: models.User,
    hcPartyId: string,
    sortField?: string,
    startKey?: string,
    startDocumentId?: string,
    limit?: number,
    sortDirection?: string
  ): Promise<models.PaginatedListPatient | any> {
    return super
      .listPatientsByHcParty(hcPartyId, sortField, startKey, startDocumentId, limit, sortDirection)
      .then((pl) => this.decrypt(user, pl.rows!, false).then((dr) => Object.assign(pl, { rows: dr })))
  }

  listPatientsOfHcParty(
    hcPartyId: string,
    sortField?: string,
    startKey?: string,
    startDocumentId?: string,
    limit?: number,
    sortDirection?: string
  ): never {
    throw new Error('Cannot call a method that returns contacts without providing a user for de/encryption')
  }

  listPatientsOfHcPartyWithUser(
    user: models.User,
    hcPartyId: string,
    sortField?: string,
    startKey?: string,
    startDocumentId?: string,
    limit?: number,
    sortDirection?: string
  ): Promise<models.PaginatedListPatient | any> {
    return super
      .listPatientsOfHcParty(hcPartyId, sortField, startKey, startDocumentId, limit, sortDirection)
      .then((pl) => this.decrypt(user, pl.rows!, false).then((dr) => Object.assign(pl, { rows: dr })))
  }

  mergeInto(toId: string, fromIds: string): never {
    throw new Error('Cannot call a method that returns contacts without providing a user for de/encryption')
  }

  mergeIntoWithUser(user: models.User, toId: string, fromIds: string): Promise<models.Patient | any> {
    return super
      .mergeInto(toId, fromIds)
      .then((p) => this.decrypt(user, [p]))
      .then((pats) => pats[0])
  }

  modifyPatient(body?: models.Patient): never {
    throw new Error('Cannot call a method that returns contacts without providing a user for de/encryption')
  }

  modifyPatientRaw(body?: models.Patient): Promise<models.Patient | any> {
    return super.modifyPatient(body)
  }

  modifyPatientWithUser(user: models.User, body?: models.Patient): Promise<models.Patient | null> {
    return body
      ? this.encrypt(user, [_.cloneDeep(this.completeNames(body))])
          .then((pats) => super.modifyPatient(pats[0]))
          .then((p) => this.decrypt(user, [p]))
          .then((pats) => pats[0])
      : Promise.resolve(null)
  }

  modifyPatientReferral(patientId: string, referralId: string, start?: number, end?: number): never {
    throw new Error('Cannot call a method that returns contacts without providing a user for de/encryption')
  }

  modifyPatientReferralWithUser(
    user: models.User,
    patientId: string,
    referralId: string,
    start?: number,
    end?: number
  ): Promise<models.Patient | any> {
    return super
      .modifyPatientReferral(patientId, referralId, start, end)
      .then((p) => this.decrypt(user, [p]))
      .then((pats) => pats[0])
  }

  encrypt(user: models.User, pats: Array<models.Patient>): Promise<Array<models.Patient>> {
    const dataOwnerId = this.dataOwnerApi.getDataOwnerIdOf(user)

    return Promise.all(
      pats.map((p) => this.crypto.entities.tryEncryptEntity(p, dataOwnerId, this.encryptedKeys, true, false, (x) => new models.Patient(x)))
    )
  }

  // If patient can't be decrypted returns patient with encrypted data.
  decrypt(user: models.User, patients: Array<models.Patient>, fillDelegations = true): Promise<Array<models.Patient>> {
    return this.tryDecryptOrReturnOriginal(user, patients, fillDelegations).then((ps) => ps.map((p) => p.entity))
  }

  private tryDecryptOrReturnOriginal(
    user: models.User,
    patients: Array<models.Patient>,
    fillDelegations = true
  ): Promise<{ entity: models.Patient; decrypted: boolean }[]> {
    const dataOwnerId = this.dataOwnerApi.getDataOwnerIdOf(user)

    return Promise.all(
      patients.map(
        async (p) =>
          await this.crypto.entities
            .decryptEntity(p, dataOwnerId, (x) => new models.Patient(x))
            .then((p) => {
              if (p.entity.picture && !(p.entity.picture instanceof ArrayBuffer)) {
                return {
                  entity: new models.Patient({
                    ...p.entity,
                    picture: b64_2ab(p.entity.picture),
                  }),
                  decrypted: p.decrypted,
                }
              } else return p
            })
      )
    )
  }

  share(
    user: models.User,
    patId: string,
    ownerId: string,
    delegateIds: Array<string>,
    delegationTags: { [key: string]: Array<string> },
    usingPost: boolean = false
  ): Promise<{
    patient: models.Patient | null
    statuses: { [key: string]: { success: boolean | null; error: Error | null } }
  } | null> {
    const addDelegationsAndKeys = (
      dtos: Array<models.Form | models.Document | models.Contact | models.HealthElement | models.Classification | models.CalendarItem>,
      markerPromise: Promise<any>,
      delegateId: string
    ) => {
      return dtos.reduce(
        (p, x) =>
          p.then(async () => {
            const secretIds = await this.crypto.entities.secretIdsOf(x, ownerId)
            const encryptionKeys = await this.crypto.entities.encryptionKeysOf(x, ownerId)
            const parentIds = await this.crypto.entities.owningEntityIdsOf(x, ownerId)
            const updatedX = await this.crypto.entities
              .entityWithExtendedEncryptedMetadata(x, delegateId, secretIds, encryptionKeys, parentIds, [])
              .catch((e: any) => {
                console.log(e)
                return x
              })
            _.assign(x, updatedX)
            return x
          }),
        markerPromise
      )
    }

    const allTags: string[] = _.uniq(_.flatMap(Object.values(delegationTags)))

    return this.hcpartyApi.getHealthcareParty(ownerId).then((hcp) => {
      const parentId = hcp.parentId
      const status = {
        contacts: {
          success: allTags.includes('medicalInformation') || allTags.includes('all') ? false : null,
          error: null,
          modified: 0,
        },
        forms: {
          success: allTags.includes('medicalInformation') || allTags.includes('all') ? false : null,
          error: null,
          modified: 0,
        },
        healthElements: {
          success: allTags.includes('medicalInformation') || allTags.includes('all') ? false : null,
          error: null,
          modified: 0,
        },
        invoices: {
          success: allTags.includes('financialInformation') || allTags.includes('all') ? false : null,
          error: null,
          modified: 0,
        },
        documents: {
          success: allTags.includes('medicalInformation') || allTags.includes('all') ? false : null,
          error: null,
          modified: 0,
        },
        classifications: {
          success: allTags.includes('medicalInformation') || allTags.includes('all') ? false : null,
          error: null,
          modified: 0,
        },
        calendarItems: {
          success: allTags.includes('medicalInformation') || allTags.includes('all') ? false : null,
          error: null,
          modified: 0,
        },
        patient: { success: false, error: null, modified: 0 } as {
          success: boolean
          error: Error | null
        },
      }
      return retry(() => this.getPatientWithUser(user, patId))
        .then((patient: models.Patient) =>
          patient.encryptionKeys && Object.keys(patient.encryptionKeys || {}).length
            ? Promise.resolve(patient)
            : this.crypto.entities
                .ensureEncryptionKeysInitialised(patient)
                .then((patient: models.Patient) => this.modifyPatientWithUser(user, patient))
        )
        .then(async (patient: models.Patient | null) => {
          if (!patient) {
            status.patient = {
              success: false,
              error: new Error('Patient does not exist or cannot initialise encryption keys'),
            }
            return Promise.resolve({ patient: patient, statuses: status })
          }

<<<<<<< HEAD
          return this.crypto.extractDelegationsSFKsAndEncryptionSKs(patient, ownerId).then(([delSfks, ecKeys]) => {
            return delSfks.length
              ? Promise.all([
                  retry(() =>
                      (usingPost ? this.helementApi
                        .findHealthElementsDelegationsStubsByHCPartyPatientForeignKeysUsingPost(ownerId, _.uniq(delSfks)) : this.helementApi
                      .findHealthElementsDelegationsStubsByHCPartyPatientForeignKeys(ownerId, _.uniq(delSfks).join(',')))
                      .then((hes) =>
                        parentId
                          ? (usingPost ? this.helementApi
                              .findHealthElementsDelegationsStubsByHCPartyPatientForeignKeysUsingPost(parentId, _.uniq(delSfks)) : this.helementApi
                              .findHealthElementsDelegationsStubsByHCPartyPatientForeignKeys(parentId, _.uniq(delSfks).join(','))
                          ).then((moreHes) => _.uniqBy(hes.concat(moreHes), 'id'))
                          : hes
                      )
                  ) as Promise<Array<models.IcureStub>>,
                  retry(() =>
                      (usingPost ? this.formApi
                          .findFormsDelegationsStubsByHCPartyPatientForeignKeysUsingPost(ownerId, _.uniq(delSfks)) : this.formApi
                          .findFormsDelegationsStubsByHCPartyPatientForeignKeys(ownerId, _.uniq(delSfks).join(','))
                      ).then((frms) =>
                        parentId
                          ? (usingPost ? this.formApi
                              .findFormsDelegationsStubsByHCPartyPatientForeignKeysUsingPost(parentId, _.uniq(delSfks)) : this.formApi
                              .findFormsDelegationsStubsByHCPartyPatientForeignKeys(parentId, _.uniq(delSfks).join(','))
                          ).then((moreFrms) => _.uniqBy(frms.concat(moreFrms), 'id'))
                          : frms
                      )
                  ) as Promise<Array<models.Form>>,
                  retry(() =>
                      (usingPost ? this.contactApi
                          .findByHCPartyPatientSecretFKeysUsingPost(ownerId, undefined, undefined, _.uniq(delSfks)) : this.contactApi
                      .findByHCPartyPatientSecretFKeys(ownerId, _.uniq(delSfks).join(','))
                      ).then((ctcs) =>
                        parentId
                          ? (usingPost ? this.contactApi
                              .findByHCPartyPatientSecretFKeysUsingPost(parentId, undefined, undefined, _.uniq(delSfks)) : this.contactApi
                              .findByHCPartyPatientSecretFKeys(parentId, _.uniq(delSfks).join(','))
                          ).then((moreCtcs) => _.uniqBy(ctcs.concat(moreCtcs), 'id'))
                          : ctcs
                      )
                  ) as Promise<Array<models.Contact>>,
                  retry(() =>
                      (usingPost ? this.invoiceApi
                          .findInvoicesDelegationsStubsByHCPartyPatientForeignKeysUsingPost(ownerId, _.uniq(delSfks)) : this.invoiceApi
                      .findInvoicesDelegationsStubsByHCPartyPatientForeignKeys(ownerId, _.uniq(delSfks).join(','))
                      ).then((ivs) =>
                        parentId
                          ? this.invoiceApi
                              .findInvoicesDelegationsStubsByHCPartyPatientForeignKeys(parentId, _.uniq(delSfks).join(','))
                              .then((moreIvs) => _.uniqBy(ivs.concat(moreIvs), 'id'))
                          : ivs
=======
          const delSfks = await this.crypto.entities.secretIdsOf(patient, ownerId)
          const ecKeys = await this.crypto.entities.encryptionKeysOf(patient, ownerId)
          return delSfks.length
            ? Promise.all([
                retry(() =>
                  this.helementApi
                    .findHealthElementsDelegationsStubsByHCPartyPatientForeignKeys(ownerId, _.uniq(delSfks).join(','))
                    .then((hes) =>
                      parentId
                        ? this.helementApi
                            .findHealthElementsDelegationsStubsByHCPartyPatientForeignKeys(parentId, _.uniq(delSfks).join(','))
                            .then((moreHes) => _.uniqBy(hes.concat(moreHes), 'id'))
                        : hes
                    )
                ) as Promise<Array<models.IcureStub>>,
                retry(() =>
                  this.formApi
                    .findFormsDelegationsStubsByHCPartyPatientForeignKeys(ownerId, _.uniq(delSfks).join(','))
                    .then((frms) =>
                      parentId
                        ? this.formApi
                            .findFormsDelegationsStubsByHCPartyPatientForeignKeys(parentId, _.uniq(delSfks).join(','))
                            .then((moreFrms) => _.uniqBy(frms.concat(moreFrms), 'id'))
                        : frms
                    )
                ) as Promise<Array<models.Form>>,
                retry(() =>
                  this.contactApi
                    .findByHCPartyPatientSecretFKeys(ownerId, _.uniq(delSfks).join(','))
                    .then((ctcs) =>
                      parentId
                        ? this.contactApi
                            .findByHCPartyPatientSecretFKeys(parentId, _.uniq(delSfks).join(','))
                            .then((moreCtcs) => _.uniqBy(ctcs.concat(moreCtcs), 'id'))
                        : ctcs
                    )
                ) as Promise<Array<models.Contact>>,
                retry(() =>
                  this.invoiceApi
                    .findInvoicesDelegationsStubsByHCPartyPatientForeignKeys(ownerId, _.uniq(delSfks).join(','))
                    .then((ivs) =>
                      parentId
                        ? this.invoiceApi
                            .findInvoicesDelegationsStubsByHCPartyPatientForeignKeys(parentId, _.uniq(delSfks).join(','))
                            .then((moreIvs) => _.uniqBy(ivs.concat(moreIvs), 'id'))
                        : ivs
                    )
                ) as Promise<Array<models.IcureStub>>,
                retry(() =>
                  this.classificationApi
                    .findClassificationsByHCPartyPatientForeignKeys(ownerId, _.uniq(delSfks).join(','))
                    .then((cls) =>
                      parentId
                        ? this.classificationApi
                            .findClassificationsByHCPartyPatientForeignKeys(parentId, _.uniq(delSfks).join(','))
                            .then((moreCls) => _.uniqBy(cls.concat(moreCls), 'id'))
                        : cls
                    )
                ) as Promise<Array<models.Classification>>,
                retry(() =>
                  this.calendarItemApi
                    .findByHCPartyPatientSecretFKeys(ownerId, _.uniq(delSfks).join(','))
                    .then((cls) =>
                      parentId
                        ? this.calendarItemApi
                            .findByHCPartyPatientSecretFKeys(parentId, _.uniq(delSfks).join(','))
                            .then((moreCls) => _.uniqBy(cls.concat(moreCls), 'id'))
                        : cls
                    )
                ) as Promise<Array<models.CalendarItem>>,
              ]).then(([hes, frms, ctcs, ivs, cls, cis]) => {
                const cloneKeysAndDelegations = function (x: models.IcureStub) {
                  return {
                    delegations: _.clone(x.delegations),
                    cryptedForeignKeys: _.clone(x.cryptedForeignKeys),
                    encryptionKeys: _.clone(x.encryptionKeys),
                  }
                }

                const ctcsStubs = ctcs.map((c) => ({
                  id: c.id,
                  rev: c.rev,
                  ...cloneKeysAndDelegations(c),
                }))
                const oHes = hes.map((x) => _.assign(new IcureStub({}), x, cloneKeysAndDelegations(x)))
                const oFrms = frms.map((x) => _.assign(new IcureStub({}), x, cloneKeysAndDelegations(x)))
                const oCtcsStubs = ctcsStubs.map((x) => _.assign({}, x, cloneKeysAndDelegations(x)))
                const oIvs = ivs.map((x) => _.assign(new Invoice({}), x, cloneKeysAndDelegations(x)))
                const oCls = cls.map((x) => _.assign(new Classification({}), x, cloneKeysAndDelegations(x)))
                const oCis = cis.map((x) => _.assign(new CalendarItem({}), x, cloneKeysAndDelegations(x)))

                const docIds: { [key: string]: number } = {}
                ctcs.forEach(
                  (c: models.Contact) =>
                    c.services &&
                    c.services.forEach((s) => s.content && Object.values(s.content).forEach((c) => c && c.documentId && (docIds[c.documentId] = 1)))
                )

                return retry(() => this.documentApi.getDocuments(new ListOfIds({ ids: Object.keys(docIds) }))).then((docs: Array<Document>) => {
                  const oDocs = docs.map((x) => _.assign({}, x, cloneKeysAndDelegations(x)))

                  let markerPromise: Promise<any> = Promise.resolve(null)
                  delegateIds.forEach((delegateId) => {
                    const tags = delegationTags[delegateId]
                    markerPromise = markerPromise.then(async () => {
                      //Share patient
                      const updatedPatient = await this.crypto.entities
                        .entityWithExtendedEncryptedMetadata(patient, delegateId, delSfks, ecKeys, [], [])
                        .catch((e) => {
                          console.log(e)
                          return patient
                        })
                      return _.assign(patient, updatedPatient)
                    })
                    ;(tags.includes('medicalInformation') || tags.includes('all')) &&
                      (markerPromise = addDelegationsAndKeys(hes, markerPromise, delegateId))
                    ;(tags.includes('medicalInformation') || tags.includes('all')) &&
                      (markerPromise = addDelegationsAndKeys(frms, markerPromise, delegateId))
                    ;(tags.includes('medicalInformation') || tags.includes('all')) &&
                      (markerPromise = addDelegationsAndKeys(ctcsStubs, markerPromise, delegateId))
                    ;(tags.includes('medicalInformation') || tags.includes('all')) &&
                      (markerPromise = addDelegationsAndKeys(cls, markerPromise, delegateId))
                    ;(tags.includes('medicalInformation') || tags.includes('all')) &&
                      (markerPromise = addDelegationsAndKeys(cis, markerPromise, delegateId))
                    ;(tags.includes('financialInformation') || tags.includes('all')) &&
                      (markerPromise = addDelegationsAndKeys(ivs, markerPromise, delegateId))
                    ;(tags.includes('medicalInformation') || tags.includes('all')) &&
                      (markerPromise = addDelegationsAndKeys(docs, markerPromise, delegateId))
                  })

                  return markerPromise
                    .then(() => {
                      //console.log("scd")
                      return (
                        ((allTags.includes('medicalInformation') || allTags.includes('all')) &&
                          ctcsStubs &&
                          ctcsStubs.length &&
                          !_.isEqual(oCtcsStubs, ctcsStubs) &&
                          this.contactApi
                            .setContactsDelegations(ctcsStubs)
                            .then(() => {
                              status.contacts.success = true
                              status.contacts.modified += ctcsStubs.length
                            })
                            .catch((e) => (status.contacts.error = e))) ||
                        Promise.resolve((status.contacts.success = true))
                      )
                    })
                    .then(() => {
                      //console.log("shed")
                      return (
                        ((allTags.includes('medicalInformation') || allTags.includes('all')) &&
                          hes &&
                          hes.length &&
                          !_.isEqual(oHes, hes) &&
                          this.helementApi
                            .setHealthElementsDelegations(hes)
                            .then(() => {
                              status.healthElements.success = true
                              status.healthElements.modified += hes.length
                            })
                            .catch((e) => (status.healthElements.error = e))) ||
                        Promise.resolve((status.healthElements.success = true))
                      )
                    })
                    .then(() => {
                      //console.log("sfd")
                      return (
                        ((allTags.includes('medicalInformation') || allTags.includes('all')) &&
                          frms &&
                          frms.length &&
                          !_.isEqual(oFrms, frms) &&
                          this.formApi
                            .setFormsDelegations(frms)
                            .then(() => {
                              status.forms.success = true
                              status.forms.modified += frms.length
                            })
                            .catch((e) => (status.forms.error = e))) ||
                        Promise.resolve((status.forms.success = true))
                      )
                    })
                    .then(() => {
                      //console.log("sid")
                      return (
                        ((allTags.includes('financialInformation') || allTags.includes('all')) &&
                          ivs &&
                          ivs.length &&
                          !_.isEqual(oIvs, ivs) &&
                          this.invoiceApi
                            .setInvoicesDelegations(ivs)
                            .then(() => {
                              status.invoices.success = true
                              status.invoices.modified += ivs.length
                            })
                            .catch((e) => (status.invoices.error = e))) ||
                        Promise.resolve((status.invoices.success = true))
                      )
                    })
                    .then(() => {
                      //console.log("sdd")
                      return (
                        ((allTags.includes('medicalInformation') || allTags.includes('all')) &&
                          docs &&
                          docs.length &&
                          !_.isEqual(oDocs, docs) &&
                          this.documentApi
                            .setDocumentsDelegations(docs)
                            .then(() => {
                              status.documents.success = true
                              status.documents.modified += docs.length
                            })
                            .catch((e) => (status.documents.error = e))) ||
                        Promise.resolve((status.documents.success = true))
                      )
                    })
                    .then(() => {
                      //console.log("scld")
                      return (
                        ((allTags.includes('medicalInformation') || allTags.includes('all')) &&
                          cls &&
                          cls.length &&
                          !_.isEqual(oCls, cls) &&
                          this.classificationApi
                            .setClassificationsDelegations(cls)
                            .then(() => {
                              status.classifications.success = true
                              status.classifications.modified += cls.length
                            })
                            .catch((e) => (status.classifications.error = e))) ||
                        Promise.resolve((status.classifications.success = true))
>>>>>>> 36005864
                      )
                    })
                    .then(() => {
                      //console.log("scid")
                      return (
                        ((allTags.includes('medicalInformation') || allTags.includes('all')) &&
                          cis &&
                          cis.length &&
                          !_.isEqual(oCis, cis) &&
                          this.calendarItemApi
                            .setCalendarItemsDelegations(cis)
                            .then(() => {
                              status.calendarItems.success = true
                              status.calendarItems.modified += cis.length
                            })
                            .catch((e) => (status.calendarItems.error = e))) ||
                        Promise.resolve((status.calendarItems.success = true))
                      )
<<<<<<< HEAD
                  ) as Promise<Array<models.Classification>>,
                  retry(() =>
                    (usingPost ? this.calendarItemApi
                        .findByHCPartyPatientSecretFKeysArray(ownerId, _.uniq(delSfks)) : this.calendarItemApi
                      .findByHCPartyPatientSecretFKeys(ownerId, _.uniq(delSfks).join(','))
                    ).then((cls) =>
                        parentId
                          ? (usingPost ? this.calendarItemApi
                              .findByHCPartyPatientSecretFKeysArray(parentId, _.uniq(delSfks)) : this.calendarItemApi
                              .findByHCPartyPatientSecretFKeys(parentId, _.uniq(delSfks).join(','))
                          ).then((moreCls) => _.uniqBy(cls.concat(moreCls), 'id'))
                          : cls
=======
                    })
                    .then(() => this.modifyPatientWithUser(user, patient))
                    .then((p) => {
                      status.patient.success = true
                      console.log(
                        `c: ${status.contacts.modified}, he: ${status.healthElements.modified}, docs: ${status.documents.modified}, frms: ${status.forms.modified}, ivs: ${status.invoices.modified}, cis: ${status.calendarItems.modified}, cls: ${status.classifications.modified}`
>>>>>>> 36005864
                      )
                      return { patient: p, statuses: status }
                    })
                    .catch((e) => {
                      status.patient.error = e
                      return { patient: patient, statuses: status }
                    })
                })
              })
            : this.modifyPatientWithUser(
                user,
                _.assign(patient, {
                  delegations: _.assign(
                    patient.delegations,
                    delegateIds
                      .filter((id) => !patient.delegations || !patient.delegations[id]) //If there are delegations do not modify
                      .reduce((acc, del: string) => Object.assign(acc, _.fromPairs([[del, []]])), patient.delegations || {})
                  ),
                })
              )
                .then((p) => {
                  status.patient.success = true
                  return { patient: p, statuses: status }
                })
                .catch((e) => {
                  status.patient.error = e
                  return { patient: patient, statuses: status }
                })
        })
    })
  }

  export(user: models.User, patId: string, ownerId: string, usingPost: boolean = false): Promise<{ id: string }> {
    return this.hcpartyApi.getHealthcareParty(ownerId).then((hcp) => {
      const parentId = hcp.parentId

      return retry(() => this.getPatientWithUser(user, patId))
        .then((patient: models.Patient) =>
          patient.encryptionKeys && Object.keys(patient.encryptionKeys || {}).length
            ? Promise.resolve(patient)
            : this.crypto.entities
                .ensureEncryptionKeysInitialised(patient)
                .then((patient: models.Patient) => this.modifyPatientWithUser(user, patient))
        )
        .then(async (patient: models.Patient | null) => {
          if (!patient) {
            return Promise.resolve({ id: patId })
          }
<<<<<<< HEAD

          return this.crypto.extractDelegationsSFKsAndEncryptionSKs(patient, ownerId).then(([delSfks, ecKeys]) => {
            return delSfks.length
              ? Promise.all([
                  retry(() =>
                      (usingPost ? this.helementApi
                          .findByHCPartyPatientSecretFKeysArray(ownerId, _.uniq(delSfks)) : this.helementApi
                      .findByHCPartyPatientSecretFKeys(ownerId, _.uniq(delSfks).join(','))
                      ).then((hes) =>
                        parentId
                          ? this.helementApi
                              .findByHCPartyPatientSecretFKeys(parentId, _.uniq(delSfks).join(','))
                              .then((moreHes) => _.uniqBy(hes.concat(moreHes), 'id'))
                          : hes
                      )
                  ) as Promise<Array<models.IcureStub>>,
                  retry(() =>
                      (usingPost ? this.formApi
                          .findFormsByHCPartyPatientForeignKeysUsingPost(ownerId, undefined, undefined, undefined, _.uniq(delSfks)) : this.formApi
                      .findFormsByHCPartyPatientForeignKeys(ownerId, _.uniq(delSfks).join(','))
                      ).then((frms) =>
                        parentId
                          ? (usingPost ? this.formApi
                              .findFormsByHCPartyPatientForeignKeysUsingPost(parentId, undefined, undefined, undefined, _.uniq(delSfks)) : this.formApi
                              .findFormsByHCPartyPatientForeignKeys(parentId, _.uniq(delSfks).join(','))
                          ).then((moreFrms) => _.uniqBy(frms.concat(moreFrms), 'id'))
                          : frms
                      )
                  ) as Promise<Array<models.Form>>,
                  retry(() =>
                      (usingPost ? this.contactApi
                          .findByHCPartyPatientSecretFKeysArray(ownerId, _.uniq(delSfks)) : this.contactApi
                      .findByHCPartyPatientSecretFKeys(ownerId, _.uniq(delSfks).join(','))
                      ).then((ctcs) =>
                        parentId
                          ? (usingPost ? this.contactApi
                              .findByHCPartyPatientSecretFKeysArray(parentId, _.uniq(delSfks)) : this.contactApi
                              .findByHCPartyPatientSecretFKeys(parentId, _.uniq(delSfks).join(','))
                          ).then((moreCtcs) => _.uniqBy(ctcs.concat(moreCtcs), 'id'))
                          : ctcs
                      )
                  ) as Promise<Array<models.Contact>>,
                  retry(() =>
                      (usingPost ? this.invoiceApi
                          .findInvoicesByHCPartyPatientForeignKeysUsingPost(ownerId, _.uniq(delSfks)) : this.invoiceApi
                      .findInvoicesByHCPartyPatientForeignKeys(ownerId, _.uniq(delSfks).join(','))
                      ).then((ivs) =>
                        parentId
                          ? (usingPost ? this.invoiceApi
                              .findInvoicesByHCPartyPatientForeignKeysUsingPost(parentId, _.uniq(delSfks)) : this.invoiceApi
                              .findInvoicesByHCPartyPatientForeignKeys(parentId, _.uniq(delSfks).join(','))
                          ).then((moreIvs) => _.uniqBy(ivs.concat(moreIvs), 'id'))
                          : ivs
                      )
                  ) as Promise<Array<models.IcureStub>>,
                  retry(() =>
                    this.classificationApi
                      .findClassificationsByHCPartyPatientForeignKeys(ownerId, _.uniq(delSfks).join(','))
                      .then((cls) =>
                        parentId
                          ? this.classificationApi
                              .findClassificationsByHCPartyPatientForeignKeys(parentId, _.uniq(delSfks).join(','))
                              .then((moreCls) => _.uniqBy(cls.concat(moreCls), 'id'))
                          : cls
                      )
                  ) as Promise<Array<models.Classification>>,
                  retry(async () => {
                    const delegationSFKs = _.uniq(delSfks).join(',')
                    try {
                      let calendarItems = await (usingPost ?
                        this.calendarItemApi.findByHCPartyPatientSecretFKeysArray(ownerId, _.uniq(delSfks)) :
                        this.calendarItemApi.findByHCPartyPatientSecretFKeys(ownerId, _.uniq(delSfks).join(',')))

                      if (parentId) {
                        const moreCalendarItems = await (usingPost ?
                          this.calendarItemApi.findByHCPartyPatientSecretFKeysArray(parentId, _.uniq(delSfks)) :
                          this.calendarItemApi.findByHCPartyPatientSecretFKeys(parentId, _.uniq(delSfks).join(',')))
                        calendarItems = _.uniqBy(calendarItems.concat(moreCalendarItems), 'id')
                      }

                      return calendarItems
                    } catch (ex) {
                      console.log(`exception occured exporting calendarItem for ownerId: ${ownerId} - ${ex}`)
                      //throw ex
                    }
                  }) as Promise<Array<models.CalendarItem>>,
                ]).then(([hes, frms, ctcs, ivs, cls, cis]) => {
                  const docIds: { [key: string]: number } = {}
                  ctcs.forEach(
                    (c: models.Contact) =>
                      c.services &&
                      c.services.forEach((s) => s.content && Object.values(s.content).forEach((c) => c && c.documentId && (docIds[c.documentId] = 1)))
                  )

                  return retry(() => this.documentApi.getDocuments(new ListOfIds({ ids: Object.keys(docIds) }))).then((docs: Array<Document>) => {
                    return {
                      id: patId,
                      patient: patient,
                      contacts: ctcs,
                      forms: frms,
                      healthElements: hes,
                      invoices: ivs,
                      classifications: cls,
                      calItems: cis,
                      documents: docs,
=======
          const delSfks = await this.crypto.entities.secretIdsOf(patient, ownerId)
          return delSfks.length
            ? Promise.all([
                retry(() =>
                  this.helementApi
                    .findByHCPartyPatientSecretFKeys(ownerId, _.uniq(delSfks).join(','))
                    .then((hes) =>
                      parentId
                        ? this.helementApi
                            .findByHCPartyPatientSecretFKeys(parentId, _.uniq(delSfks).join(','))
                            .then((moreHes) => _.uniqBy(hes.concat(moreHes), 'id'))
                        : hes
                    )
                ) as Promise<Array<models.IcureStub>>,
                retry(() =>
                  this.formApi
                    .findFormsByHCPartyPatientForeignKeys(ownerId, _.uniq(delSfks).join(','))
                    .then((frms) =>
                      parentId
                        ? this.formApi
                            .findFormsByHCPartyPatientForeignKeys(parentId, _.uniq(delSfks).join(','))
                            .then((moreFrms) => _.uniqBy(frms.concat(moreFrms), 'id'))
                        : frms
                    )
                ) as Promise<Array<models.Form>>,
                retry(() =>
                  this.contactApi
                    .findByHCPartyPatientSecretFKeys(ownerId, _.uniq(delSfks).join(','))
                    .then((ctcs) =>
                      parentId
                        ? this.contactApi
                            .findByHCPartyPatientSecretFKeys(parentId, _.uniq(delSfks).join(','))
                            .then((moreCtcs) => _.uniqBy(ctcs.concat(moreCtcs), 'id'))
                        : ctcs
                    )
                ) as Promise<Array<models.Contact>>,
                retry(() =>
                  this.invoiceApi
                    .findInvoicesByHCPartyPatientForeignKeys(ownerId, _.uniq(delSfks).join(','))
                    .then((ivs) =>
                      parentId
                        ? this.invoiceApi
                            .findInvoicesByHCPartyPatientForeignKeys(parentId, _.uniq(delSfks).join(','))
                            .then((moreIvs) => _.uniqBy(ivs.concat(moreIvs), 'id'))
                        : ivs
                    )
                ) as Promise<Array<models.IcureStub>>,
                retry(() =>
                  this.classificationApi
                    .findClassificationsByHCPartyPatientForeignKeys(ownerId, _.uniq(delSfks).join(','))
                    .then((cls) =>
                      parentId
                        ? this.classificationApi
                            .findClassificationsByHCPartyPatientForeignKeys(parentId, _.uniq(delSfks).join(','))
                            .then((moreCls) => _.uniqBy(cls.concat(moreCls), 'id'))
                        : cls
                    )
                ) as Promise<Array<models.Classification>>,
                retry(async () => {
                  const delegationSFKs = _.uniq(delSfks).join(',')
                  try {
                    let calendarItems = await this.calendarItemApi.findByHCPartyPatientSecretFKeys(ownerId, delegationSFKs)

                    if (parentId) {
                      const moreCalendarItems = await this.calendarItemApi.findByHCPartyPatientSecretFKeys(parentId, delegationSFKs)
                      calendarItems = _.uniqBy(calendarItems.concat(moreCalendarItems), 'id')
>>>>>>> 36005864
                    }

                    return calendarItems
                  } catch (ex) {
                    console.log(`exception occured exporting calendarItem for ownerId: ${ownerId} - ${ex}`)
                    //throw ex
                  }
                }) as Promise<Array<models.CalendarItem>>,
              ]).then(([hes, frms, ctcs, ivs, cls, cis]) => {
                const docIds: { [key: string]: number } = {}
                ctcs.forEach(
                  (c: models.Contact) =>
                    c.services &&
                    c.services.forEach((s) => s.content && Object.values(s.content).forEach((c) => c && c.documentId && (docIds[c.documentId] = 1)))
                )

                return retry(() => this.documentApi.getDocuments(new ListOfIds({ ids: Object.keys(docIds) }))).then((docs: Array<Document>) => {
                  return {
                    id: patId,
                    patient: patient,
                    contacts: ctcs,
                    forms: frms,
                    healthElements: hes,
                    invoices: ivs,
                    classifications: cls,
                    calItems: cis,
                    documents: docs,
                  }
                })
              })
            : Promise.resolve({
                id: patId,
                patient: patient,
                contacts: [],
                forms: [],
                healthElements: [],
                invoices: [],
                classifications: [],
                calItems: [],
                documents: [],
              })
        })
    })
  }

  checkInami(inami: string): boolean {
    const num_inami = inami.replace(new RegExp('[^(0-9)]', 'g'), '')

    const checkDigit = num_inami.substring(6, 2)
    const numSansCheck = num_inami.substring(0, 6)
    let retour = false

    //modulo du niss
    const modINAMI = parseInt(numSansCheck) % 97

    //obtention du num de check 97 - le resultat du mod
    const checkDigit_2 = 97 - modINAMI

    if (parseInt(checkDigit) == checkDigit_2) {
      retour = true
    }
    return retour
  }

  isValidSsin(ssin: string) {
    ssin = ssin.replace(new RegExp('[^(0-9)]', 'g'), '')
    let isValidNiss = false

    const normalNumber =
      /^[0-9][0-9](([0][0-9])|([1][0-2]))(([0-2][0-9])|([3][0-1]))(([0-9]{2}[1-9])|([0-9][1-9][0-9])|([1-9][0-9]{2}))(([0-8][0-9])|([9][0-7]))$/.test(
        ssin
      )
    const bisNumber = /^[0-9][0-9](([2][0-9])|([3][0-2]))(([0-2][0-9])|([3][0-1]))[0-9]{3}(([0-8][0-9])|([9][0-7]))$/.test(ssin)
    const terNumber = /^[0-9][0-9](([4][0-9])|([5][0-2]))(([0-2][0-9])|([3][0-1]))[0-9]{3}(([0-8][0-9])|([9][0-7]))$/.test(ssin)

    if (normalNumber || bisNumber || terNumber) {
      isValidNiss =
        97 - (Number(ssin.substring(0, 9)) % 97) === Number(ssin.substring(9, 2))
          ? true
          : 97 - (Number('2' + ssin.substring(0, 9)) % 97) === Number(ssin.substring(9, 2))
    }

    return isValidNiss
  }

  async getPatientIdOfChildDocumentForHcpAndHcpParents(
    childDocument: models.Invoice | models.CalendarItem | models.Contact | models.AccessLog,
    hcpId: string
  ): Promise<string> {
    const parentIdsArray = await this.crypto.entities.owningEntityIdsOf(childDocument, hcpId)

    const multipleParentIds = _.uniq(parentIdsArray).length > 1

    if (multipleParentIds) {
      throw 'Child document with id ' + childDocument.id + ' contains multiple parent ids in its CFKs for hcpId: ' + hcpId
    }

    const parentId = _.first(parentIdsArray)

    if (!parentId) {
      throw 'Parent id is empty in CFK of child document with id ' + childDocument.id + ' for hcpId: ' + hcpId
    }

    let patient: models.Patient = await super.getPatient(parentId!)

    let mergeLevel = 0
    const maxMergeLevel = 10
    while (patient.mergeToPatientId) {
      mergeLevel++
      if (mergeLevel === maxMergeLevel) {
        throw 'Too many merged levels for parent (Patient) of child document ' + childDocument.id + ' ; hcpId: ' + hcpId
      }

      patient = await super.getPatient(patient.mergeToPatientId!)
    }

    return patient.id!
  }
}<|MERGE_RESOLUTION|>--- conflicted
+++ resolved
@@ -529,7 +529,8 @@
     const addDelegationsAndKeys = (
       dtos: Array<models.Form | models.Document | models.Contact | models.HealthElement | models.Classification | models.CalendarItem>,
       markerPromise: Promise<any>,
-      delegateId: string
+      delegateId: string,
+      patient: models.Patient | null
     ) => {
       return dtos.reduce(
         (p, x) =>
@@ -552,11 +553,20 @@
 
     const allTags: string[] = _.uniq(_.flatMap(Object.values(delegationTags)))
 
+    // Determine which keys to share, depending on the delegation tag. For example, anonymousMedicalData only shares encryption keys and no delegations or secret foreign keys.
+    const shareDelegations: boolean = allTags.some((tag) => tag != 'anonymousMedicalInformation')
+    const shareEncryptionKeys = true
+    const shareCryptedForeignKeys: boolean = allTags.some((tag) => tag != 'anonymousMedicalInformation')
+
+    // Anonymous sharing, will not change anything to the patient, only its contacts and health elements.
+    const shareAnonymously: boolean = allTags.every((tag) => tag == 'anonymousMedicalInformation')
+
     return this.hcpartyApi.getHealthcareParty(ownerId).then((hcp) => {
       const parentId = hcp.parentId
       const status = {
         contacts: {
-          success: allTags.includes('medicalInformation') || allTags.includes('all') ? false : null,
+          success:
+            allTags.includes('medicalInformation') || allTags.includes('anonymousMedicalInformation') || allTags.includes('all') ? false : null,
           error: null,
           modified: 0,
         },
@@ -566,7 +576,8 @@
           modified: 0,
         },
         healthElements: {
-          success: allTags.includes('medicalInformation') || allTags.includes('all') ? false : null,
+          success:
+            allTags.includes('medicalInformation') || allTags.includes('anonymousMedicalInformation') || allTags.includes('all') ? false : null,
           error: null,
           modified: 0,
         },
@@ -612,107 +623,60 @@
             return Promise.resolve({ patient: patient, statuses: status })
           }
 
-<<<<<<< HEAD
-          return this.crypto.extractDelegationsSFKsAndEncryptionSKs(patient, ownerId).then(([delSfks, ecKeys]) => {
-            return delSfks.length
-              ? Promise.all([
-                  retry(() =>
-                      (usingPost ? this.helementApi
-                        .findHealthElementsDelegationsStubsByHCPartyPatientForeignKeysUsingPost(ownerId, _.uniq(delSfks)) : this.helementApi
-                      .findHealthElementsDelegationsStubsByHCPartyPatientForeignKeys(ownerId, _.uniq(delSfks).join(',')))
-                      .then((hes) =>
-                        parentId
-                          ? (usingPost ? this.helementApi
-                              .findHealthElementsDelegationsStubsByHCPartyPatientForeignKeysUsingPost(parentId, _.uniq(delSfks)) : this.helementApi
-                              .findHealthElementsDelegationsStubsByHCPartyPatientForeignKeys(parentId, _.uniq(delSfks).join(','))
-                          ).then((moreHes) => _.uniqBy(hes.concat(moreHes), 'id'))
-                          : hes
-                      )
-                  ) as Promise<Array<models.IcureStub>>,
-                  retry(() =>
-                      (usingPost ? this.formApi
-                          .findFormsDelegationsStubsByHCPartyPatientForeignKeysUsingPost(ownerId, _.uniq(delSfks)) : this.formApi
-                          .findFormsDelegationsStubsByHCPartyPatientForeignKeys(ownerId, _.uniq(delSfks).join(','))
-                      ).then((frms) =>
-                        parentId
-                          ? (usingPost ? this.formApi
-                              .findFormsDelegationsStubsByHCPartyPatientForeignKeysUsingPost(parentId, _.uniq(delSfks)) : this.formApi
-                              .findFormsDelegationsStubsByHCPartyPatientForeignKeys(parentId, _.uniq(delSfks).join(','))
-                          ).then((moreFrms) => _.uniqBy(frms.concat(moreFrms), 'id'))
-                          : frms
-                      )
-                  ) as Promise<Array<models.Form>>,
-                  retry(() =>
-                      (usingPost ? this.contactApi
-                          .findByHCPartyPatientSecretFKeysUsingPost(ownerId, undefined, undefined, _.uniq(delSfks)) : this.contactApi
-                      .findByHCPartyPatientSecretFKeys(ownerId, _.uniq(delSfks).join(','))
-                      ).then((ctcs) =>
-                        parentId
-                          ? (usingPost ? this.contactApi
-                              .findByHCPartyPatientSecretFKeysUsingPost(parentId, undefined, undefined, _.uniq(delSfks)) : this.contactApi
-                              .findByHCPartyPatientSecretFKeys(parentId, _.uniq(delSfks).join(','))
-                          ).then((moreCtcs) => _.uniqBy(ctcs.concat(moreCtcs), 'id'))
-                          : ctcs
-                      )
-                  ) as Promise<Array<models.Contact>>,
-                  retry(() =>
-                      (usingPost ? this.invoiceApi
-                          .findInvoicesDelegationsStubsByHCPartyPatientForeignKeysUsingPost(ownerId, _.uniq(delSfks)) : this.invoiceApi
-                      .findInvoicesDelegationsStubsByHCPartyPatientForeignKeys(ownerId, _.uniq(delSfks).join(','))
-                      ).then((ivs) =>
-                        parentId
-                          ? this.invoiceApi
-                              .findInvoicesDelegationsStubsByHCPartyPatientForeignKeys(parentId, _.uniq(delSfks).join(','))
-                              .then((moreIvs) => _.uniqBy(ivs.concat(moreIvs), 'id'))
-                          : ivs
-=======
           const delSfks = await this.crypto.entities.secretIdsOf(patient, ownerId)
           const ecKeys = await this.crypto.entities.encryptionKeysOf(patient, ownerId)
           return delSfks.length
             ? Promise.all([
                 retry(() =>
-                  this.helementApi
-                    .findHealthElementsDelegationsStubsByHCPartyPatientForeignKeys(ownerId, _.uniq(delSfks).join(','))
-                    .then((hes) =>
-                      parentId
-                        ? this.helementApi
-                            .findHealthElementsDelegationsStubsByHCPartyPatientForeignKeys(parentId, _.uniq(delSfks).join(','))
-                            .then((moreHes) => _.uniqBy(hes.concat(moreHes), 'id'))
-                        : hes
-                    )
+                  (usingPost
+                    ? this.helementApi.findHealthElementsDelegationsStubsByHCPartyPatientForeignKeysUsingPost(ownerId, _.uniq(delSfks))
+                    : this.helementApi.findHealthElementsDelegationsStubsByHCPartyPatientForeignKeys(ownerId, _.uniq(delSfks).join(','))
+                  ).then((hes) =>
+                    parentId
+                      ? (usingPost
+                          ? this.helementApi.findHealthElementsDelegationsStubsByHCPartyPatientForeignKeysUsingPost(parentId, _.uniq(delSfks))
+                          : this.helementApi.findHealthElementsDelegationsStubsByHCPartyPatientForeignKeys(parentId, _.uniq(delSfks).join(','))
+                        ).then((moreHes) => _.uniqBy(hes.concat(moreHes), 'id'))
+                      : hes
+                  )
                 ) as Promise<Array<models.IcureStub>>,
                 retry(() =>
-                  this.formApi
-                    .findFormsDelegationsStubsByHCPartyPatientForeignKeys(ownerId, _.uniq(delSfks).join(','))
-                    .then((frms) =>
-                      parentId
-                        ? this.formApi
-                            .findFormsDelegationsStubsByHCPartyPatientForeignKeys(parentId, _.uniq(delSfks).join(','))
-                            .then((moreFrms) => _.uniqBy(frms.concat(moreFrms), 'id'))
-                        : frms
-                    )
+                  (usingPost
+                    ? this.formApi.findFormsDelegationsStubsByHCPartyPatientForeignKeysUsingPost(ownerId, _.uniq(delSfks))
+                    : this.formApi.findFormsDelegationsStubsByHCPartyPatientForeignKeys(ownerId, _.uniq(delSfks).join(','))
+                  ).then((frms) =>
+                    parentId
+                      ? (usingPost
+                          ? this.formApi.findFormsDelegationsStubsByHCPartyPatientForeignKeysUsingPost(parentId, _.uniq(delSfks))
+                          : this.formApi.findFormsDelegationsStubsByHCPartyPatientForeignKeys(parentId, _.uniq(delSfks).join(','))
+                        ).then((moreFrms) => _.uniqBy(frms.concat(moreFrms), 'id'))
+                      : frms
+                  )
                 ) as Promise<Array<models.Form>>,
                 retry(() =>
-                  this.contactApi
-                    .findByHCPartyPatientSecretFKeys(ownerId, _.uniq(delSfks).join(','))
-                    .then((ctcs) =>
-                      parentId
-                        ? this.contactApi
-                            .findByHCPartyPatientSecretFKeys(parentId, _.uniq(delSfks).join(','))
-                            .then((moreCtcs) => _.uniqBy(ctcs.concat(moreCtcs), 'id'))
-                        : ctcs
-                    )
+                  (usingPost
+                    ? this.contactApi.findByHCPartyPatientSecretFKeysUsingPost(ownerId, undefined, undefined, _.uniq(delSfks))
+                    : this.contactApi.findByHCPartyPatientSecretFKeys(ownerId, _.uniq(delSfks).join(','))
+                  ).then((ctcs) =>
+                    parentId
+                      ? (usingPost
+                          ? this.contactApi.findByHCPartyPatientSecretFKeysUsingPost(parentId, undefined, undefined, _.uniq(delSfks))
+                          : this.contactApi.findByHCPartyPatientSecretFKeys(parentId, _.uniq(delSfks).join(','))
+                        ).then((moreCtcs) => _.uniqBy(ctcs.concat(moreCtcs), 'id'))
+                      : ctcs
+                  )
                 ) as Promise<Array<models.Contact>>,
                 retry(() =>
-                  this.invoiceApi
-                    .findInvoicesDelegationsStubsByHCPartyPatientForeignKeys(ownerId, _.uniq(delSfks).join(','))
-                    .then((ivs) =>
-                      parentId
-                        ? this.invoiceApi
-                            .findInvoicesDelegationsStubsByHCPartyPatientForeignKeys(parentId, _.uniq(delSfks).join(','))
-                            .then((moreIvs) => _.uniqBy(ivs.concat(moreIvs), 'id'))
-                        : ivs
-                    )
+                  (usingPost
+                    ? this.invoiceApi.findInvoicesDelegationsStubsByHCPartyPatientForeignKeysUsingPost(ownerId, _.uniq(delSfks))
+                    : this.invoiceApi.findInvoicesDelegationsStubsByHCPartyPatientForeignKeys(ownerId, _.uniq(delSfks).join(','))
+                  ).then((ivs) =>
+                    parentId
+                      ? this.invoiceApi
+                          .findInvoicesDelegationsStubsByHCPartyPatientForeignKeys(parentId, _.uniq(delSfks).join(','))
+                          .then((moreIvs) => _.uniqBy(ivs.concat(moreIvs), 'id'))
+                      : ivs
+                  )
                 ) as Promise<Array<models.IcureStub>>,
                 retry(() =>
                   this.classificationApi
@@ -726,22 +690,24 @@
                     )
                 ) as Promise<Array<models.Classification>>,
                 retry(() =>
-                  this.calendarItemApi
-                    .findByHCPartyPatientSecretFKeys(ownerId, _.uniq(delSfks).join(','))
-                    .then((cls) =>
-                      parentId
-                        ? this.calendarItemApi
-                            .findByHCPartyPatientSecretFKeys(parentId, _.uniq(delSfks).join(','))
-                            .then((moreCls) => _.uniqBy(cls.concat(moreCls), 'id'))
-                        : cls
-                    )
+                  (usingPost
+                    ? this.calendarItemApi.findByHCPartyPatientSecretFKeysArray(ownerId, _.uniq(delSfks))
+                    : this.calendarItemApi.findByHCPartyPatientSecretFKeys(ownerId, _.uniq(delSfks).join(','))
+                  ).then((cls) =>
+                    parentId
+                      ? (usingPost
+                          ? this.calendarItemApi.findByHCPartyPatientSecretFKeysArray(parentId, _.uniq(delSfks))
+                          : this.calendarItemApi.findByHCPartyPatientSecretFKeys(parentId, _.uniq(delSfks).join(','))
+                        ).then((moreCls) => _.uniqBy(cls.concat(moreCls), 'id'))
+                      : cls
+                  )
                 ) as Promise<Array<models.CalendarItem>>,
               ]).then(([hes, frms, ctcs, ivs, cls, cis]) => {
                 const cloneKeysAndDelegations = function (x: models.IcureStub) {
                   return {
-                    delegations: _.clone(x.delegations),
-                    cryptedForeignKeys: _.clone(x.cryptedForeignKeys),
-                    encryptionKeys: _.clone(x.encryptionKeys),
+                    delegations: shareDelegations ? _.clone(x.delegations) : undefined,
+                    cryptedForeignKeys: shareCryptedForeignKeys ? _.clone(x.cryptedForeignKeys) : undefined,
+                    encryptionKeys: shareEncryptionKeys ? _.clone(x.encryptionKeys) : undefined,
                   }
                 }
 
@@ -780,27 +746,27 @@
                         })
                       return _.assign(patient, updatedPatient)
                     })
+                    ;(tags.includes('medicalInformation') || tags.includes('anonymousMedicalInformation') || tags.includes('all')) &&
+                      (markerPromise = addDelegationsAndKeys(hes, markerPromise, delegateId, patient))
                     ;(tags.includes('medicalInformation') || tags.includes('all')) &&
-                      (markerPromise = addDelegationsAndKeys(hes, markerPromise, delegateId))
+                      (markerPromise = addDelegationsAndKeys(frms, markerPromise, delegateId, patient))
+                    ;(tags.includes('medicalInformation') || tags.includes('anonymousMedicalInformation') || tags.includes('all')) &&
+                      (markerPromise = addDelegationsAndKeys(ctcsStubs, markerPromise, delegateId, patient))
                     ;(tags.includes('medicalInformation') || tags.includes('all')) &&
-                      (markerPromise = addDelegationsAndKeys(frms, markerPromise, delegateId))
+                      (markerPromise = addDelegationsAndKeys(cls, markerPromise, delegateId, patient))
                     ;(tags.includes('medicalInformation') || tags.includes('all')) &&
-                      (markerPromise = addDelegationsAndKeys(ctcsStubs, markerPromise, delegateId))
+                      (markerPromise = addDelegationsAndKeys(cis, markerPromise, delegateId, patient))
+                    ;(tags.includes('financialInformation') || tags.includes('all')) &&
+                      (markerPromise = addDelegationsAndKeys(ivs, markerPromise, delegateId, patient))
                     ;(tags.includes('medicalInformation') || tags.includes('all')) &&
-                      (markerPromise = addDelegationsAndKeys(cls, markerPromise, delegateId))
-                    ;(tags.includes('medicalInformation') || tags.includes('all')) &&
-                      (markerPromise = addDelegationsAndKeys(cis, markerPromise, delegateId))
-                    ;(tags.includes('financialInformation') || tags.includes('all')) &&
-                      (markerPromise = addDelegationsAndKeys(ivs, markerPromise, delegateId))
-                    ;(tags.includes('medicalInformation') || tags.includes('all')) &&
-                      (markerPromise = addDelegationsAndKeys(docs, markerPromise, delegateId))
+                      (markerPromise = addDelegationsAndKeys(docs, markerPromise, delegateId, null))
                   })
 
                   return markerPromise
                     .then(() => {
                       //console.log("scd")
                       return (
-                        ((allTags.includes('medicalInformation') || allTags.includes('all')) &&
+                        ((allTags.includes('medicalInformation') || allTags.includes('anonymousMedicalInformation') || allTags.includes('all')) &&
                           ctcsStubs &&
                           ctcsStubs.length &&
                           !_.isEqual(oCtcsStubs, ctcsStubs) &&
@@ -817,7 +783,7 @@
                     .then(() => {
                       //console.log("shed")
                       return (
-                        ((allTags.includes('medicalInformation') || allTags.includes('all')) &&
+                        ((allTags.includes('medicalInformation') || allTags.includes('anonymousMedicalInformation') || allTags.includes('all')) &&
                           hes &&
                           hes.length &&
                           !_.isEqual(oHes, hes) &&
@@ -897,7 +863,6 @@
                             })
                             .catch((e) => (status.classifications.error = e))) ||
                         Promise.resolve((status.classifications.success = true))
->>>>>>> 36005864
                       )
                     })
                     .then(() => {
@@ -916,27 +881,12 @@
                             .catch((e) => (status.calendarItems.error = e))) ||
                         Promise.resolve((status.calendarItems.success = true))
                       )
-<<<<<<< HEAD
-                  ) as Promise<Array<models.Classification>>,
-                  retry(() =>
-                    (usingPost ? this.calendarItemApi
-                        .findByHCPartyPatientSecretFKeysArray(ownerId, _.uniq(delSfks)) : this.calendarItemApi
-                      .findByHCPartyPatientSecretFKeys(ownerId, _.uniq(delSfks).join(','))
-                    ).then((cls) =>
-                        parentId
-                          ? (usingPost ? this.calendarItemApi
-                              .findByHCPartyPatientSecretFKeysArray(parentId, _.uniq(delSfks)) : this.calendarItemApi
-                              .findByHCPartyPatientSecretFKeys(parentId, _.uniq(delSfks).join(','))
-                          ).then((moreCls) => _.uniqBy(cls.concat(moreCls), 'id'))
-                          : cls
-=======
                     })
                     .then(() => this.modifyPatientWithUser(user, patient))
                     .then((p) => {
                       status.patient.success = true
                       console.log(
                         `c: ${status.contacts.modified}, he: ${status.healthElements.modified}, docs: ${status.documents.modified}, frms: ${status.forms.modified}, ivs: ${status.invoices.modified}, cis: ${status.calendarItems.modified}, cls: ${status.classifications.modified}`
->>>>>>> 36005864
                       )
                       return { patient: p, statuses: status }
                     })
@@ -946,16 +896,19 @@
                     })
                 })
               })
-            : this.modifyPatientWithUser(
-                user,
-                _.assign(patient, {
-                  delegations: _.assign(
-                    patient.delegations,
-                    delegateIds
-                      .filter((id) => !patient.delegations || !patient.delegations[id]) //If there are delegations do not modify
-                      .reduce((acc, del: string) => Object.assign(acc, _.fromPairs([[del, []]])), patient.delegations || {})
-                  ),
-                })
+            : (allTags.includes('anonymousMedicalInformation')
+                ? Promise.resolve(patient)
+                : this.modifyPatientWithUser(
+                    user,
+                    _.assign(patient, {
+                      delegations: _.assign(
+                        patient.delegations,
+                        delegateIds
+                          .filter((id) => !patient.delegations || !patient.delegations[id]) //If there are delegations do not modify
+                          .reduce((acc, del: string) => Object.assign(acc, _.fromPairs([[del, []]])), patient.delegations || {})
+                      ),
+                    })
+                  )
               )
                 .then((p) => {
                   status.patient.success = true
@@ -985,61 +938,60 @@
           if (!patient) {
             return Promise.resolve({ id: patId })
           }
-<<<<<<< HEAD
-
-          return this.crypto.extractDelegationsSFKsAndEncryptionSKs(patient, ownerId).then(([delSfks, ecKeys]) => {
+          const delSfks = await this.crypto.entities.secretIdsOf(patient, ownerId)
+          return Promise.resolve().then(() => {
             return delSfks.length
               ? Promise.all([
                   retry(() =>
-                      (usingPost ? this.helementApi
-                          .findByHCPartyPatientSecretFKeysArray(ownerId, _.uniq(delSfks)) : this.helementApi
-                      .findByHCPartyPatientSecretFKeys(ownerId, _.uniq(delSfks).join(','))
-                      ).then((hes) =>
-                        parentId
-                          ? this.helementApi
-                              .findByHCPartyPatientSecretFKeys(parentId, _.uniq(delSfks).join(','))
-                              .then((moreHes) => _.uniqBy(hes.concat(moreHes), 'id'))
-                          : hes
-                      )
+                    (usingPost
+                      ? this.helementApi.findByHCPartyPatientSecretFKeysArray(ownerId, _.uniq(delSfks))
+                      : this.helementApi.findByHCPartyPatientSecretFKeys(ownerId, _.uniq(delSfks).join(','))
+                    ).then((hes) =>
+                      parentId
+                        ? this.helementApi
+                            .findByHCPartyPatientSecretFKeys(parentId, _.uniq(delSfks).join(','))
+                            .then((moreHes) => _.uniqBy(hes.concat(moreHes), 'id'))
+                        : hes
+                    )
                   ) as Promise<Array<models.IcureStub>>,
                   retry(() =>
-                      (usingPost ? this.formApi
-                          .findFormsByHCPartyPatientForeignKeysUsingPost(ownerId, undefined, undefined, undefined, _.uniq(delSfks)) : this.formApi
-                      .findFormsByHCPartyPatientForeignKeys(ownerId, _.uniq(delSfks).join(','))
-                      ).then((frms) =>
-                        parentId
-                          ? (usingPost ? this.formApi
-                              .findFormsByHCPartyPatientForeignKeysUsingPost(parentId, undefined, undefined, undefined, _.uniq(delSfks)) : this.formApi
-                              .findFormsByHCPartyPatientForeignKeys(parentId, _.uniq(delSfks).join(','))
+                    (usingPost
+                      ? this.formApi.findFormsByHCPartyPatientForeignKeysUsingPost(ownerId, undefined, undefined, undefined, _.uniq(delSfks))
+                      : this.formApi.findFormsByHCPartyPatientForeignKeys(ownerId, _.uniq(delSfks).join(','))
+                    ).then((frms) =>
+                      parentId
+                        ? (usingPost
+                            ? this.formApi.findFormsByHCPartyPatientForeignKeysUsingPost(parentId, undefined, undefined, undefined, _.uniq(delSfks))
+                            : this.formApi.findFormsByHCPartyPatientForeignKeys(parentId, _.uniq(delSfks).join(','))
                           ).then((moreFrms) => _.uniqBy(frms.concat(moreFrms), 'id'))
-                          : frms
-                      )
+                        : frms
+                    )
                   ) as Promise<Array<models.Form>>,
                   retry(() =>
-                      (usingPost ? this.contactApi
-                          .findByHCPartyPatientSecretFKeysArray(ownerId, _.uniq(delSfks)) : this.contactApi
-                      .findByHCPartyPatientSecretFKeys(ownerId, _.uniq(delSfks).join(','))
-                      ).then((ctcs) =>
-                        parentId
-                          ? (usingPost ? this.contactApi
-                              .findByHCPartyPatientSecretFKeysArray(parentId, _.uniq(delSfks)) : this.contactApi
-                              .findByHCPartyPatientSecretFKeys(parentId, _.uniq(delSfks).join(','))
+                    (usingPost
+                      ? this.contactApi.findByHCPartyPatientSecretFKeysArray(ownerId, _.uniq(delSfks))
+                      : this.contactApi.findByHCPartyPatientSecretFKeys(ownerId, _.uniq(delSfks).join(','))
+                    ).then((ctcs) =>
+                      parentId
+                        ? (usingPost
+                            ? this.contactApi.findByHCPartyPatientSecretFKeysArray(parentId, _.uniq(delSfks))
+                            : this.contactApi.findByHCPartyPatientSecretFKeys(parentId, _.uniq(delSfks).join(','))
                           ).then((moreCtcs) => _.uniqBy(ctcs.concat(moreCtcs), 'id'))
-                          : ctcs
-                      )
+                        : ctcs
+                    )
                   ) as Promise<Array<models.Contact>>,
                   retry(() =>
-                      (usingPost ? this.invoiceApi
-                          .findInvoicesByHCPartyPatientForeignKeysUsingPost(ownerId, _.uniq(delSfks)) : this.invoiceApi
-                      .findInvoicesByHCPartyPatientForeignKeys(ownerId, _.uniq(delSfks).join(','))
-                      ).then((ivs) =>
-                        parentId
-                          ? (usingPost ? this.invoiceApi
-                              .findInvoicesByHCPartyPatientForeignKeysUsingPost(parentId, _.uniq(delSfks)) : this.invoiceApi
-                              .findInvoicesByHCPartyPatientForeignKeys(parentId, _.uniq(delSfks).join(','))
+                    (usingPost
+                      ? this.invoiceApi.findInvoicesByHCPartyPatientForeignKeysUsingPost(ownerId, _.uniq(delSfks))
+                      : this.invoiceApi.findInvoicesByHCPartyPatientForeignKeys(ownerId, _.uniq(delSfks).join(','))
+                    ).then((ivs) =>
+                      parentId
+                        ? (usingPost
+                            ? this.invoiceApi.findInvoicesByHCPartyPatientForeignKeysUsingPost(parentId, _.uniq(delSfks))
+                            : this.invoiceApi.findInvoicesByHCPartyPatientForeignKeys(parentId, _.uniq(delSfks).join(','))
                           ).then((moreIvs) => _.uniqBy(ivs.concat(moreIvs), 'id'))
-                          : ivs
-                      )
+                        : ivs
+                    )
                   ) as Promise<Array<models.IcureStub>>,
                   retry(() =>
                     this.classificationApi
@@ -1055,14 +1007,14 @@
                   retry(async () => {
                     const delegationSFKs = _.uniq(delSfks).join(',')
                     try {
-                      let calendarItems = await (usingPost ?
-                        this.calendarItemApi.findByHCPartyPatientSecretFKeysArray(ownerId, _.uniq(delSfks)) :
-                        this.calendarItemApi.findByHCPartyPatientSecretFKeys(ownerId, _.uniq(delSfks).join(',')))
+                      let calendarItems = await (usingPost
+                        ? this.calendarItemApi.findByHCPartyPatientSecretFKeysArray(ownerId, _.uniq(delSfks))
+                        : this.calendarItemApi.findByHCPartyPatientSecretFKeys(ownerId, _.uniq(delSfks).join(',')))
 
                       if (parentId) {
-                        const moreCalendarItems = await (usingPost ?
-                          this.calendarItemApi.findByHCPartyPatientSecretFKeysArray(parentId, _.uniq(delSfks)) :
-                          this.calendarItemApi.findByHCPartyPatientSecretFKeys(parentId, _.uniq(delSfks).join(',')))
+                        const moreCalendarItems = await (usingPost
+                          ? this.calendarItemApi.findByHCPartyPatientSecretFKeysArray(parentId, _.uniq(delSfks))
+                          : this.calendarItemApi.findByHCPartyPatientSecretFKeys(parentId, _.uniq(delSfks).join(',')))
                         calendarItems = _.uniqBy(calendarItems.concat(moreCalendarItems), 'id')
                       }
 
@@ -1091,115 +1043,21 @@
                       classifications: cls,
                       calItems: cis,
                       documents: docs,
-=======
-          const delSfks = await this.crypto.entities.secretIdsOf(patient, ownerId)
-          return delSfks.length
-            ? Promise.all([
-                retry(() =>
-                  this.helementApi
-                    .findByHCPartyPatientSecretFKeys(ownerId, _.uniq(delSfks).join(','))
-                    .then((hes) =>
-                      parentId
-                        ? this.helementApi
-                            .findByHCPartyPatientSecretFKeys(parentId, _.uniq(delSfks).join(','))
-                            .then((moreHes) => _.uniqBy(hes.concat(moreHes), 'id'))
-                        : hes
-                    )
-                ) as Promise<Array<models.IcureStub>>,
-                retry(() =>
-                  this.formApi
-                    .findFormsByHCPartyPatientForeignKeys(ownerId, _.uniq(delSfks).join(','))
-                    .then((frms) =>
-                      parentId
-                        ? this.formApi
-                            .findFormsByHCPartyPatientForeignKeys(parentId, _.uniq(delSfks).join(','))
-                            .then((moreFrms) => _.uniqBy(frms.concat(moreFrms), 'id'))
-                        : frms
-                    )
-                ) as Promise<Array<models.Form>>,
-                retry(() =>
-                  this.contactApi
-                    .findByHCPartyPatientSecretFKeys(ownerId, _.uniq(delSfks).join(','))
-                    .then((ctcs) =>
-                      parentId
-                        ? this.contactApi
-                            .findByHCPartyPatientSecretFKeys(parentId, _.uniq(delSfks).join(','))
-                            .then((moreCtcs) => _.uniqBy(ctcs.concat(moreCtcs), 'id'))
-                        : ctcs
-                    )
-                ) as Promise<Array<models.Contact>>,
-                retry(() =>
-                  this.invoiceApi
-                    .findInvoicesByHCPartyPatientForeignKeys(ownerId, _.uniq(delSfks).join(','))
-                    .then((ivs) =>
-                      parentId
-                        ? this.invoiceApi
-                            .findInvoicesByHCPartyPatientForeignKeys(parentId, _.uniq(delSfks).join(','))
-                            .then((moreIvs) => _.uniqBy(ivs.concat(moreIvs), 'id'))
-                        : ivs
-                    )
-                ) as Promise<Array<models.IcureStub>>,
-                retry(() =>
-                  this.classificationApi
-                    .findClassificationsByHCPartyPatientForeignKeys(ownerId, _.uniq(delSfks).join(','))
-                    .then((cls) =>
-                      parentId
-                        ? this.classificationApi
-                            .findClassificationsByHCPartyPatientForeignKeys(parentId, _.uniq(delSfks).join(','))
-                            .then((moreCls) => _.uniqBy(cls.concat(moreCls), 'id'))
-                        : cls
-                    )
-                ) as Promise<Array<models.Classification>>,
-                retry(async () => {
-                  const delegationSFKs = _.uniq(delSfks).join(',')
-                  try {
-                    let calendarItems = await this.calendarItemApi.findByHCPartyPatientSecretFKeys(ownerId, delegationSFKs)
-
-                    if (parentId) {
-                      const moreCalendarItems = await this.calendarItemApi.findByHCPartyPatientSecretFKeys(parentId, delegationSFKs)
-                      calendarItems = _.uniqBy(calendarItems.concat(moreCalendarItems), 'id')
->>>>>>> 36005864
                     }
-
-                    return calendarItems
-                  } catch (ex) {
-                    console.log(`exception occured exporting calendarItem for ownerId: ${ownerId} - ${ex}`)
-                    //throw ex
-                  }
-                }) as Promise<Array<models.CalendarItem>>,
-              ]).then(([hes, frms, ctcs, ivs, cls, cis]) => {
-                const docIds: { [key: string]: number } = {}
-                ctcs.forEach(
-                  (c: models.Contact) =>
-                    c.services &&
-                    c.services.forEach((s) => s.content && Object.values(s.content).forEach((c) => c && c.documentId && (docIds[c.documentId] = 1)))
-                )
-
-                return retry(() => this.documentApi.getDocuments(new ListOfIds({ ids: Object.keys(docIds) }))).then((docs: Array<Document>) => {
-                  return {
-                    id: patId,
-                    patient: patient,
-                    contacts: ctcs,
-                    forms: frms,
-                    healthElements: hes,
-                    invoices: ivs,
-                    classifications: cls,
-                    calItems: cis,
-                    documents: docs,
-                  }
+                  })
                 })
-              })
-            : Promise.resolve({
-                id: patId,
-                patient: patient,
-                contacts: [],
-                forms: [],
-                healthElements: [],
-                invoices: [],
-                classifications: [],
-                calItems: [],
-                documents: [],
-              })
+              : Promise.resolve({
+                  id: patId,
+                  patient: patient,
+                  contacts: [],
+                  forms: [],
+                  healthElements: [],
+                  invoices: [],
+                  classifications: [],
+                  calItems: [],
+                  documents: [],
+                })
+          })
         })
     })
   }
