import { IccPatientApi } from '../icc-api'
import { IccCryptoXApi } from './icc-crypto-x-api'
import { IccContactXApi } from './icc-contact-x-api'
import { IccFormXApi } from './icc-form-x-api'
import { IccHcpartyXApi } from './icc-hcparty-x-api'
import { IccInvoiceXApi } from './icc-invoice-x-api'
import { IccDocumentXApi } from './icc-document-x-api'
import { IccHelementXApi } from './icc-helement-x-api'
import { IccClassificationXApi } from './icc-classification-x-api'

import * as _ from 'lodash'
import * as models from '../icc-api/model/models'
import { Document, IcureStub, ListOfIds, Patient } from '../icc-api/model/models'
import { IccCalendarItemXApi } from './icc-calendar-item-x-api'
import { b64_2ab } from '../icc-api/model/ModelHelper'
import { findName, garnishPersonWithName, hasName } from './utils/person-util'
import { retry } from './utils'
import { IccDataOwnerXApi } from './icc-data-owner-x-api'
import { AuthenticationProvider, NoAuthenticationProvider } from './auth/AuthenticationProvider'
import { EntityWithDelegationTypeName } from './utils/EntityWithDelegationTypeName'
import { SecureDelegation } from '../icc-api/model/SecureDelegation'
import { EntityShareOrMetadataUpdateRequest } from '../icc-api/model/requests/EntityShareOrMetadataUpdateRequest'
import { MinimalEntityBulkShareResult } from '../icc-api/model/requests/MinimalEntityBulkShareResult'
import { EntityShareRequest } from '../icc-api/model/requests/EntityShareRequest'
import { ShareMetadataBehaviour } from './crypto/ShareMetadataBehaviour'
import { ShareResult } from './utils/ShareResult'
import AccessLevelEnum = SecureDelegation.AccessLevelEnum
import RequestedPermissionEnum = EntityShareRequest.RequestedPermissionEnum
import { XHR } from '../icc-api/api/XHR'

// noinspection JSUnusedGlobalSymbols
export class IccPatientXApi extends IccPatientApi {
  crypto: IccCryptoXApi
  contactApi: IccContactXApi
  formApi: IccFormXApi
  helementApi: IccHelementXApi
  invoiceApi: IccInvoiceXApi
  hcpartyApi: IccHcpartyXApi
  documentApi: IccDocumentXApi
  classificationApi: IccClassificationXApi
  calendarItemApi: IccCalendarItemXApi
  dataOwnerApi: IccDataOwnerXApi

  private readonly encryptedKeys: Array<string>

  get headers(): Promise<Array<XHR.Header>> {
    return super.headers.then((h) => this.crypto.accessControlKeysHeaders.addAccessControlKeysHeaders(h, 'Patient'))
  }

  constructor(
    host: string,
    headers: { [key: string]: string },
    crypto: IccCryptoXApi,
    contactApi: IccContactXApi,
    formApi: IccFormXApi,
    helementApi: IccHelementXApi,
    invoiceApi: IccInvoiceXApi,
    documentApi: IccDocumentXApi,
    hcpartyApi: IccHcpartyXApi,
    classificationApi: IccClassificationXApi,
    dataOwnerApi: IccDataOwnerXApi,
    calendarItemaApi: IccCalendarItemXApi,
    encryptedKeys: Array<string> = ['note'],
    authenticationProvider: AuthenticationProvider = new NoAuthenticationProvider(),
    fetchImpl: (input: RequestInfo, init?: RequestInit) => Promise<Response> = typeof window !== 'undefined'
      ? window.fetch
      : typeof self !== 'undefined'
      ? self.fetch
      : fetch
  ) {
    super(host, headers, authenticationProvider, fetchImpl)
    this.crypto = crypto
    this.contactApi = contactApi
    this.formApi = formApi
    this.helementApi = helementApi
    this.invoiceApi = invoiceApi
    this.hcpartyApi = hcpartyApi
    this.documentApi = documentApi
    this.classificationApi = classificationApi
    this.calendarItemApi = calendarItemaApi
    this.dataOwnerApi = dataOwnerApi

    this.encryptedKeys = encryptedKeys
  }

  /**
   * Creates a new instance of patient with initialised encryption metadata (not in the database).
   * @param user the current user.
   * @param p initialised data for the patient. Metadata such as id, creation data, etc. will be automatically initialised, but you can specify
   * other kinds of data or overwrite generated metadata with this. You can't specify encryption metadata.
   * @param options optional parameters:
   * - additionalDelegates: delegates which will have access to the entity in addition to the current data owner and delegates from the
   * auto-delegations. Must be an object which associates each data owner id with the access level to give to that data owner. May overlap with
   * auto-delegations, in such case the access level specified here will be used.
   * @return a new instance of patient.
   */
  async newInstance(
    user: models.User,
    p: any = {},
    options: {
      additionalDelegates?: { [dataOwnerId: string]: AccessLevelEnum }
    } = {}
  ) {
    const patient = _.extend(
      {
        id: this.crypto.primitives.randomUuid(),
        _type: 'org.taktik.icure.entities.Patient',
        created: new Date().getTime(),
        modified: new Date().getTime(),
        responsible: this.dataOwnerApi.getDataOwnerIdOf(user),
        author: user.id,
        codes: [],
        tags: [],
      },
      p || {}
    )

    const ownerId = this.dataOwnerApi.getDataOwnerIdOf(user)
    if (ownerId !== (await this.dataOwnerApi.getCurrentDataOwnerId())) throw new Error('Can only initialise entities as current data owner.')
    const extraDelegations = {
      ...Object.fromEntries(
        [...(user.autoDelegations?.all ?? []), ...(user.autoDelegations?.medicalInformation ?? [])].map((d) => [d, AccessLevelEnum.WRITE])
      ),
      ...(options?.additionalDelegates ?? {}),
    }
    const initialisationInfo = await this.crypto.xapi.entityWithInitialisedEncryptedMetadata(
      patient,
      'Patient',
      undefined,
      undefined,
      true,
      true,
      extraDelegations
    )
    return new models.Patient(initialisationInfo.updatedEntity)
  }

  completeNames(patient: models.Patient): models.Patient {
    let finalPatient: any = patient

    if (!!finalPatient.lastName && !hasName(finalPatient, models.PersonName.UseEnum.Official)) {
      finalPatient = garnishPersonWithName(finalPatient, models.PersonName.UseEnum.Official, finalPatient.lastName, finalPatient.firstName)
    }

    if (!!finalPatient.maidenName && !hasName(finalPatient, models.PersonName.UseEnum.Maiden)) {
      finalPatient = garnishPersonWithName(finalPatient, models.PersonName.UseEnum.Maiden, finalPatient.maidenName, finalPatient.firstName)
    }

    if (!!finalPatient.alias && !hasName(finalPatient, models.PersonName.UseEnum.Nickname)) {
      finalPatient = garnishPersonWithName(finalPatient, models.PersonName.UseEnum.Nickname, finalPatient.alias, finalPatient.firstName)
    }

    if (!finalPatient.lastName && !!hasName(finalPatient, models.PersonName.UseEnum.Official)) {
      const officialName = findName(finalPatient, models.PersonName.UseEnum.Official)
      finalPatient = {
        ...finalPatient,
        lastName: officialName!.lastName,
        firstName: officialName!.firstNames?.[0],
      }
    }

    if (!finalPatient.maidenName && !!hasName(finalPatient, models.PersonName.UseEnum.Maiden)) {
      finalPatient = {
        ...finalPatient,
        maidenName: findName(finalPatient, models.PersonName.UseEnum.Maiden)!.lastName,
      }
    }

    if (!finalPatient.alias && !!hasName(finalPatient, models.PersonName.UseEnum.Nickname)) {
      finalPatient = {
        ...finalPatient,
        alias: findName(finalPatient, models.PersonName.UseEnum.Nickname)!.lastName,
      }
    }

    return new Patient(finalPatient)
  }

  /**
   * @deprecated replace with {@link initConfidentialSecretId}
   */
  async initConfidentialDelegation(patient: models.Patient, user: models.User): Promise<models.Patient> {
    return this.initConfidentialSecretId(patient, user)
  }

  /**
   * Ensures that the current data owner has some confidential secret ids for the provided patient. If not creates them and updates the patient in the
   * database.
   * @param patient the patient for which you want to initialise the confidential secret id.
   * @param user the current user.
   * @return the updated patient or the original patient if no change was necessary.
   */
  async initConfidentialSecretId(patient: models.Patient, user: models.User): Promise<models.Patient> {
    const dataOwnerId = this.dataOwnerApi.getDataOwnerIdOf(user)
    if (dataOwnerId !== (await this.dataOwnerApi.getCurrentDataOwnerId()))
      throw new Error('You can initialise confidential delegations only for the current data owner')
    let updatedPatient = patient
    if (!patient.rev) {
      updatedPatient = await this.createPatientWithUser(user, patient)
      if (!updatedPatient) throw new Error('Could not create patient')
    }
    const initialised = await this.crypto.confidential.initialiseConfidentialSecretId(updatedPatient, 'Patient', (x) => this.bulkSharePatients(x))
    if (initialised) {
      return initialised
    } else {
      return updatedPatient
    }
  }

  createPatient(body?: models.Patient): never {
    throw new Error('Cannot call a method that returns patients without providing a user for de/encryption')
  }

  createPatientWithUser(user: models.User, body?: models.Patient): Promise<models.Patient | any> {
    return body
      ? this.encrypt(user, [_.cloneDeep(this.completeNames(body))])
          .then((pats) => super.createPatient(pats[0]))
          .then((p) => this.decrypt(user, [p]))
          .then((pats) => pats[0])
      : Promise.resolve(null)
  }

  filterBy(
    startKey?: string,
    startDocumentId?: string,
    limit?: number,
    skip?: number,
    sort?: string,
    desc?: boolean,
    body?: models.FilterChainPatient
  ): never {
    throw new Error('Cannot call a method that returns contacts without providing a user for de/encryption')
  }

  filterByWithUser(
    user: models.User,
    filterChain: models.FilterChainPatient,
    startKey?: string,
    startDocumentId?: string,
    limit?: number,
    skip?: number,
    sort?: string,
    desc?: boolean
  ): Promise<models.PaginatedListPatient | any> {
    return super
      .filterPatientsBy(startKey, startDocumentId, limit, skip, sort, desc, filterChain)
      .then((pl) => this.decrypt(user, pl.rows!, false).then((dr) => Object.assign(pl, { rows: dr })))
  }

  findByAccessLogUserAfterDate(
    userId: string,
    accessType?: string,
    startDate?: number,
    startKey?: string,
    startDocumentId?: string,
    limit?: number
  ): never {
    throw new Error('Cannot call a method that returns contacts without providing a user for de/encryption')
  }

  findByAccessLogUserAfterDateWithUser(
    user: models.User,
    userId: string,
    accessType?: string,
    startDate?: number,
    startKey?: string,
    startDocumentId?: string,
    limit?: number
  ): Promise<models.PaginatedListPatient | any> {
    return super
      .findByAccessLogUserAfterDate(userId, accessType, startDate, startKey, startDocumentId, limit)
      .then((pl) => this.decrypt(user, pl.rows!, false).then((dr) => Object.assign(pl, { rows: dr })))
  }

  findByAccessLogUserAfterDate_1(externalId: string): never {
    throw new Error('Cannot call a method that returns contacts without providing a user for de/encryption')
  }

  findByExternalIdWithUser(user: models.User, externalId: string): Promise<models.Patient | any> {
    return super
      .findByExternalId(externalId)
      .then((pats) => this.decrypt(user, [pats]))
      .then((x) => x[0])
  }

  findByNameBirthSsinAuto(
    healthcarePartyId?: string,
    filterValue?: string,
    startKey?: string,
    startDocumentId?: string,
    limit?: number,
    sortDirection?: string
  ): never {
    throw new Error('Cannot call a method that returns contacts without providing a user for de/encryption')
  }

  findByNameBirthSsinAutoWithUser(
    user: models.User,
    healthcarePartyId?: string,
    filterValue?: string,
    startKey?: string,
    startDocumentId?: string,
    limit?: number,
    sortDirection?: string
  ): Promise<models.PaginatedListPatient | any> {
    return super
      .findByNameBirthSsinAuto(healthcarePartyId, filterValue, startKey, startDocumentId, limit, sortDirection)
      .then((pl) => this.decrypt(user, pl.rows!, false).then((dr) => Object.assign(pl, { rows: dr })))
  }

  fuzzySearch(firstName?: string, lastName?: string, dateOfBirth?: number): never {
    throw new Error('Cannot call a method that returns contacts without providing a user for de/encryption')
  }

  fuzzySearchWithUser(user: models.User, firstName?: string, lastName?: string, dateOfBirth?: number): Promise<Array<models.Patient> | any> {
    return super.fuzzySearch(firstName, lastName, dateOfBirth).then((pats) => this.decrypt(user, pats))
  }

  getPatient(patientId: string): never {
    throw new Error('Cannot call a method that returns contacts without providing a user for de/encryption')
  }

  getPatientRaw(patientId: string): Promise<models.Patient | any> {
    return super.getPatient(patientId)
  }

  getPatientWithUser(user: models.User, patientId: string): Promise<models.Patient | any> {
    return super
      .getPatient(patientId)
      .then((p) => this.tryDecryptOrReturnOriginal(this.dataOwnerApi.getDataOwnerIdOf(user), [p], false))
      .then((pats) => pats[0].entity)
  }

  getPotentiallyEncryptedPatientWithUser(user: models.User, patientId: string): Promise<{ patient: models.Patient; decrypted: boolean }> {
    return super
      .getPatient(patientId)
      .then((p) => this.tryDecryptOrReturnOriginal(this.dataOwnerApi.getDataOwnerIdOf(user), [p], false))
      .then((pats) => ({ patient: pats[0].entity, decrypted: pats[0].decrypted }))
  }

  getPatients(body?: models.ListOfIds): never {
    throw new Error('Cannot call a method that returns contacts without providing a user for de/encryption')
  }

  getPatientsWithUser(user: models.User, body?: models.ListOfIds): Promise<Array<models.Patient> | any> {
    return super.getPatients(body).then((pats) => this.decrypt(user, pats))
  }

  listDeletedPatients(startDate?: number, endDate?: number, desc?: boolean, startDocumentId?: string, limit?: number): never {
    throw new Error('Cannot call a method that returns contacts without providing a user for de/encryption')
  }

  listDeletedPatientsWithUser(
    user: models.User,
    startDate?: number,
    endDate?: number,
    desc?: boolean,
    startDocumentId?: string,
    limit?: number
  ): Promise<models.PaginatedListPatient | any> {
    return super
      .listDeletedPatients(startDate, endDate, desc, startDocumentId, limit)
      .then((pl) => this.decrypt(user, pl.rows!, false).then((dr) => Object.assign(pl, { rows: dr })))
  }

  listDeletedPatients_2(firstName?: string, lastName?: string): never {
    throw new Error('Cannot call a method that returns contacts without providing a user for de/encryption')
  }

  listDeletedPatientsByNameWithUser(user: models.User, firstName?: string, lastName?: string): Promise<Array<models.Patient> | any> {
    return super.listDeletedPatientsByName(firstName, lastName).then((rows) => this.decrypt(user, rows, false))
  }

  listOfMergesAfter(date: number): never {
    throw new Error('Cannot call a method that returns contacts without providing a user for de/encryption')
  }

  listOfMergesAfterWithUser(user: models.User, date: number): Promise<Array<models.Patient> | any> {
    return super.listOfMergesAfter(date).then((pats) => this.decrypt(user, pats, false))
  }

  listOfPatientsModifiedAfter(date: number, startKey?: number, startDocumentId?: string, limit?: number): never {
    throw new Error('Cannot call a method that returns contacts without providing a user for de/encryption')
  }

  listOfPatientsModifiedAfterWithUser(
    user: models.User,
    date: number,
    startKey?: number,
    startDocumentId?: string,
    limit?: number
  ): Promise<models.PaginatedListPatient | any> {
    return super
      .listOfPatientsModifiedAfter(date, startKey, startDocumentId, limit)
      .then((pl) => this.decrypt(user, pl.rows!, false).then((dr) => Object.assign(pl, { rows: dr })))
  }

  listPatients(hcPartyId?: string, sortField?: string, startKey?: string, startDocumentId?: string, limit?: number, sortDirection?: string): never {
    throw new Error('Cannot call a method that returns contacts without providing a user for de/encryption')
  }

  listPatientsWithUser(
    user: models.User,
    hcPartyId?: string,
    sortField?: string,
    startKey?: string,
    startDocumentId?: string,
    limit?: number,
    sortDirection?: string
  ): Promise<models.PaginatedListPatient | any> {
    return super
      .listPatients(hcPartyId, sortField, startKey, startDocumentId, limit, sortDirection)
      .then((pl) => this.decrypt(user, pl.rows!, false).then((dr) => Object.assign(pl, { rows: dr })))
  }

  listPatientsByHcParty(
    hcPartyId: string,
    sortField?: string,
    startKey?: string,
    startDocumentId?: string,
    limit?: number,
    sortDirection?: string
  ): never {
    throw new Error('Cannot call a method that returns contacts without providing a user for de/encryption')
  }

  listPatientsByHcPartyWithUser(
    user: models.User,
    hcPartyId: string,
    sortField?: string,
    startKey?: string,
    startDocumentId?: string,
    limit?: number,
    sortDirection?: string
  ): Promise<models.PaginatedListPatient | any> {
    return super
      .listPatientsByHcParty(hcPartyId, sortField, startKey, startDocumentId, limit, sortDirection)
      .then((pl) => this.decrypt(user, pl.rows!, false).then((dr) => Object.assign(pl, { rows: dr })))
  }

  listPatientsOfHcParty(
    hcPartyId: string,
    sortField?: string,
    startKey?: string,
    startDocumentId?: string,
    limit?: number,
    sortDirection?: string
  ): never {
    throw new Error('Cannot call a method that returns contacts without providing a user for de/encryption')
  }

  listPatientsOfHcPartyWithUser(
    user: models.User,
    hcPartyId: string,
    sortField?: string,
    startKey?: string,
    startDocumentId?: string,
    limit?: number,
    sortDirection?: string
  ): Promise<models.PaginatedListPatient | any> {
    return super
      .listPatientsOfHcParty(hcPartyId, sortField, startKey, startDocumentId, limit, sortDirection)
      .then((pl) => this.decrypt(user, pl.rows!, false).then((dr) => Object.assign(pl, { rows: dr })))
  }

  mergeInto(toId: string, fromIds: string): never {
    throw new Error('Cannot call a method that returns contacts without providing a user for de/encryption')
  }

  mergeIntoWithUser(user: models.User, toId: string, fromIds: string): Promise<models.Patient | any> {
    return super
      .mergeInto(toId, fromIds)
      .then((p) => this.decrypt(user, [p]))
      .then((pats) => pats[0])
  }

  modifyPatient(body?: models.Patient): never {
    throw new Error('Cannot call a method that returns contacts without providing a user for de/encryption')
  }

  /**
   * @internal this method is for internal use only and may be changed without notice.
   */
  modifyPatientRaw(body?: models.Patient): Promise<models.Patient | any> {
    return super.modifyPatient(body)
  }

  modifyPatientWithUser(user: models.User, body?: models.Patient): Promise<models.Patient | null> {
    return body ? this.modifyPatientAs(this.dataOwnerApi.getDataOwnerIdOf(user), body) : Promise.resolve(null)
  }

  private modifyPatientAs(dataOwner: string, body: models.Patient): Promise<models.Patient> {
    return this.encryptAs(dataOwner, [_.cloneDeep(this.completeNames(body))])
      .then((pats) => super.modifyPatient(pats[0]))
      .then((p) => this.decryptAs(dataOwner, [p]))
      .then((pats) => pats[0])
  }

  modifyPatientReferral(patientId: string, referralId: string, start?: number, end?: number): never {
    throw new Error('Cannot call a method that returns contacts without providing a user for de/encryption')
  }

  modifyPatientReferralWithUser(
    user: models.User,
    patientId: string,
    referralId: string,
    start?: number,
    end?: number
  ): Promise<models.Patient | any> {
    return super
      .modifyPatientReferral(patientId, referralId, start, end)
      .then((p) => this.decrypt(user, [p]))
      .then((pats) => pats[0])
  }

  encrypt(user: models.User, pats: Array<models.Patient>): Promise<Array<models.Patient>> {
    const dataOwnerId = this.dataOwnerApi.getDataOwnerIdOf(user)
    return this.encryptAs(dataOwnerId, pats)
  }

  private encryptAs(dataOwner: string, pats: Array<models.Patient>): Promise<Array<models.Patient>> {
    return Promise.all(
      pats.map((p) => this.crypto.xapi.tryEncryptEntity(p, 'Patient', dataOwner, this.encryptedKeys, true, false, (x) => new models.Patient(x)))
    )
  }

  // If patient can't be decrypted returns patient with encrypted data.
  decrypt(user: models.User, patients: Array<models.Patient>, fillDelegations = true): Promise<Array<models.Patient>> {
    return this.decryptAs(this.dataOwnerApi.getDataOwnerIdOf(user), patients, fillDelegations)
  }

  private decryptAs(dataOwner: string, patients: Array<models.Patient>, fillDelegations = true): Promise<Array<models.Patient>> {
    return this.tryDecryptOrReturnOriginal(dataOwner, patients, fillDelegations).then((ps) => ps.map((p) => p.entity))
  }

  private tryDecryptOrReturnOriginal(
    dataOwner: string,
    patients: Array<models.Patient>,
    fillDelegations = true
  ): Promise<{ entity: models.Patient; decrypted: boolean }[]> {
    return Promise.all(
      patients.map(
        async (p) =>
          await this.crypto.xapi
            .decryptEntity(p, 'Patient', dataOwner, (x) => new models.Patient(x))
            .then((p) => {
              if (p.entity.picture && !(p.entity.picture instanceof ArrayBuffer)) {
                return {
                  entity: new models.Patient({
                    ...p.entity,
                    picture: b64_2ab(p.entity.picture),
                  }),
                  decrypted: p.decrypted,
                }
              } else return p
            })
      )
    )
  }

  /**
   * @deprecated replace with {@link shareAllDataOfPatient}
   */
  async share(
    user: models.User,
    patId: string,
    ownerId: string,
    delegateIds: Array<string>,
    delegationTags: { [key: string]: Array<string> }
  ): Promise<{
    patient: models.Patient | null
    statuses: { [key: string]: { success: boolean | null; error: Error | null } }
  } | null> {
    return this.shareAllDataOfPatient(user, patId, ownerId, delegateIds, delegationTags)
  }

  async shareAllDataOfPatient(
    user: models.User,
    patId: string,
    ownerId: string,
    delegateIds: Array<string>,
    delegationTags: { [key: string]: Array<string> },
    usingPost: boolean = false
  ): Promise<{
    patient: models.Patient | null
    statuses: { [key: string]: { success: boolean | null; error: Error | null } }
  } | null> {
    const allTags: string[] = _.uniq(_.flatMap(Object.values(delegationTags)))
    const status = {
      contacts: {
        success: allTags.includes('medicalInformation') || allTags.includes('all') ? false : null,
        error: null,
        modified: 0,
      },
      forms: {
        success: allTags.includes('medicalInformation') || allTags.includes('all') ? false : null,
        error: null,
        modified: 0,
      },
      healthElements: {
        success: allTags.includes('medicalInformation') || allTags.includes('all') ? false : null,
        error: null,
        modified: 0,
      },
      invoices: {
        success: allTags.includes('financialInformation') || allTags.includes('all') ? false : null,
        error: null,
        modified: 0,
      },
      documents: {
        success: allTags.includes('medicalInformation') || allTags.includes('all') ? false : null,
        error: null,
        modified: 0,
      },
      classifications: {
        success: allTags.includes('medicalInformation') || allTags.includes('all') ? false : null,
        error: null,
        modified: 0,
      },
      calendarItems: {
        success: allTags.includes('medicalInformation') || allTags.includes('all') ? false : null,
        error: null,
        modified: 0,
      },
      patient: { success: false, error: null, modified: 0 } as {
        success: boolean
        error: Error | null
      },
    }
    const hcp = await this.hcpartyApi.getHealthcareParty(ownerId)
    const parentId = hcp.parentId
    let patient = await retry(() => this.getPatientWithUser(user, patId))
    const patientWithInitialisedEncryption = await this.crypto.xapi.ensureEncryptionKeysInitialised(patient, 'Patient')
    if (patientWithInitialisedEncryption) {
      patient = await this.modifyPatientWithUser(user, patientWithInitialisedEncryption)
    }

    if (!patient) {
      status.patient = {
        success: false,
        error: new Error('Patient does not exist or cannot initialise encryption keys'),
      }
      return { patient: patient, statuses: status }
    }

    const delSfks = await this.crypto.xapi.secretIdsOf({ entity: patient, type: 'Patient' }, ownerId)
    const ecKeys = await this.crypto.xapi.encryptionKeysOf({ entity: patient, type: 'Patient' }, ownerId)

    if (delSfks.length) {
      const retrievedHealthElements = await retry(() =>
        this.helementApi
          .findHealthElementsDelegationsStubsByHCPartyPatientForeignKeys(ownerId, _.uniq(delSfks).join(','))
          .then((hes) =>
            parentId
              ? this.helementApi
                  .findHealthElementsDelegationsStubsByHCPartyPatientForeignKeys(parentId, _.uniq(delSfks).join(','))
                  .then((moreHes) => _.uniqBy(hes.concat(moreHes), 'id'))
              : hes
          )
      )
      const retrievedForms = await retry(() =>
        this.formApi
          .findFormsDelegationsStubsByHCPartyPatientForeignKeys(ownerId, _.uniq(delSfks).join(','))
          .then((frms) =>
            parentId
              ? this.formApi
                  .findFormsDelegationsStubsByHCPartyPatientForeignKeys(parentId, _.uniq(delSfks).join(','))
                  .then((moreFrms) => _.uniqBy(frms.concat(moreFrms), 'id'))
              : frms
          )
      )
      const retrievedContacts = await retry(() =>
        this.contactApi
          .findByHCPartyPatientSecretFKeys(ownerId, _.uniq(delSfks).join(','))
          .then((ctcs) =>
            parentId
              ? this.contactApi
                  .findByHCPartyPatientSecretFKeys(parentId, _.uniq(delSfks).join(','))
                  .then((moreCtcs) => _.uniqBy(ctcs.concat(moreCtcs), 'id'))
              : ctcs
          )
      )
      const retrievedInvoices = await retry(() =>
        this.invoiceApi
          .findInvoicesDelegationsStubsByHCPartyPatientForeignKeys(ownerId, _.uniq(delSfks).join(','))
          .then((ivs) =>
            parentId
              ? this.invoiceApi
                  .findInvoicesDelegationsStubsByHCPartyPatientForeignKeys(parentId, _.uniq(delSfks).join(','))
                  .then((moreIvs) => _.uniqBy(ivs.concat(moreIvs), 'id'))
              : ivs
          )
      )
      const retrievedClassifications = await retry(() =>
        this.classificationApi
          .findClassificationsByHCPartyPatientForeignKeys(ownerId, _.uniq(delSfks).join(','))
          .then((cls) =>
            parentId
              ? this.classificationApi
                  .findClassificationsByHCPartyPatientForeignKeys(parentId, _.uniq(delSfks).join(','))
                  .then((moreCls) => _.uniqBy(cls.concat(moreCls), 'id'))
              : cls
          )
      )
      const retrievedCalendarItems = await retry(() =>
        this.calendarItemApi
          .findByHCPartyPatientSecretFKeys(ownerId, _.uniq(delSfks).join(','))
          .then((cls) =>
            parentId
              ? this.calendarItemApi
                  .findByHCPartyPatientSecretFKeys(parentId, _.uniq(delSfks).join(','))
                  .then((moreCls) => _.uniqBy(cls.concat(moreCls), 'id'))
              : cls
          )
      )
      const isMedicalInfoTags = (tags: string[]) => tags.includes('medicalInformation') || tags.includes('all')
      const isFinancialInfoTags = (tags: string[]) => tags.includes('financialInformation') || tags.includes('all')
      const doShareEntitiesAndUpdateStatus = async (
        entities: models.IcureStub[],
        entitiesType: EntityWithDelegationTypeName,
        status: {
          success: boolean | null
          error: null | Error
          modified: number
        },
        tagsCondition: (tags: string[]) => boolean,
        doShareMinimal: (request: {
          [entityId: string]: { [requestId: string]: EntityShareOrMetadataUpdateRequest }
        }) => Promise<MinimalEntityBulkShareResult[]>
      ): Promise<void> => {
        const delegatesToApply = delegateIds.filter((delegateId) => tagsCondition(delegationTags[delegateId]))
        if (entities.length && delegatesToApply.length) {
          const requests: {
            entity: IcureStub
            dataForDelegates: {
              [delegateId: string]: {
                shareSecretIds: string[]
                shareEncryptionKeys: string[]
                shareOwningEntityIds: string[]
                requestedPermissions: RequestedPermissionEnum
              }
            }
          }[] = []
          for (const entity of entities) {
            const currentEntityRequests: {
              [delegateId: string]: {
                shareSecretIds: string[]
                shareEncryptionKeys: string[]
                shareOwningEntityIds: string[]
                requestedPermissions: RequestedPermissionEnum
              }
            } = {}
            const secretIds = await this.crypto.xapi.secretIdsOf({ entity, type: entitiesType }, undefined)
            const encryptionKeys = await this.crypto.xapi.encryptionKeysOf({ entity, type: entitiesType }, undefined)
            const request = {
              shareSecretIds: secretIds,
              shareEncryptionKeys: encryptionKeys,
              shareOwningEntityIds: [patient.id!],
              requestedPermissions: RequestedPermissionEnum.MAX_WRITE,
            }
            for (const delegateId of delegatesToApply) {
              currentEntityRequests[delegateId] = request
            }
            requests.push({ dataForDelegates: currentEntityRequests, entity })
          }
<<<<<<< HEAD
          await this.crypto.xapi
            .bulkShareOrUpdateEncryptedEntityMetadataNoEntities(entitiesType, requests, (x) => doShareMinimal(x))
            .then((shareResult) => {
              status.modified = new Set(shareResult.successfulUpdates.map((x) => x.entityId)).size
              status.success = shareResult.updateErrors.length === 0
              if (!status.success) {
                const errorMsg = `Error while sharing (some) entities of type ${entitiesType} for patient ${patient.id} : ${JSON.stringify(
                  shareResult.updateErrors
                )}`
                console.error(errorMsg)
                status.error = new Error(errorMsg)
              }
            })
            .catch((e) => {
              status.success = false
              status.error = e
            })
        } else {
          status.success = true
        }
      }
      await doShareEntitiesAndUpdateStatus(retrievedHealthElements, 'HealthElement', status.healthElements, isMedicalInfoTags, (x) =>
        this.helementApi.bulkShareHealthElementsMinimal(x)
      )
      await doShareEntitiesAndUpdateStatus(retrievedContacts, 'Contact', status.contacts, isMedicalInfoTags, (x) =>
        this.contactApi.bulkShareContactsMinimal(x)
      )
      await doShareEntitiesAndUpdateStatus(retrievedInvoices, 'Invoice', status.invoices, isFinancialInfoTags, (x) =>
        this.invoiceApi.bulkShareInvoicesMinimal(x)
      )
      await doShareEntitiesAndUpdateStatus(retrievedClassifications, 'Classification', status.classifications, isMedicalInfoTags, (x) =>
        this.classificationApi.bulkShareClassificationsMinimal(x)
      )
      await doShareEntitiesAndUpdateStatus(retrievedCalendarItems, 'CalendarItem', status.calendarItems, isMedicalInfoTags, (x) =>
        this.calendarItemApi.bulkShareCalendarItemsMinimal(x)
      )
      await doShareEntitiesAndUpdateStatus(retrievedForms, 'Form', status.forms, isMedicalInfoTags, (x) => this.formApi.bulkShareFormsMinimal(x))
    }
    const sharePatientDataRequest = {
      shareSecretIds: delSfks,
      shareEncryptionKeys: ecKeys,
      shareOwningEntityIds: [],
      requestedPermissions: RequestedPermissionEnum.MAX_WRITE,
    }
    const sharePatientRequest = {
      entity: patient,
      dataForDelegates: Object.fromEntries(delegateIds.map((delegateId) => [delegateId, sharePatientDataRequest])),
    }
    return await this.crypto.xapi
      .bulkShareOrUpdateEncryptedEntityMetadata('Patient', [sharePatientRequest], (x) => this.bulkSharePatients(x))
      .then((shareResult) => {
        if (shareResult.updatedEntities.length && !shareResult.updateErrors.length) {
          status.patient.success = true
          return { patient: shareResult.updatedEntities[0], statuses: status }
        } else {
          const errorMsg = `Error while sharing patient with id ${patient.id} : ${JSON.stringify(shareResult.updateErrors)}`
          console.error(errorMsg)
          status.patient.error = new Error(errorMsg)
          status.patient.success = false
          return { patient: shareResult.updatedEntities[0] ?? patient, statuses: status }
        }
      })
      .catch((e) => {
        status.patient.error = e
        status.patient.success = false
        return { patient, statuses: status }
      })
=======

          return this.crypto.extractDelegationsSFKsAndEncryptionSKs(patient, ownerId).then(([delSfks, ecKeys]) => {
            return delSfks.length
              ? Promise.all([
                  retry(() =>
                      (usingPost ? this.helementApi
                        .findHealthElementsDelegationsStubsByHCPartyPatientForeignKeysUsingPost(ownerId, _.uniq(delSfks)) : this.helementApi
                      .findHealthElementsDelegationsStubsByHCPartyPatientForeignKeys(ownerId, _.uniq(delSfks).join(',')))
                      .then((hes) =>
                        parentId
                          ? (usingPost ? this.helementApi
                              .findHealthElementsDelegationsStubsByHCPartyPatientForeignKeysUsingPost(parentId, _.uniq(delSfks)) : this.helementApi
                              .findHealthElementsDelegationsStubsByHCPartyPatientForeignKeys(parentId, _.uniq(delSfks).join(','))
                          ).then((moreHes) => _.uniqBy(hes.concat(moreHes), 'id'))
                          : hes
                      )
                  ) as Promise<Array<models.IcureStub>>,
                  retry(() =>
                      (usingPost ? this.formApi
                          .findFormsDelegationsStubsByHCPartyPatientForeignKeysUsingPost(ownerId, _.uniq(delSfks)) : this.formApi
                          .findFormsDelegationsStubsByHCPartyPatientForeignKeys(ownerId, _.uniq(delSfks).join(','))
                      ).then((frms) =>
                        parentId
                          ? (usingPost ? this.formApi
                              .findFormsDelegationsStubsByHCPartyPatientForeignKeysUsingPost(parentId, _.uniq(delSfks)) : this.formApi
                              .findFormsDelegationsStubsByHCPartyPatientForeignKeys(parentId, _.uniq(delSfks).join(','))
                          ).then((moreFrms) => _.uniqBy(frms.concat(moreFrms), 'id'))
                          : frms
                      )
                  ) as Promise<Array<models.Form>>,
                  retry(() =>
                      (usingPost ? this.contactApi
                          .findByHCPartyPatientSecretFKeysUsingPost(ownerId, undefined, undefined, _.uniq(delSfks)) : this.contactApi
                      .findByHCPartyPatientSecretFKeys(ownerId, _.uniq(delSfks).join(','))
                      ).then((ctcs) =>
                        parentId
                          ? (usingPost ? this.contactApi
                              .findByHCPartyPatientSecretFKeysUsingPost(parentId, undefined, undefined, _.uniq(delSfks)) : this.contactApi
                              .findByHCPartyPatientSecretFKeys(parentId, _.uniq(delSfks).join(','))
                          ).then((moreCtcs) => _.uniqBy(ctcs.concat(moreCtcs), 'id'))
                          : ctcs
                      )
                  ) as Promise<Array<models.Contact>>,
                  retry(() =>
                      (usingPost ? this.invoiceApi
                          .findInvoicesDelegationsStubsByHCPartyPatientForeignKeysUsingPost(ownerId, _.uniq(delSfks)) : this.invoiceApi
                      .findInvoicesDelegationsStubsByHCPartyPatientForeignKeys(ownerId, _.uniq(delSfks).join(','))
                      ).then((ivs) =>
                        parentId
                          ? this.invoiceApi
                              .findInvoicesDelegationsStubsByHCPartyPatientForeignKeys(parentId, _.uniq(delSfks).join(','))
                              .then((moreIvs) => _.uniqBy(ivs.concat(moreIvs), 'id'))
                          : ivs
                      )
                  ) as Promise<Array<models.IcureStub>>,
                  retry(() =>
                    this.classificationApi
                      .findClassificationsByHCPartyPatientForeignKeys(ownerId, _.uniq(delSfks).join(','))
                      .then((cls) =>
                        parentId
                          ? this.classificationApi
                              .findClassificationsByHCPartyPatientForeignKeys(parentId, _.uniq(delSfks).join(','))
                              .then((moreCls) => _.uniqBy(cls.concat(moreCls), 'id'))
                          : cls
                      )
                  ) as Promise<Array<models.Classification>>,
                  retry(() =>
                    (usingPost ? this.calendarItemApi
                        .findByHCPartyPatientSecretFKeysArray(ownerId, _.uniq(delSfks)) : this.calendarItemApi
                      .findByHCPartyPatientSecretFKeys(ownerId, _.uniq(delSfks).join(','))
                    ).then((cls) =>
                        parentId
                          ? (usingPost ? this.calendarItemApi
                              .findByHCPartyPatientSecretFKeysArray(parentId, _.uniq(delSfks)) : this.calendarItemApi
                              .findByHCPartyPatientSecretFKeys(parentId, _.uniq(delSfks).join(','))
                          ).then((moreCls) => _.uniqBy(cls.concat(moreCls), 'id'))
                          : cls
                      )
                  ) as Promise<Array<models.CalendarItem>>,
                ]).then(([hes, frms, ctcs, ivs, cls, cis]) => {
                  const cloneKeysAndDelegations = function (x: models.IcureStub) {
                    return {
                      delegations: shareDelegations ? _.clone(x.delegations) : undefined,
                      cryptedForeignKeys: shareCryptedForeignKeys ? _.clone(x.cryptedForeignKeys) : undefined,
                      encryptionKeys: shareEncryptionKeys ? _.clone(x.encryptionKeys) : undefined,
                    }
                  }

                  const ctcsStubs = ctcs.map((c) => ({
                    id: c.id,
                    rev: c.rev,
                    ...cloneKeysAndDelegations(c),
                  }))
                  const oHes = hes.map((x) => _.assign(new IcureStub({}), x, cloneKeysAndDelegations(x)))
                  const oFrms = frms.map((x) => _.assign(new IcureStub({}), x, cloneKeysAndDelegations(x)))
                  const oCtcsStubs = ctcsStubs.map((x) => _.assign({}, x, cloneKeysAndDelegations(x)))
                  const oIvs = ivs.map((x) => _.assign(new Invoice({}), x, cloneKeysAndDelegations(x)))
                  const oCls = cls.map((x) => _.assign(new Classification({}), x, cloneKeysAndDelegations(x)))
                  const oCis = cis.map((x) => _.assign(new CalendarItem({}), x, cloneKeysAndDelegations(x)))

                  const docIds: { [key: string]: number } = {}
                  ctcs.forEach(
                    (c: models.Contact) =>
                      c.services &&
                      c.services.forEach((s) => s.content && Object.values(s.content).forEach((c) => c && c.documentId && (docIds[c.documentId] = 1)))
                  )

                  return retry(() => this.documentApi.getDocuments(new ListOfIds({ ids: Object.keys(docIds) }))).then((docs: Array<Document>) => {
                    const oDocs = docs.map((x) => _.assign({}, x, cloneKeysAndDelegations(x)))

                    let markerPromise: Promise<any> = Promise.resolve(null)
                    delegateIds.forEach((delegateId) => {
                      const tags = delegationTags[delegateId]
                      markerPromise = markerPromise.then(() => {
                        //Share patient
                        //console.log(`share ${patient.id} to ${delegateId}`)
                        return shareAnonymously
                          ? patient
                          : this.crypto
                              .addDelegationsAndEncryptionKeys(null, patient, ownerId, delegateId, delSfks[0], ecKeys[0])
                              .then(async (patient) => {
                                if (delSfks.length > 1) {
                                  return delSfks.slice(1).reduce(async (patientPromise: Promise<models.Patient>, delSfk: string) => {
                                    const patient = await patientPromise
                                    return shareAnonymously
                                      ? patient
                                      : this.crypto
                                          .addDelegationsAndEncryptionKeys(null, patient, ownerId, delegateId, delSfk, null)
                                          .catch((e: any) => {
                                            console.log(e)
                                            return patient
                                          })
                                  }, Promise.resolve(patient))
                                }
                                return patient
                              })
                              .catch((e) => {
                                console.log(e)
                                return patient
                              })
                      })
                      ;(tags.includes('medicalInformation') || tags.includes('anonymousMedicalInformation') || tags.includes('all')) &&
                        (markerPromise = addDelegationsAndKeys(hes, markerPromise, delegateId, patient))
                      ;(tags.includes('medicalInformation') || tags.includes('all')) &&
                        (markerPromise = addDelegationsAndKeys(frms, markerPromise, delegateId, patient))
                      ;(tags.includes('medicalInformation') || tags.includes('anonymousMedicalInformation') || tags.includes('all')) &&
                        (markerPromise = addDelegationsAndKeys(ctcsStubs, markerPromise, delegateId, patient))
                      ;(tags.includes('medicalInformation') || tags.includes('all')) &&
                        (markerPromise = addDelegationsAndKeys(cls, markerPromise, delegateId, patient))
                      ;(tags.includes('medicalInformation') || tags.includes('all')) &&
                        (markerPromise = addDelegationsAndKeys(cis, markerPromise, delegateId, patient))
                      ;(tags.includes('financialInformation') || tags.includes('all')) &&
                        (markerPromise = addDelegationsAndKeys(ivs, markerPromise, delegateId, patient))
                      ;(tags.includes('medicalInformation') || tags.includes('all')) &&
                        (markerPromise = addDelegationsAndKeys(docs, markerPromise, delegateId, null))
                    })

                    return markerPromise
                      .then(() => {
                        //console.log("scd")
                        return (
                          ((allTags.includes('medicalInformation') || allTags.includes('anonymousMedicalInformation') || allTags.includes('all')) &&
                            ctcsStubs &&
                            ctcsStubs.length &&
                            !_.isEqual(oCtcsStubs, ctcsStubs) &&
                            this.contactApi
                              .setContactsDelegations(ctcsStubs)
                              .then(() => {
                                status.contacts.success = true
                                status.contacts.modified += ctcsStubs.length
                              })
                              .catch((e) => (status.contacts.error = e))) ||
                          Promise.resolve((status.contacts.success = true))
                        )
                      })
                      .then(() => {
                        //console.log("shed")
                        return (
                          ((allTags.includes('medicalInformation') || allTags.includes('anonymousMedicalInformation') || allTags.includes('all')) &&
                            hes &&
                            hes.length &&
                            !_.isEqual(oHes, hes) &&
                            this.helementApi
                              .setHealthElementsDelegations(hes)
                              .then(() => {
                                status.healthElements.success = true
                                status.healthElements.modified += hes.length
                              })
                              .catch((e) => (status.healthElements.error = e))) ||
                          Promise.resolve((status.healthElements.success = true))
                        )
                      })
                      .then(() => {
                        //console.log("sfd")
                        return (
                          ((allTags.includes('medicalInformation') || allTags.includes('all')) &&
                            frms &&
                            frms.length &&
                            !_.isEqual(oFrms, frms) &&
                            this.formApi
                              .setFormsDelegations(frms)
                              .then(() => {
                                status.forms.success = true
                                status.forms.modified += frms.length
                              })
                              .catch((e) => (status.forms.error = e))) ||
                          Promise.resolve((status.forms.success = true))
                        )
                      })
                      .then(() => {
                        //console.log("sid")
                        return (
                          ((allTags.includes('financialInformation') || allTags.includes('all')) &&
                            ivs &&
                            ivs.length &&
                            !_.isEqual(oIvs, ivs) &&
                            this.invoiceApi
                              .setInvoicesDelegations(ivs)
                              .then(() => {
                                status.invoices.success = true
                                status.invoices.modified += ivs.length
                              })
                              .catch((e) => (status.invoices.error = e))) ||
                          Promise.resolve((status.invoices.success = true))
                        )
                      })
                      .then(() => {
                        //console.log("sdd")
                        return (
                          ((allTags.includes('medicalInformation') || allTags.includes('all')) &&
                            docs &&
                            docs.length &&
                            !_.isEqual(oDocs, docs) &&
                            this.documentApi
                              .setDocumentsDelegations(docs)
                              .then(() => {
                                status.documents.success = true
                                status.documents.modified += docs.length
                              })
                              .catch((e) => (status.documents.error = e))) ||
                          Promise.resolve((status.documents.success = true))
                        )
                      })
                      .then(() => {
                        //console.log("scld")
                        return (
                          ((allTags.includes('medicalInformation') || allTags.includes('all')) &&
                            cls &&
                            cls.length &&
                            !_.isEqual(oCls, cls) &&
                            this.classificationApi
                              .setClassificationsDelegations(cls)
                              .then(() => {
                                status.classifications.success = true
                                status.classifications.modified += cls.length
                              })
                              .catch((e) => (status.classifications.error = e))) ||
                          Promise.resolve((status.classifications.success = true))
                        )
                      })
                      .then(() => {
                        //console.log("scid")
                        return (
                          ((allTags.includes('medicalInformation') || allTags.includes('all')) &&
                            cis &&
                            cis.length &&
                            !_.isEqual(oCis, cis) &&
                            this.calendarItemApi
                              .setCalendarItemsDelegations(cis)
                              .then(() => {
                                status.calendarItems.success = true
                                status.calendarItems.modified += cis.length
                              })
                              .catch((e) => (status.calendarItems.error = e))) ||
                          Promise.resolve((status.calendarItems.success = true))
                        )
                      })
                      .then(() => this.modifyPatientWithUser(user, patient))
                      .then((p) => {
                        status.patient.success = true
                        console.log(
                          `c: ${status.contacts.modified}, he: ${status.healthElements.modified}, docs: ${status.documents.modified}, frms: ${status.forms.modified}, ivs: ${status.invoices.modified}, cis: ${status.calendarItems.modified}, cls: ${status.classifications.modified}`
                        )
                        return { patient: p, statuses: status }
                      })
                      .catch((e) => {
                        status.patient.error = e
                        return { patient: patient, statuses: status }
                      })
                  })
                })
              : (allTags.includes('anonymousMedicalInformation')
                  ? Promise.resolve(patient)
                  : this.modifyPatientWithUser(
                      user,
                      _.assign(patient, {
                        delegations: _.assign(
                          patient.delegations,
                          delegateIds
                            .filter((id) => !patient.delegations || !patient.delegations[id]) //If there are delegations do not modify
                            .reduce((acc, del: string) => Object.assign(acc, _.fromPairs([[del, []]])), patient.delegations || {})
                        ),
                      })
                    )
                )
                  .then((p) => {
                    status.patient.success = true
                    return { patient: p, statuses: status }
                  })
                  .catch((e) => {
                    status.patient.error = e
                    return { patient: patient, statuses: status }
                  })
          })
        })
    })
>>>>>>> f805fe83
  }

  export(user: models.User, patId: string, ownerId: string, usingPost: boolean = false): Promise<{ id: string }> {
    return this.hcpartyApi.getHealthcareParty(ownerId).then((hcp) => {
      const parentId = hcp.parentId

      return retry(() => this.getPatientWithUser(user, patId))
        .then(async (patient: models.Patient) => {
          const initialised = await this.crypto.xapi.ensureEncryptionKeysInitialised(patient, 'Patient')
          if (!initialised) {
            return patient
          } else {
            return await this.modifyPatientWithUser(user, initialised)
          }
        })
        .then(async (patient: models.Patient | null) => {
          if (!patient) {
            return Promise.resolve({ id: patId })
          }
<<<<<<< HEAD
          const delSfks = await this.crypto.xapi.secretIdsOf({ entity: patient, type: 'Patient' }, ownerId)
          return delSfks.length
            ? Promise.all([
                retry(() =>
                  this.helementApi
                    .findByHCPartyPatientSecretFKeys(ownerId, _.uniq(delSfks).join(','))
                    .then((hes) =>
                      parentId
                        ? this.helementApi
                            .findByHCPartyPatientSecretFKeys(parentId, _.uniq(delSfks).join(','))
                            .then((moreHes) => _.uniqBy(hes.concat(moreHes), 'id'))
                        : hes
                    )
                ) as Promise<Array<models.IcureStub>>,
                retry(() =>
                  this.formApi
                    .findFormsByHCPartyPatientForeignKeys(ownerId, _.uniq(delSfks).join(','))
                    .then((frms) =>
                      parentId
                        ? this.formApi
                            .findFormsByHCPartyPatientForeignKeys(parentId, _.uniq(delSfks).join(','))
                            .then((moreFrms) => _.uniqBy(frms.concat(moreFrms), 'id'))
                        : frms
                    )
                ) as Promise<Array<models.Form>>,
                retry(() =>
                  this.contactApi
                    .findByHCPartyPatientSecretFKeys(ownerId, _.uniq(delSfks).join(','))
                    .then((ctcs) =>
                      parentId
                        ? this.contactApi
                            .findByHCPartyPatientSecretFKeys(parentId, _.uniq(delSfks).join(','))
                            .then((moreCtcs) => _.uniqBy(ctcs.concat(moreCtcs), 'id'))
                        : ctcs
                    )
                ) as Promise<Array<models.Contact>>,
                retry(() =>
                  this.invoiceApi
                    .findInvoicesByHCPartyPatientForeignKeys(ownerId, _.uniq(delSfks).join(','))
                    .then((ivs) =>
                      parentId
                        ? this.invoiceApi
                            .findInvoicesByHCPartyPatientForeignKeys(parentId, _.uniq(delSfks).join(','))
                            .then((moreIvs) => _.uniqBy(ivs.concat(moreIvs), 'id'))
                        : ivs
                    )
                ) as Promise<Array<models.IcureStub>>,
                retry(() =>
                  this.classificationApi
                    .findClassificationsByHCPartyPatientForeignKeys(ownerId, _.uniq(delSfks).join(','))
                    .then((cls) =>
                      parentId
                        ? this.classificationApi
                            .findClassificationsByHCPartyPatientForeignKeys(parentId, _.uniq(delSfks).join(','))
                            .then((moreCls) => _.uniqBy(cls.concat(moreCls), 'id'))
                        : cls
                    )
                ) as Promise<Array<models.Classification>>,
                retry(async () => {
                  const delegationSFKs = _.uniq(delSfks).join(',')
                  try {
                    let calendarItems = await this.calendarItemApi.findByHCPartyPatientSecretFKeys(ownerId, delegationSFKs)

                    if (parentId) {
                      const moreCalendarItems = await this.calendarItemApi.findByHCPartyPatientSecretFKeys(parentId, delegationSFKs)
                      calendarItems = _.uniqBy(calendarItems.concat(moreCalendarItems), 'id')
=======

          return this.crypto.extractDelegationsSFKsAndEncryptionSKs(patient, ownerId).then(([delSfks, ecKeys]) => {
            return delSfks.length
              ? Promise.all([
                  retry(() =>
                      (usingPost ? this.helementApi
                          .findByHCPartyPatientSecretFKeysArray(ownerId, _.uniq(delSfks)) : this.helementApi
                      .findByHCPartyPatientSecretFKeys(ownerId, _.uniq(delSfks).join(','))
                      ).then((hes) =>
                        parentId
                          ? this.helementApi
                              .findByHCPartyPatientSecretFKeys(parentId, _.uniq(delSfks).join(','))
                              .then((moreHes) => _.uniqBy(hes.concat(moreHes), 'id'))
                          : hes
                      )
                  ) as Promise<Array<models.IcureStub>>,
                  retry(() =>
                      (usingPost ? this.formApi
                          .findFormsByHCPartyPatientForeignKeysUsingPost(ownerId, undefined, undefined, undefined, _.uniq(delSfks)) : this.formApi
                      .findFormsByHCPartyPatientForeignKeys(ownerId, _.uniq(delSfks).join(','))
                      ).then((frms) =>
                        parentId
                          ? (usingPost ? this.formApi
                              .findFormsByHCPartyPatientForeignKeysUsingPost(parentId, undefined, undefined, undefined, _.uniq(delSfks)) : this.formApi
                              .findFormsByHCPartyPatientForeignKeys(parentId, _.uniq(delSfks).join(','))
                          ).then((moreFrms) => _.uniqBy(frms.concat(moreFrms), 'id'))
                          : frms
                      )
                  ) as Promise<Array<models.Form>>,
                  retry(() =>
                      (usingPost ? this.contactApi
                          .findByHCPartyPatientSecretFKeysArray(ownerId, _.uniq(delSfks)) : this.contactApi
                      .findByHCPartyPatientSecretFKeys(ownerId, _.uniq(delSfks).join(','))
                      ).then((ctcs) =>
                        parentId
                          ? (usingPost ? this.contactApi
                              .findByHCPartyPatientSecretFKeysArray(parentId, _.uniq(delSfks)) : this.contactApi
                              .findByHCPartyPatientSecretFKeys(parentId, _.uniq(delSfks).join(','))
                          ).then((moreCtcs) => _.uniqBy(ctcs.concat(moreCtcs), 'id'))
                          : ctcs
                      )
                  ) as Promise<Array<models.Contact>>,
                  retry(() =>
                      (usingPost ? this.invoiceApi
                          .findInvoicesByHCPartyPatientForeignKeysUsingPost(ownerId, _.uniq(delSfks)) : this.invoiceApi
                      .findInvoicesByHCPartyPatientForeignKeys(ownerId, _.uniq(delSfks).join(','))
                      ).then((ivs) =>
                        parentId
                          ? (usingPost ? this.invoiceApi
                              .findInvoicesByHCPartyPatientForeignKeysUsingPost(parentId, _.uniq(delSfks)) : this.invoiceApi
                              .findInvoicesByHCPartyPatientForeignKeys(parentId, _.uniq(delSfks).join(','))
                          ).then((moreIvs) => _.uniqBy(ivs.concat(moreIvs), 'id'))
                          : ivs
                      )
                  ) as Promise<Array<models.IcureStub>>,
                  retry(() =>
                    this.classificationApi
                      .findClassificationsByHCPartyPatientForeignKeys(ownerId, _.uniq(delSfks).join(','))
                      .then((cls) =>
                        parentId
                          ? this.classificationApi
                              .findClassificationsByHCPartyPatientForeignKeys(parentId, _.uniq(delSfks).join(','))
                              .then((moreCls) => _.uniqBy(cls.concat(moreCls), 'id'))
                          : cls
                      )
                  ) as Promise<Array<models.Classification>>,
                  retry(async () => {
                    const delegationSFKs = _.uniq(delSfks).join(',')
                    try {
                      let calendarItems = await (usingPost ?
                        this.calendarItemApi.findByHCPartyPatientSecretFKeysArray(ownerId, _.uniq(delSfks)) :
                        this.calendarItemApi.findByHCPartyPatientSecretFKeys(ownerId, _.uniq(delSfks).join(',')))

                      if (parentId) {
                        const moreCalendarItems = await (usingPost ?
                          this.calendarItemApi.findByHCPartyPatientSecretFKeysArray(parentId, _.uniq(delSfks)) :
                          this.calendarItemApi.findByHCPartyPatientSecretFKeys(parentId, _.uniq(delSfks).join(',')))
                        calendarItems = _.uniqBy(calendarItems.concat(moreCalendarItems), 'id')
                      }

                      return calendarItems
                    } catch (ex) {
                      console.log(`exception occured exporting calendarItem for ownerId: ${ownerId} - ${ex}`)
                      //throw ex
                    }
                  }) as Promise<Array<models.CalendarItem>>,
                ]).then(([hes, frms, ctcs, ivs, cls, cis]) => {
                  const docIds: { [key: string]: number } = {}
                  ctcs.forEach(
                    (c: models.Contact) =>
                      c.services &&
                      c.services.forEach((s) => s.content && Object.values(s.content).forEach((c) => c && c.documentId && (docIds[c.documentId] = 1)))
                  )

                  return retry(() => this.documentApi.getDocuments(new ListOfIds({ ids: Object.keys(docIds) }))).then((docs: Array<Document>) => {
                    return {
                      id: patId,
                      patient: patient,
                      contacts: ctcs,
                      forms: frms,
                      healthElements: hes,
                      invoices: ivs,
                      classifications: cls,
                      calItems: cis,
                      documents: docs,
>>>>>>> f805fe83
                    }

                    return calendarItems
                  } catch (ex) {
                    console.log(`exception occured exporting calendarItem for ownerId: ${ownerId} - ${ex}`)
                    //throw ex
                  }
                }) as Promise<Array<models.CalendarItem>>,
              ]).then(([hes, frms, ctcs, ivs, cls, cis]) => {
                const docIds: { [key: string]: number } = {}
                ctcs.forEach(
                  (c: models.Contact) =>
                    c.services &&
                    c.services.forEach((s) => s.content && Object.values(s.content).forEach((c) => c && c.documentId && (docIds[c.documentId] = 1)))
                )

                return retry(() => this.documentApi.getDocuments(new ListOfIds({ ids: Object.keys(docIds) }))).then((docs: Array<Document>) => {
                  return {
                    id: patId,
                    patient: patient,
                    contacts: ctcs,
                    forms: frms,
                    healthElements: hes,
                    invoices: ivs,
                    classifications: cls,
                    calItems: cis,
                    documents: docs,
                  }
                })
              })
            : Promise.resolve({
                id: patId,
                patient: patient,
                contacts: [],
                forms: [],
                healthElements: [],
                invoices: [],
                classifications: [],
                calItems: [],
                documents: [],
              })
        })
    })
  }

  checkInami(inami: string): boolean {
    const num_inami = inami.replace(new RegExp('[^(0-9)]', 'g'), '')

    const checkDigit = num_inami.substring(6, 2)
    const numSansCheck = num_inami.substring(0, 6)
    let retour = false

    //modulo du niss
    const modINAMI = parseInt(numSansCheck) % 97

    //obtention du num de check 97 - le resultat du mod
    const checkDigit_2 = 97 - modINAMI

    if (parseInt(checkDigit) == checkDigit_2) {
      retour = true
    }
    return retour
  }

  isValidSsin(ssin: string) {
    ssin = ssin.replace(new RegExp('[^(0-9)]', 'g'), '')
    let isValidNiss = false

    const normalNumber =
      /^[0-9][0-9](([0][0-9])|([1][0-2]))(([0-2][0-9])|([3][0-1]))(([0-9]{2}[1-9])|([0-9][1-9][0-9])|([1-9][0-9]{2}))(([0-8][0-9])|([9][0-7]))$/.test(
        ssin
      )
    const bisNumber = /^[0-9][0-9](([2][0-9])|([3][0-2]))(([0-2][0-9])|([3][0-1]))[0-9]{3}(([0-8][0-9])|([9][0-7]))$/.test(ssin)
    const terNumber = /^[0-9][0-9](([4][0-9])|([5][0-2]))(([0-2][0-9])|([3][0-1]))[0-9]{3}(([0-8][0-9])|([9][0-7]))$/.test(ssin)

    if (normalNumber || bisNumber || terNumber) {
      isValidNiss =
        97 - (Number(ssin.substring(0, 9)) % 97) === Number(ssin.substring(9, 2))
          ? true
          : 97 - (Number('2' + ssin.substring(0, 9)) % 97) === Number(ssin.substring(9, 2))
    }

    return isValidNiss
  }

  async getPatientIdOfChildDocumentForHcpAndHcpParents(
    childDocument: models.Invoice | models.CalendarItem | models.Contact | models.AccessLog,
    hcpId: string,
    childDocumentType: EntityWithDelegationTypeName
  ): Promise<string> {
    const parentIdsArray = await this.crypto.xapi.owningEntityIdsOf({ entity: childDocument, type: childDocumentType }, hcpId)

    const multipleParentIds = _.uniq(parentIdsArray).length > 1

    if (multipleParentIds) {
      throw 'Child document with id ' + childDocument.id + ' contains multiple parent ids in its CFKs for hcpId: ' + hcpId
    }

    const parentId = _.first(parentIdsArray)

    if (!parentId) {
      throw 'Parent id is empty in CFK of child document with id ' + childDocument.id + ' for hcpId: ' + hcpId
    }

    let patient: models.Patient = await super.getPatient(parentId!)

    let mergeLevel = 0
    const maxMergeLevel = 10
    while (patient.mergeToPatientId) {
      mergeLevel++
      if (mergeLevel === maxMergeLevel) {
        throw 'Too many merged levels for parent (Patient) of child document ' + childDocument.id + ' ; hcpId: ' + hcpId
      }

      patient = await super.getPatient(patient.mergeToPatientId!)
    }

    return patient.id!
  }

  /**
   * @return if the logged data owner has write access to the content of the given patient
   */
  async hasWriteAccess(patient: models.Patient): Promise<boolean> {
    return this.crypto.xapi.hasWriteAccess({ entity: patient, type: 'Patient' })
  }

  /**
   * Share an existing patient with other data owners, allowing them to access the non-encrypted data of the patient and optionally also
   * the encrypted content, with read-only or read-write permissions.
   * @param delegateId the id of the data owner which will be granted access to the patient.
   * @param patient the patient to share.
   * @param shareSecretIds the secret ids of the Patient that the delegate will be given access to. Allows the delegate to search for data where the
   * shared Patient is the owning entity id.
   * @param options optional parameters to customize the sharing behaviour:
   * - shareEncryptionKey: specifies if the encryption key of the access log should be shared with the delegate, giving access to all encrypted
   * content of the entity, excluding other encrypted metadata (defaults to {@link ShareMetadataBehaviour.IF_AVAILABLE}). Note that by default a
   * patient does not have encrypted content.
   * {@link ShareMetadataBehaviour.IF_AVAILABLE}).
   * - requestedPermissions: the requested permissions for the delegate, defaults to {@link RequestedPermissionEnum.MAX_WRITE}.
   * @return the updated entity
   */
  async shareWith(
    delegateId: string,
    patient: models.Patient,
    shareSecretIds: string[],
    options: {
      requestedPermissions?: RequestedPermissionEnum
      shareEncryptionKey?: ShareMetadataBehaviour // Defaults to ShareMetadataBehaviour.IF_AVAILABLE
    } = {}
  ): Promise<models.Patient> {
    return this.shareWithMany(patient, { [delegateId]: { ...options, shareSecretIds: shareSecretIds } })
  }

  /**
   * Share an existing patient with other data owners, allowing them to access the non-encrypted data of the patient and optionally also
   * the encrypted content, with read-only or read-write permissions.
   * @param patient the patient to share.
   * @param delegates associates the id of data owners which will be granted access to the entity, to the following sharing options:
   * - shareSecretIds the secret ids of the Patient that the delegate will be given access to. Allows the delegate to search for data where the
   * shared Patient is the owning entity id.
   * - shareEncryptionKey: specifies if the encryption key of the access log should be shared with the delegate, giving access to all encrypted
   * content of the entity, excluding other encrypted metadata (defaults to {@link ShareMetadataBehaviour.IF_AVAILABLE}). Note that by default a
   * patient does not have encrypted content.
   * {@link ShareMetadataBehaviour.IF_AVAILABLE}).
   * - requestedPermissions: the requested permissions for the delegate, defaults to {@link RequestedPermissionEnum.MAX_WRITE}.
   * @return the updated entity
   */
  async shareWithMany(
    patient: models.Patient,
    delegates: {
      [delegateIds: string]: {
        shareSecretIds: string[]
        requestedPermissions?: RequestedPermissionEnum
        shareEncryptionKey?: ShareMetadataBehaviour // Defaults to ShareMetadataBehaviour.IF_AVAILABLE
      }
    }
  ): Promise<models.Patient> {
    return (await this.tryShareWithMany(patient, delegates)).updatedEntityOrThrow
  }

  /**
   * Share an existing patient with other data owners, allowing them to access the non-encrypted data of the patient and optionally also
   * the encrypted content, with read-only or read-write permissions.
   * @param patient the patient to share.
   * @param delegates associates the id of data owners which will be granted access to the entity, to the following sharing options:
   * - shareSecretIds the secret ids of the Patient that the delegate will be given access to. Allows the delegate to search for data where the
   * shared Patient is the owning entity id.
   * - shareEncryptionKey: specifies if the encryption key of the access log should be shared with the delegate, giving access to all encrypted
   * content of the entity, excluding other encrypted metadata (defaults to {@link ShareMetadataBehaviour.IF_AVAILABLE}). Note that by default a
   * patient does not have encrypted content.
   * {@link ShareMetadataBehaviour.IF_AVAILABLE}).
   * - requestedPermissions: the requested permissions for the delegate, defaults to {@link RequestedPermissionEnum.MAX_WRITE}.
   * @return a promise which will contain the result of the operation: the updated entity if the operation was successful or details of the error if
   * the operation failed.
   */
  async tryShareWithMany(
    patient: models.Patient,
    delegates: {
      [delegateIds: string]: {
        shareSecretIds: string[]
        requestedPermissions?: RequestedPermissionEnum
        shareEncryptionKey?: ShareMetadataBehaviour // Defaults to ShareMetadataBehaviour.IF_AVAILABLE
      }
    }
  ): Promise<ShareResult<models.Patient>> {
    const self = await this.dataOwnerApi.getCurrentDataOwnerId()
    // All entities should have an encryption key.
    const entityWithEncryptionKey = await this.crypto.xapi.ensureEncryptionKeysInitialised(patient, 'Patient')
    const updatedEntity = entityWithEncryptionKey ? await this.modifyPatientAs(self, entityWithEncryptionKey) : patient
    return this.crypto.xapi
      .simpleShareOrUpdateEncryptedEntityMetadata(
        { entity: updatedEntity, type: 'Patient' },
        false,
        Object.fromEntries(
          Object.entries(delegates).map(([delegateId, options]) => [
            delegateId,
            {
              requestedPermissions: options.requestedPermissions,
              shareEncryptionKeys: options.shareEncryptionKey,
              shareOwningEntityIds: ShareMetadataBehaviour.NEVER,
              shareSecretIds: options.shareSecretIds,
            },
          ])
        ),
        (x) => this.bulkSharePatients(x)
      )
      .then((r) => r.mapSuccessAsync((e) => this.decryptAs(self, [e]).then((es) => es[0])))
  }

  /**
   * @param patient a patient
   * @return all the decryptable secret ids of the patient, retrieved from the encrypted metadata. The result may be used to find entities where the
   * patient is the 'owning entity', or in the {@link shareWith} method in order to share it with other data owners.
   */
  decryptSecretIdsOf(patient: models.Patient): Promise<string[]> {
    return this.crypto.xapi.secretIdsOf({ entity: patient, type: 'Patient' }, undefined)
  }

  /**
   * @param patient a patient
   * @return the confidential secret ids of the patient, retrieved from the encrypted metadata. The result may be used to find entities where the
   * patient is the 'owning entity', or in the {@link shareWith} method in order to share it with other data owners.
   */
  decryptConfidentialSecretIdsOf(patient: models.Patient): Promise<string[]> {
    return this.crypto.confidential.getConfidentialSecretIds({ entity: patient, type: 'Patient' }, undefined)
  }

  /**
   * @param patient a patient
   * @return the non-confidential secret ids of the patient, retrieved from the encrypted metadata. The result may be used to find entities where the
   * patient is the 'owning entity', or in the {@link shareWith} method in order to share it with other data owners.
   */
  decryptNonConfidentialSecretIdsOf(patient: models.Patient): Promise<string[]> {
    return this.crypto.confidential.getSecretIdsSharedWithParents({ entity: patient, type: 'Patient' })
  }
}<|MERGE_RESOLUTION|>--- conflicted
+++ resolved
@@ -566,12 +566,13 @@
     patId: string,
     ownerId: string,
     delegateIds: Array<string>,
-    delegationTags: { [key: string]: Array<string> }
+    delegationTags: { [key: string]: Array<string> },
+    usingPost: boolean = false
   ): Promise<{
     patient: models.Patient | null
     statuses: { [key: string]: { success: boolean | null; error: Error | null } }
   } | null> {
-    return this.shareAllDataOfPatient(user, patId, ownerId, delegateIds, delegationTags)
+    return this.shareAllDataOfPatient(user, patId, ownerId, delegateIds, delegationTags, usingPost)
   }
 
   async shareAllDataOfPatient(
@@ -648,48 +649,55 @@
 
     if (delSfks.length) {
       const retrievedHealthElements = await retry(() =>
-        this.helementApi
-          .findHealthElementsDelegationsStubsByHCPartyPatientForeignKeys(ownerId, _.uniq(delSfks).join(','))
-          .then((hes) =>
-            parentId
-              ? this.helementApi
-                  .findHealthElementsDelegationsStubsByHCPartyPatientForeignKeys(parentId, _.uniq(delSfks).join(','))
-                  .then((moreHes) => _.uniqBy(hes.concat(moreHes), 'id'))
-              : hes
-          )
+        (usingPost
+          ? this.helementApi.findHealthElementsDelegationsStubsByHCPartyPatientForeignKeysUsingPost(ownerId, _.uniq(delSfks))
+          : this.helementApi.findHealthElementsDelegationsStubsByHCPartyPatientForeignKeys(ownerId, _.uniq(delSfks).join(','))
+        ).then((hes) =>
+          parentId
+            ? (usingPost
+                ? this.helementApi.findHealthElementsDelegationsStubsByHCPartyPatientForeignKeysUsingPost(parentId, _.uniq(delSfks))
+                : this.helementApi.findHealthElementsDelegationsStubsByHCPartyPatientForeignKeys(parentId, _.uniq(delSfks).join(','))
+              ).then((moreHes) => _.uniqBy(hes.concat(moreHes), 'id'))
+            : hes
+        )
       )
       const retrievedForms = await retry(() =>
-        this.formApi
-          .findFormsDelegationsStubsByHCPartyPatientForeignKeys(ownerId, _.uniq(delSfks).join(','))
-          .then((frms) =>
-            parentId
-              ? this.formApi
-                  .findFormsDelegationsStubsByHCPartyPatientForeignKeys(parentId, _.uniq(delSfks).join(','))
-                  .then((moreFrms) => _.uniqBy(frms.concat(moreFrms), 'id'))
-              : frms
-          )
+        (usingPost
+          ? this.formApi.findFormsDelegationsStubsByHCPartyPatientForeignKeysUsingPost(ownerId, _.uniq(delSfks))
+          : this.formApi.findFormsDelegationsStubsByHCPartyPatientForeignKeys(ownerId, _.uniq(delSfks).join(','))
+        ).then((frms) =>
+          parentId
+            ? (usingPost
+                ? this.formApi.findFormsDelegationsStubsByHCPartyPatientForeignKeysUsingPost(parentId, _.uniq(delSfks))
+                : this.formApi.findFormsDelegationsStubsByHCPartyPatientForeignKeys(parentId, _.uniq(delSfks).join(','))
+              ).then((moreFrms) => _.uniqBy(frms.concat(moreFrms), 'id'))
+            : frms
+        )
       )
       const retrievedContacts = await retry(() =>
-        this.contactApi
-          .findByHCPartyPatientSecretFKeys(ownerId, _.uniq(delSfks).join(','))
-          .then((ctcs) =>
-            parentId
-              ? this.contactApi
-                  .findByHCPartyPatientSecretFKeys(parentId, _.uniq(delSfks).join(','))
-                  .then((moreCtcs) => _.uniqBy(ctcs.concat(moreCtcs), 'id'))
-              : ctcs
-          )
+        (usingPost
+          ? this.contactApi.findByHCPartyPatientSecretFKeysUsingPost(ownerId, undefined, undefined, _.uniq(delSfks))
+          : this.contactApi.findByHCPartyPatientSecretFKeys(ownerId, _.uniq(delSfks).join(','))
+        ).then((ctcs) =>
+          parentId
+            ? (usingPost
+                ? this.contactApi.findByHCPartyPatientSecretFKeysUsingPost(parentId, undefined, undefined, _.uniq(delSfks))
+                : this.contactApi.findByHCPartyPatientSecretFKeys(parentId, _.uniq(delSfks).join(','))
+              ).then((moreCtcs) => _.uniqBy(ctcs.concat(moreCtcs), 'id'))
+            : ctcs
+        )
       )
       const retrievedInvoices = await retry(() =>
-        this.invoiceApi
-          .findInvoicesDelegationsStubsByHCPartyPatientForeignKeys(ownerId, _.uniq(delSfks).join(','))
-          .then((ivs) =>
-            parentId
-              ? this.invoiceApi
-                  .findInvoicesDelegationsStubsByHCPartyPatientForeignKeys(parentId, _.uniq(delSfks).join(','))
-                  .then((moreIvs) => _.uniqBy(ivs.concat(moreIvs), 'id'))
-              : ivs
-          )
+        (usingPost
+          ? this.invoiceApi.findInvoicesDelegationsStubsByHCPartyPatientForeignKeysUsingPost(ownerId, _.uniq(delSfks))
+          : this.invoiceApi.findInvoicesDelegationsStubsByHCPartyPatientForeignKeys(ownerId, _.uniq(delSfks).join(','))
+        ).then((ivs) =>
+          parentId
+            ? this.invoiceApi
+                .findInvoicesDelegationsStubsByHCPartyPatientForeignKeys(parentId, _.uniq(delSfks).join(','))
+                .then((moreIvs) => _.uniqBy(ivs.concat(moreIvs), 'id'))
+            : ivs
+        )
       )
       const retrievedClassifications = await retry(() =>
         this.classificationApi
@@ -703,15 +711,17 @@
           )
       )
       const retrievedCalendarItems = await retry(() =>
-        this.calendarItemApi
-          .findByHCPartyPatientSecretFKeys(ownerId, _.uniq(delSfks).join(','))
-          .then((cls) =>
-            parentId
-              ? this.calendarItemApi
-                  .findByHCPartyPatientSecretFKeys(parentId, _.uniq(delSfks).join(','))
-                  .then((moreCls) => _.uniqBy(cls.concat(moreCls), 'id'))
-              : cls
-          )
+        (usingPost
+          ? this.calendarItemApi.findByHCPartyPatientSecretFKeysArray(ownerId, _.uniq(delSfks))
+          : this.calendarItemApi.findByHCPartyPatientSecretFKeys(ownerId, _.uniq(delSfks).join(','))
+        ).then((cls) =>
+          parentId
+            ? (usingPost
+                ? this.calendarItemApi.findByHCPartyPatientSecretFKeysArray(parentId, _.uniq(delSfks))
+                : this.calendarItemApi.findByHCPartyPatientSecretFKeys(parentId, _.uniq(delSfks).join(','))
+              ).then((moreCls) => _.uniqBy(cls.concat(moreCls), 'id'))
+            : cls
+        )
       )
       const isMedicalInfoTags = (tags: string[]) => tags.includes('medicalInformation') || tags.includes('all')
       const isFinancialInfoTags = (tags: string[]) => tags.includes('financialInformation') || tags.includes('all')
@@ -763,7 +773,6 @@
             }
             requests.push({ dataForDelegates: currentEntityRequests, entity })
           }
-<<<<<<< HEAD
           await this.crypto.xapi
             .bulkShareOrUpdateEncryptedEntityMetadataNoEntities(entitiesType, requests, (x) => doShareMinimal(x))
             .then((shareResult) => {
@@ -831,324 +840,6 @@
         status.patient.success = false
         return { patient, statuses: status }
       })
-=======
-
-          return this.crypto.extractDelegationsSFKsAndEncryptionSKs(patient, ownerId).then(([delSfks, ecKeys]) => {
-            return delSfks.length
-              ? Promise.all([
-                  retry(() =>
-                      (usingPost ? this.helementApi
-                        .findHealthElementsDelegationsStubsByHCPartyPatientForeignKeysUsingPost(ownerId, _.uniq(delSfks)) : this.helementApi
-                      .findHealthElementsDelegationsStubsByHCPartyPatientForeignKeys(ownerId, _.uniq(delSfks).join(',')))
-                      .then((hes) =>
-                        parentId
-                          ? (usingPost ? this.helementApi
-                              .findHealthElementsDelegationsStubsByHCPartyPatientForeignKeysUsingPost(parentId, _.uniq(delSfks)) : this.helementApi
-                              .findHealthElementsDelegationsStubsByHCPartyPatientForeignKeys(parentId, _.uniq(delSfks).join(','))
-                          ).then((moreHes) => _.uniqBy(hes.concat(moreHes), 'id'))
-                          : hes
-                      )
-                  ) as Promise<Array<models.IcureStub>>,
-                  retry(() =>
-                      (usingPost ? this.formApi
-                          .findFormsDelegationsStubsByHCPartyPatientForeignKeysUsingPost(ownerId, _.uniq(delSfks)) : this.formApi
-                          .findFormsDelegationsStubsByHCPartyPatientForeignKeys(ownerId, _.uniq(delSfks).join(','))
-                      ).then((frms) =>
-                        parentId
-                          ? (usingPost ? this.formApi
-                              .findFormsDelegationsStubsByHCPartyPatientForeignKeysUsingPost(parentId, _.uniq(delSfks)) : this.formApi
-                              .findFormsDelegationsStubsByHCPartyPatientForeignKeys(parentId, _.uniq(delSfks).join(','))
-                          ).then((moreFrms) => _.uniqBy(frms.concat(moreFrms), 'id'))
-                          : frms
-                      )
-                  ) as Promise<Array<models.Form>>,
-                  retry(() =>
-                      (usingPost ? this.contactApi
-                          .findByHCPartyPatientSecretFKeysUsingPost(ownerId, undefined, undefined, _.uniq(delSfks)) : this.contactApi
-                      .findByHCPartyPatientSecretFKeys(ownerId, _.uniq(delSfks).join(','))
-                      ).then((ctcs) =>
-                        parentId
-                          ? (usingPost ? this.contactApi
-                              .findByHCPartyPatientSecretFKeysUsingPost(parentId, undefined, undefined, _.uniq(delSfks)) : this.contactApi
-                              .findByHCPartyPatientSecretFKeys(parentId, _.uniq(delSfks).join(','))
-                          ).then((moreCtcs) => _.uniqBy(ctcs.concat(moreCtcs), 'id'))
-                          : ctcs
-                      )
-                  ) as Promise<Array<models.Contact>>,
-                  retry(() =>
-                      (usingPost ? this.invoiceApi
-                          .findInvoicesDelegationsStubsByHCPartyPatientForeignKeysUsingPost(ownerId, _.uniq(delSfks)) : this.invoiceApi
-                      .findInvoicesDelegationsStubsByHCPartyPatientForeignKeys(ownerId, _.uniq(delSfks).join(','))
-                      ).then((ivs) =>
-                        parentId
-                          ? this.invoiceApi
-                              .findInvoicesDelegationsStubsByHCPartyPatientForeignKeys(parentId, _.uniq(delSfks).join(','))
-                              .then((moreIvs) => _.uniqBy(ivs.concat(moreIvs), 'id'))
-                          : ivs
-                      )
-                  ) as Promise<Array<models.IcureStub>>,
-                  retry(() =>
-                    this.classificationApi
-                      .findClassificationsByHCPartyPatientForeignKeys(ownerId, _.uniq(delSfks).join(','))
-                      .then((cls) =>
-                        parentId
-                          ? this.classificationApi
-                              .findClassificationsByHCPartyPatientForeignKeys(parentId, _.uniq(delSfks).join(','))
-                              .then((moreCls) => _.uniqBy(cls.concat(moreCls), 'id'))
-                          : cls
-                      )
-                  ) as Promise<Array<models.Classification>>,
-                  retry(() =>
-                    (usingPost ? this.calendarItemApi
-                        .findByHCPartyPatientSecretFKeysArray(ownerId, _.uniq(delSfks)) : this.calendarItemApi
-                      .findByHCPartyPatientSecretFKeys(ownerId, _.uniq(delSfks).join(','))
-                    ).then((cls) =>
-                        parentId
-                          ? (usingPost ? this.calendarItemApi
-                              .findByHCPartyPatientSecretFKeysArray(parentId, _.uniq(delSfks)) : this.calendarItemApi
-                              .findByHCPartyPatientSecretFKeys(parentId, _.uniq(delSfks).join(','))
-                          ).then((moreCls) => _.uniqBy(cls.concat(moreCls), 'id'))
-                          : cls
-                      )
-                  ) as Promise<Array<models.CalendarItem>>,
-                ]).then(([hes, frms, ctcs, ivs, cls, cis]) => {
-                  const cloneKeysAndDelegations = function (x: models.IcureStub) {
-                    return {
-                      delegations: shareDelegations ? _.clone(x.delegations) : undefined,
-                      cryptedForeignKeys: shareCryptedForeignKeys ? _.clone(x.cryptedForeignKeys) : undefined,
-                      encryptionKeys: shareEncryptionKeys ? _.clone(x.encryptionKeys) : undefined,
-                    }
-                  }
-
-                  const ctcsStubs = ctcs.map((c) => ({
-                    id: c.id,
-                    rev: c.rev,
-                    ...cloneKeysAndDelegations(c),
-                  }))
-                  const oHes = hes.map((x) => _.assign(new IcureStub({}), x, cloneKeysAndDelegations(x)))
-                  const oFrms = frms.map((x) => _.assign(new IcureStub({}), x, cloneKeysAndDelegations(x)))
-                  const oCtcsStubs = ctcsStubs.map((x) => _.assign({}, x, cloneKeysAndDelegations(x)))
-                  const oIvs = ivs.map((x) => _.assign(new Invoice({}), x, cloneKeysAndDelegations(x)))
-                  const oCls = cls.map((x) => _.assign(new Classification({}), x, cloneKeysAndDelegations(x)))
-                  const oCis = cis.map((x) => _.assign(new CalendarItem({}), x, cloneKeysAndDelegations(x)))
-
-                  const docIds: { [key: string]: number } = {}
-                  ctcs.forEach(
-                    (c: models.Contact) =>
-                      c.services &&
-                      c.services.forEach((s) => s.content && Object.values(s.content).forEach((c) => c && c.documentId && (docIds[c.documentId] = 1)))
-                  )
-
-                  return retry(() => this.documentApi.getDocuments(new ListOfIds({ ids: Object.keys(docIds) }))).then((docs: Array<Document>) => {
-                    const oDocs = docs.map((x) => _.assign({}, x, cloneKeysAndDelegations(x)))
-
-                    let markerPromise: Promise<any> = Promise.resolve(null)
-                    delegateIds.forEach((delegateId) => {
-                      const tags = delegationTags[delegateId]
-                      markerPromise = markerPromise.then(() => {
-                        //Share patient
-                        //console.log(`share ${patient.id} to ${delegateId}`)
-                        return shareAnonymously
-                          ? patient
-                          : this.crypto
-                              .addDelegationsAndEncryptionKeys(null, patient, ownerId, delegateId, delSfks[0], ecKeys[0])
-                              .then(async (patient) => {
-                                if (delSfks.length > 1) {
-                                  return delSfks.slice(1).reduce(async (patientPromise: Promise<models.Patient>, delSfk: string) => {
-                                    const patient = await patientPromise
-                                    return shareAnonymously
-                                      ? patient
-                                      : this.crypto
-                                          .addDelegationsAndEncryptionKeys(null, patient, ownerId, delegateId, delSfk, null)
-                                          .catch((e: any) => {
-                                            console.log(e)
-                                            return patient
-                                          })
-                                  }, Promise.resolve(patient))
-                                }
-                                return patient
-                              })
-                              .catch((e) => {
-                                console.log(e)
-                                return patient
-                              })
-                      })
-                      ;(tags.includes('medicalInformation') || tags.includes('anonymousMedicalInformation') || tags.includes('all')) &&
-                        (markerPromise = addDelegationsAndKeys(hes, markerPromise, delegateId, patient))
-                      ;(tags.includes('medicalInformation') || tags.includes('all')) &&
-                        (markerPromise = addDelegationsAndKeys(frms, markerPromise, delegateId, patient))
-                      ;(tags.includes('medicalInformation') || tags.includes('anonymousMedicalInformation') || tags.includes('all')) &&
-                        (markerPromise = addDelegationsAndKeys(ctcsStubs, markerPromise, delegateId, patient))
-                      ;(tags.includes('medicalInformation') || tags.includes('all')) &&
-                        (markerPromise = addDelegationsAndKeys(cls, markerPromise, delegateId, patient))
-                      ;(tags.includes('medicalInformation') || tags.includes('all')) &&
-                        (markerPromise = addDelegationsAndKeys(cis, markerPromise, delegateId, patient))
-                      ;(tags.includes('financialInformation') || tags.includes('all')) &&
-                        (markerPromise = addDelegationsAndKeys(ivs, markerPromise, delegateId, patient))
-                      ;(tags.includes('medicalInformation') || tags.includes('all')) &&
-                        (markerPromise = addDelegationsAndKeys(docs, markerPromise, delegateId, null))
-                    })
-
-                    return markerPromise
-                      .then(() => {
-                        //console.log("scd")
-                        return (
-                          ((allTags.includes('medicalInformation') || allTags.includes('anonymousMedicalInformation') || allTags.includes('all')) &&
-                            ctcsStubs &&
-                            ctcsStubs.length &&
-                            !_.isEqual(oCtcsStubs, ctcsStubs) &&
-                            this.contactApi
-                              .setContactsDelegations(ctcsStubs)
-                              .then(() => {
-                                status.contacts.success = true
-                                status.contacts.modified += ctcsStubs.length
-                              })
-                              .catch((e) => (status.contacts.error = e))) ||
-                          Promise.resolve((status.contacts.success = true))
-                        )
-                      })
-                      .then(() => {
-                        //console.log("shed")
-                        return (
-                          ((allTags.includes('medicalInformation') || allTags.includes('anonymousMedicalInformation') || allTags.includes('all')) &&
-                            hes &&
-                            hes.length &&
-                            !_.isEqual(oHes, hes) &&
-                            this.helementApi
-                              .setHealthElementsDelegations(hes)
-                              .then(() => {
-                                status.healthElements.success = true
-                                status.healthElements.modified += hes.length
-                              })
-                              .catch((e) => (status.healthElements.error = e))) ||
-                          Promise.resolve((status.healthElements.success = true))
-                        )
-                      })
-                      .then(() => {
-                        //console.log("sfd")
-                        return (
-                          ((allTags.includes('medicalInformation') || allTags.includes('all')) &&
-                            frms &&
-                            frms.length &&
-                            !_.isEqual(oFrms, frms) &&
-                            this.formApi
-                              .setFormsDelegations(frms)
-                              .then(() => {
-                                status.forms.success = true
-                                status.forms.modified += frms.length
-                              })
-                              .catch((e) => (status.forms.error = e))) ||
-                          Promise.resolve((status.forms.success = true))
-                        )
-                      })
-                      .then(() => {
-                        //console.log("sid")
-                        return (
-                          ((allTags.includes('financialInformation') || allTags.includes('all')) &&
-                            ivs &&
-                            ivs.length &&
-                            !_.isEqual(oIvs, ivs) &&
-                            this.invoiceApi
-                              .setInvoicesDelegations(ivs)
-                              .then(() => {
-                                status.invoices.success = true
-                                status.invoices.modified += ivs.length
-                              })
-                              .catch((e) => (status.invoices.error = e))) ||
-                          Promise.resolve((status.invoices.success = true))
-                        )
-                      })
-                      .then(() => {
-                        //console.log("sdd")
-                        return (
-                          ((allTags.includes('medicalInformation') || allTags.includes('all')) &&
-                            docs &&
-                            docs.length &&
-                            !_.isEqual(oDocs, docs) &&
-                            this.documentApi
-                              .setDocumentsDelegations(docs)
-                              .then(() => {
-                                status.documents.success = true
-                                status.documents.modified += docs.length
-                              })
-                              .catch((e) => (status.documents.error = e))) ||
-                          Promise.resolve((status.documents.success = true))
-                        )
-                      })
-                      .then(() => {
-                        //console.log("scld")
-                        return (
-                          ((allTags.includes('medicalInformation') || allTags.includes('all')) &&
-                            cls &&
-                            cls.length &&
-                            !_.isEqual(oCls, cls) &&
-                            this.classificationApi
-                              .setClassificationsDelegations(cls)
-                              .then(() => {
-                                status.classifications.success = true
-                                status.classifications.modified += cls.length
-                              })
-                              .catch((e) => (status.classifications.error = e))) ||
-                          Promise.resolve((status.classifications.success = true))
-                        )
-                      })
-                      .then(() => {
-                        //console.log("scid")
-                        return (
-                          ((allTags.includes('medicalInformation') || allTags.includes('all')) &&
-                            cis &&
-                            cis.length &&
-                            !_.isEqual(oCis, cis) &&
-                            this.calendarItemApi
-                              .setCalendarItemsDelegations(cis)
-                              .then(() => {
-                                status.calendarItems.success = true
-                                status.calendarItems.modified += cis.length
-                              })
-                              .catch((e) => (status.calendarItems.error = e))) ||
-                          Promise.resolve((status.calendarItems.success = true))
-                        )
-                      })
-                      .then(() => this.modifyPatientWithUser(user, patient))
-                      .then((p) => {
-                        status.patient.success = true
-                        console.log(
-                          `c: ${status.contacts.modified}, he: ${status.healthElements.modified}, docs: ${status.documents.modified}, frms: ${status.forms.modified}, ivs: ${status.invoices.modified}, cis: ${status.calendarItems.modified}, cls: ${status.classifications.modified}`
-                        )
-                        return { patient: p, statuses: status }
-                      })
-                      .catch((e) => {
-                        status.patient.error = e
-                        return { patient: patient, statuses: status }
-                      })
-                  })
-                })
-              : (allTags.includes('anonymousMedicalInformation')
-                  ? Promise.resolve(patient)
-                  : this.modifyPatientWithUser(
-                      user,
-                      _.assign(patient, {
-                        delegations: _.assign(
-                          patient.delegations,
-                          delegateIds
-                            .filter((id) => !patient.delegations || !patient.delegations[id]) //If there are delegations do not modify
-                            .reduce((acc, del: string) => Object.assign(acc, _.fromPairs([[del, []]])), patient.delegations || {})
-                        ),
-                      })
-                    )
-                )
-                  .then((p) => {
-                    status.patient.success = true
-                    return { patient: p, statuses: status }
-                  })
-                  .catch((e) => {
-                    status.patient.error = e
-                    return { patient: patient, statuses: status }
-                  })
-          })
-        })
-    })
->>>>>>> f805fe83
   }
 
   export(user: models.User, patId: string, ownerId: string, usingPost: boolean = false): Promise<{ id: string }> {
@@ -1168,53 +859,59 @@
           if (!patient) {
             return Promise.resolve({ id: patId })
           }
-<<<<<<< HEAD
           const delSfks = await this.crypto.xapi.secretIdsOf({ entity: patient, type: 'Patient' }, ownerId)
           return delSfks.length
             ? Promise.all([
                 retry(() =>
-                  this.helementApi
-                    .findByHCPartyPatientSecretFKeys(ownerId, _.uniq(delSfks).join(','))
-                    .then((hes) =>
-                      parentId
-                        ? this.helementApi
-                            .findByHCPartyPatientSecretFKeys(parentId, _.uniq(delSfks).join(','))
-                            .then((moreHes) => _.uniqBy(hes.concat(moreHes), 'id'))
-                        : hes
-                    )
+                  (usingPost
+                    ? this.helementApi.findByHCPartyPatientSecretFKeys(ownerId, _.uniq(delSfks).join(','))
+                    : this.helementApi.findByHCPartyPatientSecretFKeysArray(ownerId, delSfks)
+                  ).then((hes) =>
+                    parentId
+                      ? (usingPost
+                          ? this.helementApi.findHealthElementsDelegationsStubsByHCPartyPatientForeignKeysUsingPost(parentId, _.uniq(delSfks))
+                          : this.helementApi.findHealthElementsDelegationsStubsByHCPartyPatientForeignKeys(parentId, _.uniq(delSfks).join(','))
+                        ).then((moreHes) => _.uniqBy(hes.concat(moreHes), 'id'))
+                      : hes
+                  )
                 ) as Promise<Array<models.IcureStub>>,
                 retry(() =>
-                  this.formApi
-                    .findFormsByHCPartyPatientForeignKeys(ownerId, _.uniq(delSfks).join(','))
-                    .then((frms) =>
-                      parentId
-                        ? this.formApi
-                            .findFormsByHCPartyPatientForeignKeys(parentId, _.uniq(delSfks).join(','))
-                            .then((moreFrms) => _.uniqBy(frms.concat(moreFrms), 'id'))
-                        : frms
-                    )
+                  (usingPost
+                    ? this.formApi.findFormsDelegationsStubsByHCPartyPatientForeignKeysUsingPost(ownerId, _.uniq(delSfks))
+                    : this.formApi.findFormsDelegationsStubsByHCPartyPatientForeignKeys(ownerId, _.uniq(delSfks).join(','))
+                  ).then((frms) =>
+                    parentId
+                      ? (usingPost
+                          ? this.formApi.findFormsDelegationsStubsByHCPartyPatientForeignKeysUsingPost(parentId, _.uniq(delSfks))
+                          : this.formApi.findFormsDelegationsStubsByHCPartyPatientForeignKeys(parentId, _.uniq(delSfks).join(','))
+                        ).then((moreFrms) => _.uniqBy(frms.concat(moreFrms), 'id'))
+                      : frms
+                  )
                 ) as Promise<Array<models.Form>>,
                 retry(() =>
-                  this.contactApi
-                    .findByHCPartyPatientSecretFKeys(ownerId, _.uniq(delSfks).join(','))
-                    .then((ctcs) =>
-                      parentId
-                        ? this.contactApi
-                            .findByHCPartyPatientSecretFKeys(parentId, _.uniq(delSfks).join(','))
-                            .then((moreCtcs) => _.uniqBy(ctcs.concat(moreCtcs), 'id'))
-                        : ctcs
-                    )
+                  (usingPost
+                    ? this.contactApi.findByHCPartyPatientSecretFKeysUsingPost(ownerId, undefined, undefined, _.uniq(delSfks))
+                    : this.contactApi.findByHCPartyPatientSecretFKeys(ownerId, _.uniq(delSfks).join(','))
+                  ).then((ctcs) =>
+                    parentId
+                      ? (usingPost
+                          ? this.contactApi.findByHCPartyPatientSecretFKeysUsingPost(parentId, undefined, undefined, _.uniq(delSfks))
+                          : this.contactApi.findByHCPartyPatientSecretFKeys(parentId, _.uniq(delSfks).join(','))
+                        ).then((moreCtcs) => _.uniqBy(ctcs.concat(moreCtcs), 'id'))
+                      : ctcs
+                  )
                 ) as Promise<Array<models.Contact>>,
                 retry(() =>
-                  this.invoiceApi
-                    .findInvoicesByHCPartyPatientForeignKeys(ownerId, _.uniq(delSfks).join(','))
-                    .then((ivs) =>
-                      parentId
-                        ? this.invoiceApi
-                            .findInvoicesByHCPartyPatientForeignKeys(parentId, _.uniq(delSfks).join(','))
-                            .then((moreIvs) => _.uniqBy(ivs.concat(moreIvs), 'id'))
-                        : ivs
-                    )
+                  (usingPost
+                    ? this.invoiceApi.findInvoicesDelegationsStubsByHCPartyPatientForeignKeysUsingPost(ownerId, _.uniq(delSfks))
+                    : this.invoiceApi.findInvoicesDelegationsStubsByHCPartyPatientForeignKeys(ownerId, _.uniq(delSfks).join(','))
+                  ).then((ivs) =>
+                    parentId
+                      ? this.invoiceApi
+                          .findInvoicesDelegationsStubsByHCPartyPatientForeignKeys(parentId, _.uniq(delSfks).join(','))
+                          .then((moreIvs) => _.uniqBy(ivs.concat(moreIvs), 'id'))
+                      : ivs
+                  )
                 ) as Promise<Array<models.IcureStub>>,
                 retry(() =>
                   this.classificationApi
@@ -1230,118 +927,15 @@
                 retry(async () => {
                   const delegationSFKs = _.uniq(delSfks).join(',')
                   try {
-                    let calendarItems = await this.calendarItemApi.findByHCPartyPatientSecretFKeys(ownerId, delegationSFKs)
+                    let calendarItems = await (usingPost
+                      ? this.calendarItemApi.findByHCPartyPatientSecretFKeysArray(ownerId, _.uniq(delSfks))
+                      : this.calendarItemApi.findByHCPartyPatientSecretFKeys(ownerId, _.uniq(delSfks).join(',')))
 
                     if (parentId) {
-                      const moreCalendarItems = await this.calendarItemApi.findByHCPartyPatientSecretFKeys(parentId, delegationSFKs)
+                      const moreCalendarItems = await (usingPost
+                        ? this.calendarItemApi.findByHCPartyPatientSecretFKeysArray(parentId, _.uniq(delSfks))
+                        : this.calendarItemApi.findByHCPartyPatientSecretFKeys(parentId, _.uniq(delSfks).join(',')))
                       calendarItems = _.uniqBy(calendarItems.concat(moreCalendarItems), 'id')
-=======
-
-          return this.crypto.extractDelegationsSFKsAndEncryptionSKs(patient, ownerId).then(([delSfks, ecKeys]) => {
-            return delSfks.length
-              ? Promise.all([
-                  retry(() =>
-                      (usingPost ? this.helementApi
-                          .findByHCPartyPatientSecretFKeysArray(ownerId, _.uniq(delSfks)) : this.helementApi
-                      .findByHCPartyPatientSecretFKeys(ownerId, _.uniq(delSfks).join(','))
-                      ).then((hes) =>
-                        parentId
-                          ? this.helementApi
-                              .findByHCPartyPatientSecretFKeys(parentId, _.uniq(delSfks).join(','))
-                              .then((moreHes) => _.uniqBy(hes.concat(moreHes), 'id'))
-                          : hes
-                      )
-                  ) as Promise<Array<models.IcureStub>>,
-                  retry(() =>
-                      (usingPost ? this.formApi
-                          .findFormsByHCPartyPatientForeignKeysUsingPost(ownerId, undefined, undefined, undefined, _.uniq(delSfks)) : this.formApi
-                      .findFormsByHCPartyPatientForeignKeys(ownerId, _.uniq(delSfks).join(','))
-                      ).then((frms) =>
-                        parentId
-                          ? (usingPost ? this.formApi
-                              .findFormsByHCPartyPatientForeignKeysUsingPost(parentId, undefined, undefined, undefined, _.uniq(delSfks)) : this.formApi
-                              .findFormsByHCPartyPatientForeignKeys(parentId, _.uniq(delSfks).join(','))
-                          ).then((moreFrms) => _.uniqBy(frms.concat(moreFrms), 'id'))
-                          : frms
-                      )
-                  ) as Promise<Array<models.Form>>,
-                  retry(() =>
-                      (usingPost ? this.contactApi
-                          .findByHCPartyPatientSecretFKeysArray(ownerId, _.uniq(delSfks)) : this.contactApi
-                      .findByHCPartyPatientSecretFKeys(ownerId, _.uniq(delSfks).join(','))
-                      ).then((ctcs) =>
-                        parentId
-                          ? (usingPost ? this.contactApi
-                              .findByHCPartyPatientSecretFKeysArray(parentId, _.uniq(delSfks)) : this.contactApi
-                              .findByHCPartyPatientSecretFKeys(parentId, _.uniq(delSfks).join(','))
-                          ).then((moreCtcs) => _.uniqBy(ctcs.concat(moreCtcs), 'id'))
-                          : ctcs
-                      )
-                  ) as Promise<Array<models.Contact>>,
-                  retry(() =>
-                      (usingPost ? this.invoiceApi
-                          .findInvoicesByHCPartyPatientForeignKeysUsingPost(ownerId, _.uniq(delSfks)) : this.invoiceApi
-                      .findInvoicesByHCPartyPatientForeignKeys(ownerId, _.uniq(delSfks).join(','))
-                      ).then((ivs) =>
-                        parentId
-                          ? (usingPost ? this.invoiceApi
-                              .findInvoicesByHCPartyPatientForeignKeysUsingPost(parentId, _.uniq(delSfks)) : this.invoiceApi
-                              .findInvoicesByHCPartyPatientForeignKeys(parentId, _.uniq(delSfks).join(','))
-                          ).then((moreIvs) => _.uniqBy(ivs.concat(moreIvs), 'id'))
-                          : ivs
-                      )
-                  ) as Promise<Array<models.IcureStub>>,
-                  retry(() =>
-                    this.classificationApi
-                      .findClassificationsByHCPartyPatientForeignKeys(ownerId, _.uniq(delSfks).join(','))
-                      .then((cls) =>
-                        parentId
-                          ? this.classificationApi
-                              .findClassificationsByHCPartyPatientForeignKeys(parentId, _.uniq(delSfks).join(','))
-                              .then((moreCls) => _.uniqBy(cls.concat(moreCls), 'id'))
-                          : cls
-                      )
-                  ) as Promise<Array<models.Classification>>,
-                  retry(async () => {
-                    const delegationSFKs = _.uniq(delSfks).join(',')
-                    try {
-                      let calendarItems = await (usingPost ?
-                        this.calendarItemApi.findByHCPartyPatientSecretFKeysArray(ownerId, _.uniq(delSfks)) :
-                        this.calendarItemApi.findByHCPartyPatientSecretFKeys(ownerId, _.uniq(delSfks).join(',')))
-
-                      if (parentId) {
-                        const moreCalendarItems = await (usingPost ?
-                          this.calendarItemApi.findByHCPartyPatientSecretFKeysArray(parentId, _.uniq(delSfks)) :
-                          this.calendarItemApi.findByHCPartyPatientSecretFKeys(parentId, _.uniq(delSfks).join(',')))
-                        calendarItems = _.uniqBy(calendarItems.concat(moreCalendarItems), 'id')
-                      }
-
-                      return calendarItems
-                    } catch (ex) {
-                      console.log(`exception occured exporting calendarItem for ownerId: ${ownerId} - ${ex}`)
-                      //throw ex
-                    }
-                  }) as Promise<Array<models.CalendarItem>>,
-                ]).then(([hes, frms, ctcs, ivs, cls, cis]) => {
-                  const docIds: { [key: string]: number } = {}
-                  ctcs.forEach(
-                    (c: models.Contact) =>
-                      c.services &&
-                      c.services.forEach((s) => s.content && Object.values(s.content).forEach((c) => c && c.documentId && (docIds[c.documentId] = 1)))
-                  )
-
-                  return retry(() => this.documentApi.getDocuments(new ListOfIds({ ids: Object.keys(docIds) }))).then((docs: Array<Document>) => {
-                    return {
-                      id: patId,
-                      patient: patient,
-                      contacts: ctcs,
-                      forms: frms,
-                      healthElements: hes,
-                      invoices: ivs,
-                      classifications: cls,
-                      calItems: cis,
-                      documents: docs,
->>>>>>> f805fe83
                     }
 
                     return calendarItems
