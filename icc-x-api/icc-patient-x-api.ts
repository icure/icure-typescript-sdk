import { IccPatientApi } from '../icc-api'
import { IccCryptoXApi } from './icc-crypto-x-api'
import { IccContactXApi } from './icc-contact-x-api'
import { IccFormXApi } from './icc-form-x-api'
import { IccHcpartyXApi } from './icc-hcparty-x-api'
import { IccInvoiceXApi } from './icc-invoice-x-api'
import { IccDocumentXApi } from './icc-document-x-api'
import { IccHelementXApi } from './icc-helement-x-api'
import { IccClassificationXApi } from './icc-classification-x-api'

import * as _ from 'lodash'
import * as models from '../icc-api/model/models'
import { CalendarItem, Classification, Delegation, Document, IcureStub, Invoice, ListOfIds, Patient } from '../icc-api/model/models'
import { IccCalendarItemXApi } from './icc-calendar-item-x-api'
import { b64_2ab } from '../icc-api/model/ModelHelper'
import { b2a, hex2ua, string2ua, ua2hex, ua2utf8, utf8_2ua } from './utils/binary-utils'
import { findName, garnishPersonWithName, hasName } from './utils/person-util'
import { retry, crypt, decrypt } from './utils'
import { IccUserXApi } from './icc-user-x-api'

// noinspection JSUnusedGlobalSymbols
export class IccPatientXApi extends IccPatientApi {
  crypto: IccCryptoXApi
  contactApi: IccContactXApi
  formApi: IccFormXApi
  helementApi: IccHelementXApi
  invoiceApi: IccInvoiceXApi
  hcpartyApi: IccHcpartyXApi
  documentApi: IccDocumentXApi
  classificationApi: IccClassificationXApi
  calendarItemApi: IccCalendarItemXApi
  userApi: IccUserXApi

  private readonly encryptedKeys: Array<string>

  constructor(
    host: string,
    headers: { [key: string]: string },
    crypto: IccCryptoXApi,
    contactApi: IccContactXApi,
    formApi: IccFormXApi,
    helementApi: IccHelementXApi,
    invoiceApi: IccInvoiceXApi,
    documentApi: IccDocumentXApi,
    hcpartyApi: IccHcpartyXApi,
    classificationApi: IccClassificationXApi,
    userApi: IccUserXApi,
    calendarItemaApi: IccCalendarItemXApi,
    encryptedKeys: Array<string> = ['note'],
    fetchImpl: (input: RequestInfo, init?: RequestInit) => Promise<Response> = typeof window !== 'undefined'
      ? window.fetch
      : typeof self !== 'undefined'
      ? self.fetch
      : fetch
  ) {
    super(host, headers, fetchImpl)
    this.crypto = crypto
    this.contactApi = contactApi
    this.formApi = formApi
    this.helementApi = helementApi
    this.invoiceApi = invoiceApi
    this.hcpartyApi = hcpartyApi
    this.documentApi = documentApi
    this.classificationApi = classificationApi
    this.calendarItemApi = calendarItemaApi
    this.userApi = userApi

    this.encryptedKeys = encryptedKeys
  }

  // noinspection JSUnusedGlobalSymbols
  newInstance(user: models.User, p: any = {}, delegates: string[] = []) {
    const patient = _.extend(
      {
        id: this.crypto.randomUuid(),
        _type: 'org.taktik.icure.entities.Patient',
        created: new Date().getTime(),
        modified: new Date().getTime(),
        responsible: this.userApi.getDataOwnerOf(user),
        author: user.id,
        codes: [],
        tags: [],
      },
      p || {}
    )
    return this.initDelegations(patient, user, undefined, delegates)
  }

  completeNames(patient: models.Patient): models.Patient {
    let finalPatient = patient

    if (!!finalPatient.lastName && !hasName(finalPatient, models.PersonName.UseEnum.Official)) {
      finalPatient = garnishPersonWithName(finalPatient, models.PersonName.UseEnum.Official, finalPatient.lastName, finalPatient.firstName)
    }

    if (!!finalPatient.maidenName && !hasName(finalPatient, models.PersonName.UseEnum.Maiden)) {
      finalPatient = garnishPersonWithName(finalPatient, models.PersonName.UseEnum.Maiden, finalPatient.maidenName, finalPatient.firstName)
    }

    if (!!finalPatient.alias && !hasName(finalPatient, models.PersonName.UseEnum.Nickname)) {
      finalPatient = garnishPersonWithName(finalPatient, models.PersonName.UseEnum.Nickname, finalPatient.alias, finalPatient.firstName)
    }

    if (!finalPatient.lastName && !!hasName(finalPatient, models.PersonName.UseEnum.Official)) {
      let officialName = findName(finalPatient, models.PersonName.UseEnum.Official)
      finalPatient = {
        ...finalPatient,
        lastName: officialName!.lastName,
        firstName: officialName!.firstNames?.[0],
      }
    }

    if (!finalPatient.maidenName && !!hasName(finalPatient, models.PersonName.UseEnum.Maiden)) {
      finalPatient = {
        ...finalPatient,
        maidenName: findName(finalPatient, models.PersonName.UseEnum.Maiden)!.lastName,
      }
    }

    if (!finalPatient.alias && !!hasName(finalPatient, models.PersonName.UseEnum.Nickname)) {
      finalPatient = {
        ...finalPatient,
        alias: findName(finalPatient, models.PersonName.UseEnum.Nickname)!.lastName,
      }
    }

    return finalPatient
  }

  initDelegations(
    patient: models.Patient,
    user: models.User,
    secretForeignKey: string | undefined = undefined,
    delegates: string[] = []
  ): Promise<models.Patient> {
    const dataOwnerId = this.userApi.getDataOwnerOf(user)
    return this.crypto.initObjectDelegations(patient, null, dataOwnerId!, secretForeignKey || null).then((initData) => {
      _.extend(patient, { delegations: initData.delegations })

      let promise = Promise.resolve(patient)
      _.uniq(
        delegates.concat(user.autoDelegations ? (user.autoDelegations.all || []).concat(user.autoDelegations.medicalInformation || []) : [])
      ).forEach(
        (delegateId) =>
          (promise = promise
            .then((patient) => this.crypto.extendedDelegationsAndCryptedForeignKeys(patient, null, dataOwnerId!, delegateId, initData.secretId))
            .then((extraData) => _.extend(patient, { delegations: extraData.delegations }))
            .catch((e) => {
              console.log(e)
              return patient
            }))
      )
      return promise
    })
  }

  initConfidentialDelegation(patient: models.Patient, user: models.User): Promise<models.Patient | null> {
    const dataOwnerId = this.userApi.getDataOwnerOf(user)
    return this.crypto.extractPreferredSfk(patient, dataOwnerId!, true).then((k) => {
      if (!k) {
        const secretId = this.crypto.randomUuid()
        return this.crypto
          .decryptAndImportAesHcPartyKeysForDelegators([dataOwnerId!], dataOwnerId!)
          .then((hcPartyKeys) => {
            return this.crypto.AES.encrypt(hcPartyKeys[0].key, string2ua(patient.id + ':' + secretId).buffer as ArrayBuffer)
          })
          .then((newDelegation) => {
            ;(patient.delegations![dataOwnerId!] || (patient.delegations![dataOwnerId!] = [])).push(
              new Delegation({
                owner: dataOwnerId,
                delegatedTo: dataOwnerId,
                tag: 'confidential',
                key: ua2hex(newDelegation),
              })
            )
            return patient.rev ? this.modifyPatientWithUser(user, patient) : this.createPatientWithUser(user, patient)
          })
      } else {
        return patient
      }
    })
  }

  createPatient(body?: models.Patient): never {
    throw new Error('Cannot call a method that returns patients without providing a user for de/encryption')
  }

  createPatientWithUser(user: models.User, body?: models.Patient): Promise<models.Patient | any> {
    return body
      ? this.encrypt(user, [_.cloneDeep(this.completeNames(body))])
          .then((pats) => super.createPatient(pats[0]))
          .then((p) => this.decrypt(user, [p]))
          .then((pats) => pats[0])
      : Promise.resolve(null)
  }

  filterBy(
    startKey?: string,
    startDocumentId?: string,
    limit?: number,
    skip?: number,
    sort?: string,
    desc?: boolean,
    body?: models.FilterChainPatient
  ): never {
    throw new Error('Cannot call a method that returns contacts without providing a user for de/encryption')
  }

  filterByWithUser(
    user: models.User,
    filterChain: models.FilterChainPatient,
    startKey?: string,
    startDocumentId?: string,
    limit?: number,
    skip?: number,
    sort?: string,
    desc?: boolean
  ): Promise<models.PaginatedListPatient | any> {
    return super
      .filterPatientsBy(startKey, startDocumentId, limit, skip, sort, desc, filterChain)
      .then((pl) => this.decrypt(user, pl.rows!, false).then((dr) => Object.assign(pl, { rows: dr })))
  }

  findByAccessLogUserAfterDate(
    userId: string,
    accessType?: string,
    startDate?: number,
    startKey?: string,
    startDocumentId?: string,
    limit?: number
  ): never {
    throw new Error('Cannot call a method that returns contacts without providing a user for de/encryption')
  }

  findByAccessLogUserAfterDateWithUser(
    user: models.User,
    userId: string,
    accessType?: string,
    startDate?: number,
    startKey?: string,
    startDocumentId?: string,
    limit?: number
  ): Promise<models.PaginatedListPatient | any> {
    return super
      .findByAccessLogUserAfterDate(userId, accessType, startDate, startKey, startDocumentId, limit)
      .then((pl) => this.decrypt(user, pl.rows!, false).then((dr) => Object.assign(pl, { rows: dr })))
  }

  findByAccessLogUserAfterDate_1(externalId: string): never {
    throw new Error('Cannot call a method that returns contacts without providing a user for de/encryption')
  }

  findByExternalIdWithUser(user: models.User, externalId: string): Promise<models.Patient | any> {
    return super
      .findByExternalId(externalId)
      .then((pats) => this.decrypt(user, [pats]))
      .then((x) => x[0])
  }

  findByNameBirthSsinAuto(
    healthcarePartyId?: string,
    filterValue?: string,
    startKey?: string,
    startDocumentId?: string,
    limit?: number,
    sortDirection?: string
  ): never {
    throw new Error('Cannot call a method that returns contacts without providing a user for de/encryption')
  }

  findByNameBirthSsinAutoWithUser(
    user: models.User,
    healthcarePartyId?: string,
    filterValue?: string,
    startKey?: string,
    startDocumentId?: string,
    limit?: number,
    sortDirection?: string
  ): Promise<models.PaginatedListPatient | any> {
    return super
      .findByNameBirthSsinAuto(healthcarePartyId, filterValue, startKey, startDocumentId, limit, sortDirection)
      .then((pl) => this.decrypt(user, pl.rows!, false).then((dr) => Object.assign(pl, { rows: dr })))
  }

  fuzzySearch(firstName?: string, lastName?: string, dateOfBirth?: number): never {
    throw new Error('Cannot call a method that returns contacts without providing a user for de/encryption')
  }

  fuzzySearchWithUser(user: models.User, firstName?: string, lastName?: string, dateOfBirth?: number): Promise<Array<models.Patient> | any> {
    return super.fuzzySearch(firstName, lastName, dateOfBirth).then((pats) => this.decrypt(user, pats))
  }

  getPatient(patientId: string): never {
    throw new Error('Cannot call a method that returns contacts without providing a user for de/encryption')
  }

  getPatientRaw(patientId: string): Promise<models.Patient | any> {
    return super.getPatient(patientId)
  }

  getPatientWithUser(user: models.User, patientId: string): Promise<models.Patient | any> {
    return super
      .getPatient(patientId)
      .then((p) => this.decrypt(user, [p]))
      .then((pats) => pats[0])
  }

  getPatients(body?: models.ListOfIds): never {
    throw new Error('Cannot call a method that returns contacts without providing a user for de/encryption')
  }

  getPatientsWithUser(user: models.User, body?: models.ListOfIds): Promise<Array<models.Patient> | any> {
    return super.getPatients(body).then((pats) => this.decrypt(user, pats))
  }

  listDeletedPatients(startDate?: number, endDate?: number, desc?: boolean, startDocumentId?: string, limit?: number): never {
    throw new Error('Cannot call a method that returns contacts without providing a user for de/encryption')
  }

  listDeletedPatientsWithUser(
    user: models.User,
    startDate?: number,
    endDate?: number,
    desc?: boolean,
    startDocumentId?: string,
    limit?: number
  ): Promise<models.PaginatedListPatient | any> {
    return super
      .listDeletedPatients(startDate, endDate, desc, startDocumentId, limit)
      .then((pl) => this.decrypt(user, pl.rows!, false).then((dr) => Object.assign(pl, { rows: dr })))
  }

  listDeletedPatients_2(firstName?: string, lastName?: string): never {
    throw new Error('Cannot call a method that returns contacts without providing a user for de/encryption')
  }

  listDeletedPatientsByNameWithUser(user: models.User, firstName?: string, lastName?: string): Promise<Array<models.Patient> | any> {
    return super.listDeletedPatientsByName(firstName, lastName).then((rows) => this.decrypt(user, rows, false))
  }

  listOfMergesAfter(date: number): never {
    throw new Error('Cannot call a method that returns contacts without providing a user for de/encryption')
  }

  listOfMergesAfterWithUser(user: models.User, date: number): Promise<Array<models.Patient> | any> {
    return super.listOfMergesAfter(date).then((pats) => this.decrypt(user, pats, false))
  }

  listOfPatientsModifiedAfter(date: number, startKey?: number, startDocumentId?: string, limit?: number): never {
    throw new Error('Cannot call a method that returns contacts without providing a user for de/encryption')
  }

  listOfPatientsModifiedAfterWithUser(
    user: models.User,
    date: number,
    startKey?: number,
    startDocumentId?: string,
    limit?: number
  ): Promise<models.PaginatedListPatient | any> {
    return super
      .listOfPatientsModifiedAfter(date, startKey, startDocumentId, limit)
      .then((pl) => this.decrypt(user, pl.rows!, false).then((dr) => Object.assign(pl, { rows: dr })))
  }

  listPatients(hcPartyId?: string, sortField?: string, startKey?: string, startDocumentId?: string, limit?: number, sortDirection?: string): never {
    throw new Error('Cannot call a method that returns contacts without providing a user for de/encryption')
  }

  listPatientsWithUser(
    user: models.User,
    hcPartyId?: string,
    sortField?: string,
    startKey?: string,
    startDocumentId?: string,
    limit?: number,
    sortDirection?: string
  ): Promise<models.PaginatedListPatient | any> {
    return super
      .listPatients(hcPartyId, sortField, startKey, startDocumentId, limit, sortDirection)
      .then((pl) => this.decrypt(user, pl.rows!, false).then((dr) => Object.assign(pl, { rows: dr })))
  }

  listPatientsByHcParty(
    hcPartyId: string,
    sortField?: string,
    startKey?: string,
    startDocumentId?: string,
    limit?: number,
    sortDirection?: string
  ): never {
    throw new Error('Cannot call a method that returns contacts without providing a user for de/encryption')
  }

  listPatientsByHcPartyWithUser(
    user: models.User,
    hcPartyId: string,
    sortField?: string,
    startKey?: string,
    startDocumentId?: string,
    limit?: number,
    sortDirection?: string
  ): Promise<models.PaginatedListPatient | any> {
    return super
      .listPatientsByHcParty(hcPartyId, sortField, startKey, startDocumentId, limit, sortDirection)
      .then((pl) => this.decrypt(user, pl.rows!, false).then((dr) => Object.assign(pl, { rows: dr })))
  }

  listPatientsOfHcParty(
    hcPartyId: string,
    sortField?: string,
    startKey?: string,
    startDocumentId?: string,
    limit?: number,
    sortDirection?: string
  ): never {
    throw new Error('Cannot call a method that returns contacts without providing a user for de/encryption')
  }

  listPatientsOfHcPartyWithUser(
    user: models.User,
    hcPartyId: string,
    sortField?: string,
    startKey?: string,
    startDocumentId?: string,
    limit?: number,
    sortDirection?: string
  ): Promise<models.PaginatedListPatient | any> {
    return super
      .listPatientsOfHcParty(hcPartyId, sortField, startKey, startDocumentId, limit, sortDirection)
      .then((pl) => this.decrypt(user, pl.rows!, false).then((dr) => Object.assign(pl, { rows: dr })))
  }

  mergeInto(toId: string, fromIds: string): never {
    throw new Error('Cannot call a method that returns contacts without providing a user for de/encryption')
  }

  mergeIntoWithUser(user: models.User, toId: string, fromIds: string): Promise<models.Patient | any> {
    return super
      .mergeInto(toId, fromIds)
      .then((p) => this.decrypt(user, [p]))
      .then((pats) => pats[0])
  }

  modifyPatient(body?: models.Patient): never {
    throw new Error('Cannot call a method that returns contacts without providing a user for de/encryption')
  }

  modifyPatientRaw(body?: models.Patient): Promise<models.Patient | any> {
    return super.modifyPatient(body)
  }

  modifyPatientWithUser(user: models.User, body?: models.Patient): Promise<models.Patient | null> {
    return body
      ? this.encrypt(user, [_.cloneDeep(this.completeNames(body))])
          .then((pats) => super.modifyPatient(pats[0]))
          .then((p) => this.decrypt(user, [p]))
          .then((pats) => pats[0])
      : Promise.resolve(null)
  }

  modifyPatientReferral(patientId: string, referralId: string, start?: number, end?: number): never {
    throw new Error('Cannot call a method that returns contacts without providing a user for de/encryption')
  }

  modifyPatientReferralWithUser(
    user: models.User,
    patientId: string,
    referralId: string,
    start?: number,
    end?: number
  ): Promise<models.Patient | any> {
    return super
      .modifyPatientReferral(patientId, referralId, start, end)
      .then((p) => this.decrypt(user, [p]))
      .then((pats) => pats[0])
  }

  encrypt(user: models.User, pats: Array<models.Patient>): Promise<Array<models.Patient>> {
    const dataOwnerId = this.userApi.getDataOwnerOf(user)

    return Promise.all(
      pats.map((p) =>
        (p.encryptionKeys && Object.keys(p.encryptionKeys).some((k) => !!p.encryptionKeys![k].length)
          ? Promise.resolve(p)
          : this.initEncryptionKeys(user, p)
        )
          .then((p: Patient) => this.crypto.extractKeysFromDelegationsForHcpHierarchy(dataOwnerId!, p.id!, p.encryptionKeys!))
          .then((sfks: { extractedKeys: Array<string>; hcpartyId: string }) =>
            this.crypto.AES.importKey('raw', hex2ua(sfks.extractedKeys[0].replace(/-/g, '')))
          )
          .then((key: CryptoKey) =>
            crypt(
              p,
              (obj: { [key: string]: string }) =>
                this.crypto.AES.encrypt(
                  key,
                  utf8_2ua(
                    JSON.stringify(obj, (k, v) => {
                      return v instanceof ArrayBuffer || v instanceof Uint8Array
                        ? b2a(new Uint8Array(v).reduce((d, b) => d + String.fromCharCode(b), ''))
                        : v
                    })
                  )
                ),
              this.encryptedKeys
            )
          )
      )
    )
  }

  decrypt(user: models.User, pats: Array<models.Patient>, fillDelegations = true): Promise<Array<models.Patient>> {
    const dataOwnerId = this.userApi.getDataOwnerOf(user)

    return (user.healthcarePartyId ? this.hcpartyApi.getHealthcarePartyHierarchyIds(user.healthcarePartyId) : Promise.resolve([dataOwnerId])).then(
      (ids) => {
        const hcpId = ids[0]
        //First check that we have no dangling delegation
        const patsWithMissingDelegations = pats.filter(
          (p) =>
            p.delegations &&
            ids.some((id) => p.delegations![id!] && !p.delegations![id!].length) &&
            !Object.values(p.delegations).some((d) => d.length > 0)
        )

        let prom: Promise<{ [key: string]: models.Patient }> = Promise.resolve({})
        fillDelegations &&
          patsWithMissingDelegations.forEach((p) => {
            prom = prom.then((acc) =>
              this.initDelegations(p, user).then((p) =>
                this.modifyPatientWithUser(user, p).then((mp) => {
                  acc[p.id!] = mp || p
                  return acc
                })
              )
            )
          })

        return prom
          .then((acc: { [key: string]: models.Patient }) =>
            pats.map((p) => {
<<<<<<< HEAD
              return p.encryptedSelf
                ? this.crypto
                    .extractKeysFromDelegationsForHcpHierarchy(hcpId!, p.id!, _.size(p.encryptionKeys) ? p.encryptionKeys! : p.delegations!)
                    .then(({ extractedKeys: sfks }) => {
                      if (!sfks || !sfks.length) {
                        //console.log("Cannot decrypt contact", ctc.id)
                        return Promise.resolve(p)
                      }
                      return this.crypto.AES.importKey('raw', hex2ua(sfks[0].replace(/-/g, ''))).then((key) =>
                        decrypt(p, (ec) =>
                          this.crypto.AES.decrypt(key, ec)
                            .then((dec) => {
                              const jsonContent = dec && ua2utf8(dec)
                              try {
                                return JSON.parse(jsonContent)
                              } catch (e) {
                                console.log('Cannot parse patient', p.id, jsonContent || 'Invalid content')
                                return p
                              }
                            })
                            .catch((err) => {
                              console.log('Cannot decrypt patient', p.id, err)
                              return p
                            })
                        ).then((p) => {
                          if (p.picture && !(p.picture instanceof ArrayBuffer)) {
                            p.picture = b64_2ab(p.picture)
                          }
                          return p
                        })
                      )
                    })
                : Promise.resolve(p)
=======
              const fixedPatient = acc[p.id!]
              return fixedPatient || p
>>>>>>> 91edf22d
            })
          )
          .then((pats) => {
            return Promise.all(
              pats.map((p) => {
                return p.encryptedSelf
                  ? this.crypto
                      .extractKeysFromDelegationsForHcpHierarchy(hcpId!, p.id!, _.size(p.encryptionKeys) ? p.encryptionKeys! : p.delegations!)
                      .then(({ extractedKeys: sfks }) => {
                        if (!sfks || !sfks.length) {
                          //console.log("Cannot decrypt contact", ctc.id)
                          return Promise.resolve(p)
                        }
                        return this.crypto.AES.importKey('raw', hex2ua(sfks[0].replace(/-/g, ''))).then((key) =>
                          utils
                            .decrypt(p, (ec) =>
                              this.crypto.AES.decrypt(key, ec)
                                .then((dec) => {
                                  const jsonContent = dec && ua2utf8(dec)
                                  try {
                                    return JSON.parse(jsonContent)
                                  } catch (e) {
                                    console.log('Cannot parse patient', p.id, jsonContent || 'Invalid content')
                                    return p
                                  }
                                })
                                .catch((err) => {
                                  console.log('Cannot decrypt patient', p.id, err)
                                  return p
                                })
                            )
                            .then((p) => {
                              if (p.picture && !(p.picture instanceof ArrayBuffer)) {
                                p.picture = b64_2ab(p.picture)
                              }
                              return p
                            })
                        )
                      })
                  : Promise.resolve(p)
              })
            )
          })
      }
    )
  }

  initEncryptionKeys(user: models.User, pat: models.Patient): Promise<models.Patient> {
    const dataOwnerId = this.userApi.getDataOwnerOf(user)
    return this.crypto.initEncryptionKeys(pat, dataOwnerId!).then((eks) => {
      let promise = Promise.resolve(
        _.extend(pat, {
          encryptionKeys: eks.encryptionKeys,
        })
      )
      ;(user.autoDelegations ? (user.autoDelegations.all || []).concat(user.autoDelegations.medicalInformation || []) : []).forEach(
        (delegateId) =>
          (promise = promise.then((patient) =>
            this.crypto
              .appendEncryptionKeys(patient, dataOwnerId!, delegateId, eks.secretId)
              .then((extraEks) => {
                return _.extend(patient, {
                  encryptionKeys: extraEks.encryptionKeys,
                })
              })
              .catch((e) => {
                console.log(e.message)
                return patient
              })
          ))
      )
      return promise
    })
  }

  share(
    user: models.User,
    patId: string,
    ownerId: string,
    delegateIds: Array<string>,
    delegationTags: { [key: string]: Array<string> }
  ): Promise<{
    patient: models.Patient | null
    statuses: { [key: string]: { success: boolean | null; error: Error | null } }
  } | null> {
    const addDelegationsAndKeys = (
      dtos: Array<models.Form | models.Document | models.Contact | models.HealthElement | models.Classification | models.CalendarItem>,
      markerPromise: Promise<any>,
      delegateId: string,
      patient: models.Patient | null
    ) => {
      return dtos.reduce(
        (p, x) =>
          p.then(() =>
            Promise.all([this.crypto.extractDelegationsSFKs(x, ownerId), this.crypto.extractEncryptionsSKs(x, ownerId)]).then(([sfks, eks]) => {
              //console.log(`share ${x.id} to ${delegateId}`)
              return this.crypto
                .addDelegationsAndEncryptionKeys(patient, x, ownerId, delegateId, sfks.extractedKeys[0], eks.extractedKeys[0])
                .catch((e: any) => {
                  console.log(e)
                  return x
                })
            })
          ),
        markerPromise
      )
    }

    const allTags: string[] = _.uniq(_.flatMap(Object.values(delegationTags)))

    // Determine which keys to share, depending on the delegation tag. For example, anonymousMedicalData only shares encryption keys and no delegations or secret foreign keys.
    const shareDelegations: boolean = allTags.some((tag) => tag != 'anonymousMedicalInformation')
    const shareEncryptionKeys = true
    const shareCryptedForeignKeys: boolean = allTags.some((tag) => tag != 'anonymousMedicalInformation')

    // Anonymous sharing, will not change anything to the patient, only its contacts and health elements.
    const shareAnonymously: boolean = allTags.every((tag) => tag == 'anonymousMedicalInformation')

    return this.hcpartyApi.getHealthcareParty(ownerId).then((hcp) => {
      const parentId = hcp.parentId
      const status = {
        contacts: {
          success:
            allTags.includes('medicalInformation') || allTags.includes('anonymousMedicalInformation') || allTags.includes('all') ? false : null,
          error: null,
          modified: 0,
        },
        forms: {
          success: allTags.includes('medicalInformation') || allTags.includes('all') ? false : null,
          error: null,
          modified: 0,
        },
        healthElements: {
          success:
            allTags.includes('medicalInformation') || allTags.includes('anonymousMedicalInformation') || allTags.includes('all') ? false : null,
          error: null,
          modified: 0,
        },
        invoices: {
          success: allTags.includes('financialInformation') || allTags.includes('all') ? false : null,
          error: null,
          modified: 0,
        },
        documents: {
          success: allTags.includes('medicalInformation') || allTags.includes('all') ? false : null,
          error: null,
          modified: 0,
        },
        classifications: {
          success: allTags.includes('medicalInformation') || allTags.includes('all') ? false : null,
          error: null,
          modified: 0,
        },
        calendarItems: {
          success: allTags.includes('medicalInformation') || allTags.includes('all') ? false : null,
          error: null,
          modified: 0,
        },
        patient: { success: false, error: null, modified: 0 } as {
          success: boolean
          error: Error | null
        },
      }
      return retry(() => this.getPatientWithUser(user, patId))
        .then((patient: models.Patient) =>
          patient.encryptionKeys && Object.keys(patient.encryptionKeys || {}).length
            ? Promise.resolve(patient)
            : this.initEncryptionKeys(user, patient).then((patient: models.Patient) => this.modifyPatientWithUser(user, patient))
        )
        .then((patient: models.Patient | null) => {
          if (!patient) {
            status.patient = {
              success: false,
              error: new Error('Patient does not exist or cannot initialise encryption keys'),
            }
            return Promise.resolve({ patient: patient, statuses: status })
          }

          return this.crypto.extractDelegationsSFKsAndEncryptionSKs(patient, ownerId).then(([delSfks, ecKeys]) => {
            return delSfks.length
              ? Promise.all([
                  retry(() =>
                    this.helementApi
                      .findHealthElementsDelegationsStubsByHCPartyPatientForeignKeys(ownerId, _.uniq(delSfks).join(','))
                      .then((hes) =>
                        parentId
                          ? this.helementApi
                              .findHealthElementsDelegationsStubsByHCPartyPatientForeignKeys(parentId, _.uniq(delSfks).join(','))
                              .then((moreHes) => _.uniqBy(hes.concat(moreHes), 'id'))
                          : hes
                      )
                  ) as Promise<Array<models.IcureStub>>,
                  retry(() =>
                    this.formApi
                      .findFormsDelegationsStubsByHCPartyPatientForeignKeys(ownerId, _.uniq(delSfks).join(','))
                      .then((frms) =>
                        parentId
                          ? this.formApi
                              .findFormsDelegationsStubsByHCPartyPatientForeignKeys(parentId, _.uniq(delSfks).join(','))
                              .then((moreFrms) => _.uniqBy(frms.concat(moreFrms), 'id'))
                          : frms
                      )
                  ) as Promise<Array<models.Form>>,
                  retry(() =>
                    this.contactApi
                      .findByHCPartyPatientSecretFKeys(ownerId, _.uniq(delSfks).join(','))
                      .then((ctcs) =>
                        parentId
                          ? this.contactApi
                              .findByHCPartyPatientSecretFKeys(parentId, _.uniq(delSfks).join(','))
                              .then((moreCtcs) => _.uniqBy(ctcs.concat(moreCtcs), 'id'))
                          : ctcs
                      )
                  ) as Promise<Array<models.Contact>>,
                  retry(() =>
                    this.invoiceApi
                      .findInvoicesDelegationsStubsByHCPartyPatientForeignKeys(ownerId, _.uniq(delSfks).join(','))
                      .then((ivs) =>
                        parentId
                          ? this.invoiceApi
                              .findInvoicesDelegationsStubsByHCPartyPatientForeignKeys(parentId, _.uniq(delSfks).join(','))
                              .then((moreIvs) => _.uniqBy(ivs.concat(moreIvs), 'id'))
                          : ivs
                      )
                  ) as Promise<Array<models.IcureStub>>,
                  retry(() =>
                    this.classificationApi
                      .findClassificationsByHCPartyPatientForeignKeys(ownerId, _.uniq(delSfks).join(','))
                      .then((cls) =>
                        parentId
                          ? this.classificationApi
                              .findClassificationsByHCPartyPatientForeignKeys(parentId, _.uniq(delSfks).join(','))
                              .then((moreCls) => _.uniqBy(cls.concat(moreCls), 'id'))
                          : cls
                      )
                  ) as Promise<Array<models.Classification>>,
                  retry(() =>
                    this.calendarItemApi
                      .findByHCPartyPatientSecretFKeys(ownerId, _.uniq(delSfks).join(','))
                      .then((cls) =>
                        parentId
                          ? this.calendarItemApi
                              .findByHCPartyPatientSecretFKeys(parentId, _.uniq(delSfks).join(','))
                              .then((moreCls) => _.uniqBy(cls.concat(moreCls), 'id'))
                          : cls
                      )
                  ) as Promise<Array<models.CalendarItem>>,
                ]).then(([hes, frms, ctcs, ivs, cls, cis]) => {
                  const cloneKeysAndDelegations = function (x: models.IcureStub) {
                    return {
                      delegations: shareDelegations ? _.clone(x.delegations) : undefined,
                      cryptedForeignKeys: shareCryptedForeignKeys ? _.clone(x.cryptedForeignKeys) : undefined,
                      encryptionKeys: shareEncryptionKeys ? _.clone(x.encryptionKeys) : undefined,
                    }
                  }

                  const ctcsStubs = ctcs.map((c) => ({
                    id: c.id,
                    rev: c.rev,
                    ...cloneKeysAndDelegations(c),
                  }))
                  const oHes = hes.map((x) => _.assign(new IcureStub({}), x, cloneKeysAndDelegations(x)))
                  const oFrms = frms.map((x) => _.assign(new IcureStub({}), x, cloneKeysAndDelegations(x)))
                  const oCtcsStubs = ctcsStubs.map((x) => _.assign({}, x, cloneKeysAndDelegations(x)))
                  const oIvs = ivs.map((x) => _.assign(new Invoice({}), x, cloneKeysAndDelegations(x)))
                  const oCls = cls.map((x) => _.assign(new Classification({}), x, cloneKeysAndDelegations(x)))
                  const oCis = cis.map((x) => _.assign(new CalendarItem({}), x, cloneKeysAndDelegations(x)))

                  const docIds: { [key: string]: number } = {}
                  ctcs.forEach(
                    (c: models.Contact) =>
                      c.services &&
                      c.services.forEach((s) => s.content && Object.values(s.content).forEach((c) => c.documentId && (docIds[c.documentId] = 1)))
                  )

                  return retry(() => this.documentApi.getDocuments(new ListOfIds({ ids: Object.keys(docIds) }))).then((docs: Array<Document>) => {
                    const oDocs = docs.map((x) => _.assign({}, x, cloneKeysAndDelegations(x)))

                    let markerPromise: Promise<any> = Promise.resolve(null)
                    delegateIds.forEach((delegateId) => {
                      const tags = delegationTags[delegateId]
                      markerPromise = markerPromise.then(() => {
                        //Share patient
                        //console.log(`share ${patient.id} to ${delegateId}`)
                        return shareAnonymously
                          ? patient
                          : this.crypto
                              .addDelegationsAndEncryptionKeys(null, patient, ownerId, delegateId, delSfks[0], ecKeys[0])
                              .then(async (patient) => {
                                if (delSfks.length > 1) {
                                  return delSfks.slice(1).reduce(async (patientPromise: Promise<models.Patient>, delSfk: string) => {
                                    const patient = await patientPromise
                                    return shareAnonymously
                                      ? patient
                                      : this.crypto
                                          .addDelegationsAndEncryptionKeys(null, patient, ownerId, delegateId, delSfk, null)
                                          .catch((e: any) => {
                                            console.log(e)
                                            return patient
                                          })
                                  }, Promise.resolve(patient))
                                }
                                return patient
                              })
                              .catch((e) => {
                                console.log(e)
                                return patient
                              })
                      })
                      ;(tags.includes('medicalInformation') || tags.includes('anonymousMedicalInformation') || tags.includes('all')) &&
                        (markerPromise = addDelegationsAndKeys(hes, markerPromise, delegateId, patient))
                      ;(tags.includes('medicalInformation') || tags.includes('all')) &&
                        (markerPromise = addDelegationsAndKeys(frms, markerPromise, delegateId, patient))
                      ;(tags.includes('medicalInformation') || tags.includes('anonymousMedicalInformation') || tags.includes('all')) &&
                        (markerPromise = addDelegationsAndKeys(ctcsStubs, markerPromise, delegateId, patient))
                      ;(tags.includes('medicalInformation') || tags.includes('all')) &&
                        (markerPromise = addDelegationsAndKeys(cls, markerPromise, delegateId, patient))
                      ;(tags.includes('medicalInformation') || tags.includes('all')) &&
                        (markerPromise = addDelegationsAndKeys(cis, markerPromise, delegateId, patient))
                      ;(tags.includes('financialInformation') || tags.includes('all')) &&
                        (markerPromise = addDelegationsAndKeys(ivs, markerPromise, delegateId, patient))
                      ;(tags.includes('medicalInformation') || tags.includes('all')) &&
                        (markerPromise = addDelegationsAndKeys(docs, markerPromise, delegateId, null))
                    })

                    return markerPromise
                      .then(() => {
                        //console.log("scd")
                        return (
                          ((allTags.includes('medicalInformation') || allTags.includes('anonymousMedicalInformation') || allTags.includes('all')) &&
                            ctcsStubs &&
                            ctcsStubs.length &&
                            !_.isEqual(oCtcsStubs, ctcsStubs) &&
                            this.contactApi
                              .setContactsDelegations(ctcsStubs)
                              .then(() => {
                                status.contacts.success = true
                                status.contacts.modified += ctcsStubs.length
                              })
                              .catch((e) => (status.contacts.error = e))) ||
                          Promise.resolve((status.contacts.success = true))
                        )
                      })
                      .then(() => {
                        //console.log("shed")
                        return (
                          ((allTags.includes('medicalInformation') || allTags.includes('anonymousMedicalInformation') || allTags.includes('all')) &&
                            hes &&
                            hes.length &&
                            !_.isEqual(oHes, hes) &&
                            this.helementApi
                              .setHealthElementsDelegations(hes)
                              .then(() => {
                                status.healthElements.success = true
                                status.healthElements.modified += hes.length
                              })
                              .catch((e) => (status.healthElements.error = e))) ||
                          Promise.resolve((status.healthElements.success = true))
                        )
                      })
                      .then(() => {
                        //console.log("sfd")
                        return (
                          ((allTags.includes('medicalInformation') || allTags.includes('all')) &&
                            frms &&
                            frms.length &&
                            !_.isEqual(oFrms, frms) &&
                            this.formApi
                              .setFormsDelegations(frms)
                              .then(() => {
                                status.forms.success = true
                                status.forms.modified += frms.length
                              })
                              .catch((e) => (status.forms.error = e))) ||
                          Promise.resolve((status.forms.success = true))
                        )
                      })
                      .then(() => {
                        //console.log("sid")
                        return (
                          ((allTags.includes('financialInformation') || allTags.includes('all')) &&
                            ivs &&
                            ivs.length &&
                            !_.isEqual(oIvs, ivs) &&
                            this.invoiceApi
                              .setInvoicesDelegations(ivs)
                              .then(() => {
                                status.invoices.success = true
                                status.invoices.modified += ivs.length
                              })
                              .catch((e) => (status.invoices.error = e))) ||
                          Promise.resolve((status.invoices.success = true))
                        )
                      })
                      .then(() => {
                        //console.log("sdd")
                        return (
                          ((allTags.includes('medicalInformation') || allTags.includes('all')) &&
                            docs &&
                            docs.length &&
                            !_.isEqual(oDocs, docs) &&
                            this.documentApi
                              .setDocumentsDelegations(docs)
                              .then(() => {
                                status.documents.success = true
                                status.documents.modified += docs.length
                              })
                              .catch((e) => (status.documents.error = e))) ||
                          Promise.resolve((status.documents.success = true))
                        )
                      })
                      .then(() => {
                        //console.log("scld")
                        return (
                          ((allTags.includes('medicalInformation') || allTags.includes('all')) &&
                            cls &&
                            cls.length &&
                            !_.isEqual(oCls, cls) &&
                            this.classificationApi
                              .setClassificationsDelegations(cls)
                              .then(() => {
                                status.classifications.success = true
                                status.classifications.modified += cls.length
                              })
                              .catch((e) => (status.classifications.error = e))) ||
                          Promise.resolve((status.classifications.success = true))
                        )
                      })
                      .then(() => {
                        //console.log("scid")
                        return (
                          ((allTags.includes('medicalInformation') || allTags.includes('all')) &&
                            cis &&
                            cis.length &&
                            !_.isEqual(oCis, cis) &&
                            this.calendarItemApi
                              .setCalendarItemsDelegations(cis)
                              .then(() => {
                                status.calendarItems.success = true
                                status.calendarItems.modified += cis.length
                              })
                              .catch((e) => (status.calendarItems.error = e))) ||
                          Promise.resolve((status.calendarItems.success = true))
                        )
                      })
                      .then(() => this.modifyPatientWithUser(user, patient))
                      .then((p) => {
                        status.patient.success = true
                        console.log(
                          `c: ${status.contacts.modified}, he: ${status.healthElements.modified}, docs: ${status.documents.modified}, frms: ${status.forms.modified}, ivs: ${status.invoices.modified}, cis: ${status.calendarItems.modified}, cls: ${status.classifications.modified}`
                        )
                        return { patient: p, statuses: status }
                      })
                      .catch((e) => {
                        status.patient.error = e
                        return { patient: patient, statuses: status }
                      })
                  })
                })
              : (allTags.includes('anonymousMedicalInformation')
                  ? Promise.resolve(patient)
                  : this.modifyPatientWithUser(
                      user,
                      _.assign(patient, {
                        delegations: _.assign(
                          patient.delegations,
                          delegateIds
                            .filter((id) => !patient.delegations || !patient.delegations[id]) //If there are delegations do not modify
                            .reduce((acc, del: string) => Object.assign(acc, _.fromPairs([[del, []]])), patient.delegations || {})
                        ),
                      })
                    )
                )
                  .then((p) => {
                    status.patient.success = true
                    return { patient: p, statuses: status }
                  })
                  .catch((e) => {
                    status.patient.error = e
                    return { patient: patient, statuses: status }
                  })
          })
        })
    })
  }

  export(user: models.User, patId: string, ownerId: string): Promise<{ id: string }> {
    return this.hcpartyApi.getHealthcareParty(ownerId).then((hcp) => {
      const parentId = hcp.parentId

      return retry(() => this.getPatientWithUser(user, patId))
        .then((patient: models.Patient) =>
          patient.encryptionKeys && Object.keys(patient.encryptionKeys || {}).length
            ? Promise.resolve(patient)
            : this.initEncryptionKeys(user, patient).then((patient: models.Patient) => this.modifyPatientWithUser(user, patient))
        )
        .then((patient: models.Patient | null) => {
          if (!patient) {
            return Promise.resolve({ id: patId })
          }

          return this.crypto.extractDelegationsSFKsAndEncryptionSKs(patient, ownerId).then(([delSfks, ecKeys]) => {
            return delSfks.length
              ? Promise.all([
                  retry(() =>
                    this.helementApi
                      .findByHCPartyPatientSecretFKeys(ownerId, _.uniq(delSfks).join(','))
                      .then((hes) =>
                        parentId
                          ? this.helementApi
                              .findByHCPartyPatientSecretFKeys(parentId, _.uniq(delSfks).join(','))
                              .then((moreHes) => _.uniqBy(hes.concat(moreHes), 'id'))
                          : hes
                      )
                  ) as Promise<Array<models.IcureStub>>,
                  retry(() =>
                    this.formApi
                      .findFormsByHCPartyPatientForeignKeys(ownerId, _.uniq(delSfks).join(','))
                      .then((frms) =>
                        parentId
                          ? this.formApi
                              .findFormsByHCPartyPatientForeignKeys(parentId, _.uniq(delSfks).join(','))
                              .then((moreFrms) => _.uniqBy(frms.concat(moreFrms), 'id'))
                          : frms
                      )
                  ) as Promise<Array<models.Form>>,
                  retry(() =>
                    this.contactApi
                      .findByHCPartyPatientSecretFKeys(ownerId, _.uniq(delSfks).join(','))
                      .then((ctcs) =>
                        parentId
                          ? this.contactApi
                              .findByHCPartyPatientSecretFKeys(parentId, _.uniq(delSfks).join(','))
                              .then((moreCtcs) => _.uniqBy(ctcs.concat(moreCtcs), 'id'))
                          : ctcs
                      )
                  ) as Promise<Array<models.Contact>>,
                  retry(() =>
                    this.invoiceApi
                      .findInvoicesByHCPartyPatientForeignKeys(ownerId, _.uniq(delSfks).join(','))
                      .then((ivs) =>
                        parentId
                          ? this.invoiceApi
                              .findInvoicesByHCPartyPatientForeignKeys(parentId, _.uniq(delSfks).join(','))
                              .then((moreIvs) => _.uniqBy(ivs.concat(moreIvs), 'id'))
                          : ivs
                      )
                  ) as Promise<Array<models.IcureStub>>,
                  retry(() =>
                    this.classificationApi
                      .findClassificationsByHCPartyPatientForeignKeys(ownerId, _.uniq(delSfks).join(','))
                      .then((cls) =>
                        parentId
                          ? this.classificationApi
                              .findClassificationsByHCPartyPatientForeignKeys(parentId, _.uniq(delSfks).join(','))
                              .then((moreCls) => _.uniqBy(cls.concat(moreCls), 'id'))
                          : cls
                      )
                  ) as Promise<Array<models.Classification>>,
                  retry(async () => {
                    const delegationSFKs = _.uniq(delSfks).join(',')
                    try {
                      let calendarItems = await this.calendarItemApi.findByHCPartyPatientSecretFKeys(ownerId, delegationSFKs)

                      if (parentId) {
                        const moreCalendarItems = await this.calendarItemApi.findByHCPartyPatientSecretFKeys(parentId, delegationSFKs)
                        calendarItems = _.uniqBy(calendarItems.concat(moreCalendarItems), 'id')
                      }

                      return calendarItems
                    } catch (ex) {
                      console.log(`exception occured exporting calendarItem for ownerId: ${ownerId} - ${ex}`)
                      //throw ex
                    }
                  }) as Promise<Array<models.CalendarItem>>,
                ]).then(([hes, frms, ctcs, ivs, cls, cis]) => {
                  const docIds: { [key: string]: number } = {}
                  ctcs.forEach(
                    (c: models.Contact) =>
                      c.services &&
                      c.services.forEach((s) => s.content && Object.values(s.content).forEach((c) => c.documentId && (docIds[c.documentId] = 1)))
                  )

                  return retry(() => this.documentApi.getDocuments(new ListOfIds({ ids: Object.keys(docIds) }))).then((docs: Array<Document>) => {
                    return {
                      id: patId,
                      patient: patient,
                      contacts: ctcs,
                      forms: frms,
                      healthElements: hes,
                      invoices: ivs,
                      classifications: cls,
                      calItems: cis,
                      documents: docs,
                    }
                  })
                })
              : Promise.resolve({
                  id: patId,
                  patient: patient,
                  contacts: [],
                  forms: [],
                  healthElements: [],
                  invoices: [],
                  classifications: [],
                  calItems: [],
                  documents: [],
                })
          })
        })
    })
  }

  checkInami(inami: string): boolean {
    const num_inami = inami.replace(new RegExp('[^(0-9)]', 'g'), '')

    const checkDigit = num_inami.substr(6, 2)
    const numSansCheck = num_inami.substr(0, 6)
    let retour = false

    //modulo du niss
    const modINAMI = parseInt(numSansCheck) % 97

    //obtention du num de check 97 - le resultat du mod
    const checkDigit_2 = 97 - modINAMI

    if (parseInt(checkDigit) == checkDigit_2) {
      retour = true
    }
    return retour
  }

  isValidSsin(ssin: string) {
    ssin = ssin.replace(new RegExp('[^(0-9)]', 'g'), '')
    let isValidNiss = false

    const normalNumber =
      /^[0-9][0-9](([0][0-9])|([1][0-2]))(([0-2][0-9])|([3][0-1]))(([0-9]{2}[1-9])|([0-9][1-9][0-9])|([1-9][0-9]{2}))(([0-8][0-9])|([9][0-7]))$/.test(
        ssin
      )
    const bisNumber = /^[0-9][0-9](([2][0-9])|([3][0-2]))(([0-2][0-9])|([3][0-1]))[0-9]{3}(([0-8][0-9])|([9][0-7]))$/.test(ssin)
    const terNumber = /^[0-9][0-9](([4][0-9])|([5][0-2]))(([0-2][0-9])|([3][0-1]))[0-9]{3}(([0-8][0-9])|([9][0-7]))$/.test(ssin)

    if (normalNumber || bisNumber || terNumber) {
      isValidNiss =
        97 - (Number(ssin.substr(0, 9)) % 97) === Number(ssin.substr(9, 2))
          ? true
          : 97 - (Number('2' + ssin.substr(0, 9)) % 97) === Number(ssin.substr(9, 2))
    }

    return isValidNiss
  }

  async getPatientIdOfChildDocumentForHcpAndHcpParents(
    childDocument: models.Invoice | models.CalendarItem | models.Contact | models.AccessLog,
    hcpId: string
  ): Promise<string> {
    const parentIdsArray = (await this.crypto.extractCryptedFKs(childDocument, hcpId)).extractedKeys

    const multipleParentIds = _.uniq(parentIdsArray).length > 1

    if (multipleParentIds) {
      throw 'Child document with id ' + childDocument.id + ' contains multiple parent ids in its CFKs for hcpId: ' + hcpId
    }

    const parentId = _.first(parentIdsArray)

    if (!parentId) {
      throw 'Parent id is empty in CFK of child document with id ' + childDocument.id + ' for hcpId: ' + hcpId
    }

    let patient: models.Patient = await super.getPatient(parentId!)

    let mergeLevel = 0
    const maxMergeLevel = 10
    while (patient.mergeToPatientId) {
      mergeLevel++
      if (mergeLevel === maxMergeLevel) {
        throw 'Too many merged levels for parent (Patient) of child document ' + childDocument.id + ' ; hcpId: ' + hcpId
      }

      patient = await super.getPatient(patient.mergeToPatientId!)
    }

    return patient.id!
  }
}<|MERGE_RESOLUTION|>--- conflicted
+++ resolved
@@ -539,44 +539,8 @@
         return prom
           .then((acc: { [key: string]: models.Patient }) =>
             pats.map((p) => {
-<<<<<<< HEAD
-              return p.encryptedSelf
-                ? this.crypto
-                    .extractKeysFromDelegationsForHcpHierarchy(hcpId!, p.id!, _.size(p.encryptionKeys) ? p.encryptionKeys! : p.delegations!)
-                    .then(({ extractedKeys: sfks }) => {
-                      if (!sfks || !sfks.length) {
-                        //console.log("Cannot decrypt contact", ctc.id)
-                        return Promise.resolve(p)
-                      }
-                      return this.crypto.AES.importKey('raw', hex2ua(sfks[0].replace(/-/g, ''))).then((key) =>
-                        decrypt(p, (ec) =>
-                          this.crypto.AES.decrypt(key, ec)
-                            .then((dec) => {
-                              const jsonContent = dec && ua2utf8(dec)
-                              try {
-                                return JSON.parse(jsonContent)
-                              } catch (e) {
-                                console.log('Cannot parse patient', p.id, jsonContent || 'Invalid content')
-                                return p
-                              }
-                            })
-                            .catch((err) => {
-                              console.log('Cannot decrypt patient', p.id, err)
-                              return p
-                            })
-                        ).then((p) => {
-                          if (p.picture && !(p.picture instanceof ArrayBuffer)) {
-                            p.picture = b64_2ab(p.picture)
-                          }
-                          return p
-                        })
-                      )
-                    })
-                : Promise.resolve(p)
-=======
               const fixedPatient = acc[p.id!]
               return fixedPatient || p
->>>>>>> 91edf22d
             })
           )
           .then((pats) => {
@@ -591,29 +555,27 @@
                           return Promise.resolve(p)
                         }
                         return this.crypto.AES.importKey('raw', hex2ua(sfks[0].replace(/-/g, ''))).then((key) =>
-                          utils
-                            .decrypt(p, (ec) =>
-                              this.crypto.AES.decrypt(key, ec)
-                                .then((dec) => {
-                                  const jsonContent = dec && ua2utf8(dec)
-                                  try {
-                                    return JSON.parse(jsonContent)
-                                  } catch (e) {
-                                    console.log('Cannot parse patient', p.id, jsonContent || 'Invalid content')
-                                    return p
-                                  }
-                                })
-                                .catch((err) => {
-                                  console.log('Cannot decrypt patient', p.id, err)
+                          decrypt(p, (ec) =>
+                            this.crypto.AES.decrypt(key, ec)
+                              .then((dec) => {
+                                const jsonContent = dec && ua2utf8(dec)
+                                try {
+                                  return JSON.parse(jsonContent)
+                                } catch (e) {
+                                  console.log('Cannot parse patient', p.id, jsonContent || 'Invalid content')
                                   return p
-                                })
-                            )
-                            .then((p) => {
-                              if (p.picture && !(p.picture instanceof ArrayBuffer)) {
-                                p.picture = b64_2ab(p.picture)
-                              }
-                              return p
-                            })
+                                }
+                              })
+                              .catch((err) => {
+                                console.log('Cannot decrypt patient', p.id, err)
+                                return p
+                              })
+                          ).then((p) => {
+                            if (p.picture && !(p.picture instanceof ArrayBuffer)) {
+                              p.picture = b64_2ab(p.picture)
+                            }
+                            return p
+                          })
                         )
                       })
                   : Promise.resolve(p)
