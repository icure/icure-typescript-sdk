import * as i18n from './rsrc/contact.i18n'

import * as _ from 'lodash'
import * as models from '../icc-api/model/models'
import { CalendarItem, User } from '../icc-api/model/models'
import { IccCryptoXApi } from './icc-crypto-x-api'
import { IccCalendarItemApi } from '../icc-api'
<<<<<<< HEAD
import { crypt, decrypt, hex2ua, ua2utf8, utf8_2ua } from './utils'
import { IccUserXApi } from './icc-user-x-api'
=======
import { hex2ua, ua2utf8, utf8_2ua } from './utils/binary-utils'
import { IccDataOwnerXApi } from './icc-data-owner-x-api'
>>>>>>> 8c79f767

export class IccCalendarItemXApi extends IccCalendarItemApi {
  i18n: any = i18n
  crypto: IccCryptoXApi
<<<<<<< HEAD
  userApi: IccUserXApi
  encryptedKeys = ['details', 'title', 'patientId']
=======
  dataOwnerApi: IccDataOwnerXApi
  cryptedKeys = ['details', 'title', 'patientId']
>>>>>>> 8c79f767

  constructor(
    host: string,
    headers: { [key: string]: string },
    crypto: IccCryptoXApi,
<<<<<<< HEAD
    userApi: IccUserXApi,
    encryptedKeys: Array<string> = ['details', 'title', 'patientId'],
=======
    dataOwnerApi: IccDataOwnerXApi,
>>>>>>> 8c79f767
    fetchImpl: (input: RequestInfo, init?: RequestInit) => Promise<Response> = typeof window !== 'undefined'
      ? window.fetch
      : typeof self !== 'undefined'
      ? self.fetch
      : fetch
  ) {
    super(host, headers, fetchImpl)
    this.crypto = crypto
<<<<<<< HEAD
    this.userApi = userApi
    this.encryptedKeys = encryptedKeys
=======
    this.dataOwnerApi = dataOwnerApi
>>>>>>> 8c79f767
  }

  newInstance(user: User, ci: CalendarItem, delegates: string[] = []) {
    return this.newInstancePatient(user, null, ci, delegates)
  }

  newInstancePatient(user: models.User, patient: models.Patient | null, ci: any, delegates: string[] = []): Promise<models.CalendarItem> {
    const calendarItem = _.extend(
      {
        id: this.crypto.randomUuid(),
        _type: 'org.taktik.icure.entities.CalendarItem',
        created: new Date().getTime(),
        modified: new Date().getTime(),
        responsible: this.dataOwnerApi.getDataOwnerOf(user),
        author: user.id,
        codes: [],
        tags: [],
      },
      ci || {}
    )

    return this.initDelegationsAndEncryptionKeys(user, patient, calendarItem, delegates)
  }

  initDelegationsAndEncryptionKeys(
    user: models.User,
    patient: models.Patient | null,
    calendarItem: models.CalendarItem,
    delegates: string[] = []
  ): Promise<models.CalendarItem> {
    const dataOwnerId = this.dataOwnerApi.getDataOwnerOf(user)

    return this.crypto.extractDelegationsSFKs(patient, dataOwnerId!).then(async (secretForeignKeys) => {
      const dels = await this.crypto.initObjectDelegations(calendarItem, patient, dataOwnerId!, secretForeignKeys.extractedKeys[0])
      const eks = await this.crypto.initEncryptionKeys(calendarItem, dataOwnerId!)

      _.extend(calendarItem, {
        delegations: dels.delegations,
        cryptedForeignKeys: dels.cryptedForeignKeys,
        secretForeignKeys: dels.secretForeignKeys,
        encryptionKeys: eks.encryptionKeys,
      })

      let promise = Promise.resolve(calendarItem)
      _.uniq(
        delegates.concat(user.autoDelegations ? (user.autoDelegations.all || []).concat(user.autoDelegations.medicalInformation || []) : [])
      ).forEach(
        (delegateId) =>
          (promise = promise.then((contact) =>
            this.crypto.addDelegationsAndEncryptionKeys(patient, contact, dataOwnerId!, delegateId, dels.secretId, eks.secretId)
          ))
      )
      return promise
    })
  }

  findBy(hcpartyId: string, patient: models.Patient) {
    return this.crypto.extractDelegationsSFKs(patient, hcpartyId).then((secretForeignKeys) => {
      return secretForeignKeys && secretForeignKeys.extractedKeys && secretForeignKeys.extractedKeys.length > 0
        ? this.findByHCPartyPatientSecretFKeys(secretForeignKeys.hcpartyId!, _.uniq(secretForeignKeys.extractedKeys).join(','))
        : Promise.resolve([])
    })
  }

  findByHCPartyPatientSecretFKeys(hcPartyId: string, secretFKeys: string): Promise<Array<models.CalendarItem> | any> {
    return super.findCalendarItemsByHCPartyPatientForeignKeys(hcPartyId, secretFKeys).then((calendarItems) => this.decrypt(hcPartyId, calendarItems))
  }

  createCalendarItem(body?: CalendarItem): never {
    throw new Error('Cannot call a method that must encrypt a calendar item without providing a user for de/encryption')
  }

  async createCalendarItemWithHcParty(user: models.User, body?: models.CalendarItem): Promise<models.CalendarItem | any> {
    return body
      ? this.encrypt(user, [_.cloneDeep(body)])
          .then((items) => super.createCalendarItem(items[0]))
          .then((ci) => this.decrypt(this.dataOwnerApi.getDataOwnerOf(user)!, [ci]))
          .then((cis) => cis[0])
      : null
  }

  getCalendarItemWithUser(user: models.User, calendarItemId: string): Promise<CalendarItem | any> {
    return super
      .getCalendarItem(calendarItemId)
      .then((calendarItem) => this.decrypt(this.dataOwnerApi.getDataOwnerOf(user)!, [calendarItem]))
      .then((cis) => cis[0])
  }

  getCalendarItem(calendarItemId: string): never {
    throw new Error('Cannot call a method that must en/decrypt a calendar item without providing a user for de/encryption')
  }

  getCalendarItemsWithUser(user: models.User): Promise<Array<CalendarItem> | any> {
    return super.getCalendarItems().then((calendarItems) => this.decrypt(this.dataOwnerApi.getDataOwnerOf(user)!, calendarItems))
  }

  getCalendarItems(): never {
    throw new Error('Cannot call a method that must en/decrypt a calendar item without providing a user for de/encryption')
  }

  getCalendarItemsWithIdsWithUser(user: models.User, body?: models.ListOfIds): Promise<Array<CalendarItem> | any> {
    return super.getCalendarItemsWithIds(body).then((calendarItems) => this.decrypt(this.dataOwnerApi.getDataOwnerOf(user)!, calendarItems))
  }

  getCalendarItemsWithIds(body?: models.ListOfIds): never {
    throw new Error('Cannot call a method that must en/decrypt a calendar item without providing a user for de/encryption')
  }

  getCalendarItemsByPeriodAndHcPartyIdWithUser(
    user: models.User,
    startDate: number,
    endDate: number,
    hcPartyId: string
  ): Promise<Array<CalendarItem> | any> {
    return super
      .getCalendarItemsByPeriodAndHcPartyId(startDate, endDate, hcPartyId)
      .then((calendarItems) => this.decrypt(this.dataOwnerApi.getDataOwnerOf(user)!, calendarItems))
  }

  getCalendarItemsByPeriodAndHcPartyId(startDate?: number, endDate?: number, hcPartyId?: string): never {
    throw new Error('Cannot call a method that must en/decrypt a calendar item without providing a user for de/encryption')
  }

  getCalendarsByPeriodAndAgendaIdWithUser(
    user: models.User,
    startDate: number,
    endDate: number,
    agendaId: string
  ): Promise<Array<CalendarItem> | any> {
    return super
      .getCalendarsByPeriodAndAgendaId(startDate, endDate, agendaId)
      .then((calendarItems) => this.decrypt(this.dataOwnerApi.getDataOwnerOf(user)!, calendarItems))
  }

  getCalendarsByPeriodAndAgendaId(startDate?: number, endDate?: number, agendaId?: string): never {
    throw new Error('Cannot call a method that must en/decrypt a calendar item without providing a user for de/encryption')
  }

  modifyCalendarItem(body?: CalendarItem): never {
    throw new Error('Cannot call a method that must encrypt a calendar item without providing a user for de/encryption')
  }

  /**
   * Remove the following delegation objects from the
   * CalendarItem instance: cryptedForeignKeys, secretForeignKeys.
   *
   * The delegations & encryptionKeys objects are not removed because
   * in the case the CalendarItem is saved in the DB & then encrypted,
   * if later we remove the patient from it, it'd reset the delegations
   * and encryptionKeys thus impossibilitating further access.
   *
   * @param calendarItem The Calendar Item object
   */
  resetCalendarDelegationObjects(calendarItem: models.CalendarItem): models.CalendarItem {
    const { cryptedForeignKeys, secretForeignKeys, ...resetCalendarItem } = calendarItem
    return resetCalendarItem
  }

  async modifyCalendarItemWithHcParty(user: models.User, body?: models.CalendarItem): Promise<models.CalendarItem | any> {
    return body
      ? this.encrypt(user, [_.cloneDeep(body)])
          .then((items) => super.modifyCalendarItem(items[0]))
          .then((ci) => this.decrypt(this.dataOwnerApi.getDataOwnerOf(user)!, [ci]))
          .then((cis) => cis[0])
      : null
  }

  initEncryptionKeys(user: models.User, calendarItem: models.CalendarItem): Promise<models.CalendarItem> {
    const dataOwnerId = this.dataOwnerApi.getDataOwnerOf(user)

    return this.crypto.initEncryptionKeys(calendarItem, dataOwnerId!).then((eks) => {
      let promise = Promise.resolve(
        _.extend(calendarItem, {
          encryptionKeys: eks.encryptionKeys,
        })
      )
      ;(user.autoDelegations ? (user.autoDelegations.all || []).concat(user.autoDelegations.medicalInformation || []) : []).forEach(
        (delegateId) =>
          (promise = promise.then((item) =>
            this.crypto.appendEncryptionKeys(item, dataOwnerId!, delegateId, eks.secretId).then((extraEks) => {
              return _.extend(item, {
                encryptionKeys: extraEks.encryptionKeys,
              })
            })
          ))
      )
      return promise
    })
  }

  encrypt(user: models.User, calendarItems: Array<models.CalendarItem>): Promise<Array<models.CalendarItem>> {
    return Promise.all(
      calendarItems.map((calendarItem) =>
        (calendarItem.encryptionKeys && Object.keys(calendarItem.encryptionKeys).length
          ? Promise.resolve(calendarItem)
          : this.initEncryptionKeys(user, calendarItem)
        )
          .then((calendarItem: CalendarItem) =>
            this.crypto.extractKeysFromDelegationsForHcpHierarchy(this.dataOwnerApi.getDataOwnerOf(user)!, calendarItem.id!, calendarItem.encryptionKeys!)
          )
          .then((eks: { extractedKeys: Array<string>; hcpartyId: string }) =>
            this.crypto.AES.importKey('raw', hex2ua(eks.extractedKeys[0].replace(/-/g, '')))
          )
          .then((key: CryptoKey) =>
            crypt(calendarItem, (obj: { [key: string]: string }) => this.crypto.AES.encrypt(key, utf8_2ua(JSON.stringify(obj))), this.encryptedKeys)
          )
      )
    )
  }

  decrypt(hcpId: string, calendarItems: Array<models.CalendarItem>): Promise<Array<models.CalendarItem>> {
    //First check that we have no dangling delegation

    return Promise.all(
      calendarItems.map((calendarItem) => {
        return calendarItem.encryptedSelf
          ? this.crypto
              .extractKeysFromDelegationsForHcpHierarchy(
                hcpId!,
                calendarItem.id!,
                _.size(calendarItem.encryptionKeys) ? calendarItem.encryptionKeys! : calendarItem.delegations!
              )
              .then(({ extractedKeys: sfks }) => {
                if (!sfks || !sfks.length) {
                  return Promise.resolve(calendarItem)
                }
                return this.crypto.AES.importKey('raw', hex2ua(sfks[0].replace(/-/g, ''))).then((key) =>
                  decrypt(calendarItem, (ec) =>
                    this.crypto.AES.decrypt(key, ec)
                      .then((dec) => {
                        const jsonContent = dec && ua2utf8(dec)
                        try {
                          return JSON.parse(jsonContent)
                        } catch (e) {
                          console.log('Cannot parse calendar item', calendarItem.id, jsonContent || 'Invalid content')
                          return {}
                        }
                      })
                      .catch((err) => {
                        console.log('Error during AES decryption', err)
                        return {}
                      })
                  )
                )
              })
          : Promise.resolve(calendarItem)
      })
    )
  }
}<|MERGE_RESOLUTION|>--- conflicted
+++ resolved
@@ -5,35 +5,21 @@
 import { CalendarItem, User } from '../icc-api/model/models'
 import { IccCryptoXApi } from './icc-crypto-x-api'
 import { IccCalendarItemApi } from '../icc-api'
-<<<<<<< HEAD
 import { crypt, decrypt, hex2ua, ua2utf8, utf8_2ua } from './utils'
-import { IccUserXApi } from './icc-user-x-api'
-=======
-import { hex2ua, ua2utf8, utf8_2ua } from './utils/binary-utils'
-import { IccDataOwnerXApi } from './icc-data-owner-x-api'
->>>>>>> 8c79f767
+import {IccDataOwnerXApi} from "./icc-data-owner-x-api"
 
 export class IccCalendarItemXApi extends IccCalendarItemApi {
   i18n: any = i18n
   crypto: IccCryptoXApi
-<<<<<<< HEAD
-  userApi: IccUserXApi
+  dataOwnerApi: IccDataOwnerXApi
   encryptedKeys = ['details', 'title', 'patientId']
-=======
-  dataOwnerApi: IccDataOwnerXApi
-  cryptedKeys = ['details', 'title', 'patientId']
->>>>>>> 8c79f767
 
   constructor(
     host: string,
     headers: { [key: string]: string },
     crypto: IccCryptoXApi,
-<<<<<<< HEAD
-    userApi: IccUserXApi,
+    dataOwnerApi: IccDataOwnerXApi,
     encryptedKeys: Array<string> = ['details', 'title', 'patientId'],
-=======
-    dataOwnerApi: IccDataOwnerXApi,
->>>>>>> 8c79f767
     fetchImpl: (input: RequestInfo, init?: RequestInit) => Promise<Response> = typeof window !== 'undefined'
       ? window.fetch
       : typeof self !== 'undefined'
@@ -42,12 +28,8 @@
   ) {
     super(host, headers, fetchImpl)
     this.crypto = crypto
-<<<<<<< HEAD
-    this.userApi = userApi
+    this.dataOwnerApi = dataOwnerApi
     this.encryptedKeys = encryptedKeys
-=======
-    this.dataOwnerApi = dataOwnerApi
->>>>>>> 8c79f767
   }
 
   newInstance(user: User, ci: CalendarItem, delegates: string[] = []) {
