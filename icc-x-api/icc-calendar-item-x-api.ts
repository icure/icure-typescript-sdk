--- conflicted
+++ resolved
@@ -108,7 +108,6 @@
     return super
       .findCalendarItemsByHCPartyPatientForeignKeysUsingPost(hcPartyId, secretFKeys)
       .then((calendarItems) => this.decrypt(hcPartyId, calendarItems))
-<<<<<<< HEAD
   }
 
   findCalendarItemsByHCPartyPatientForeignKeysPaginated(
@@ -133,8 +132,6 @@
     return super
       .findCalendarItemsByHCPartyPatientForeignKeysUsingPostPaginated(hcPartyId, secretFKeys, limit, startKey, startDocumentId)
       .then((calendarItems) => this.decrypt(hcPartyId, calendarItems))
-=======
->>>>>>> 21be646f
   }
 
   createCalendarItem(body?: CalendarItem): never {
