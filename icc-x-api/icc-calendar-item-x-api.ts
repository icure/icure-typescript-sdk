import * as i18n from './rsrc/contact.i18n'

import * as _ from 'lodash'
import * as models from '../icc-api/model/models'
import { CalendarItem, User } from '../icc-api/model/models'
import { IccCryptoXApi } from './icc-crypto-x-api'
import { IccCalendarItemApi } from '../icc-api'
import { IccDataOwnerXApi } from './icc-data-owner-x-api'
import { AuthenticationProvider, NoAuthenticationProvider } from './auth/AuthenticationProvider'

export class IccCalendarItemXApi extends IccCalendarItemApi {
  i18n: any = i18n
  crypto: IccCryptoXApi
  dataOwnerApi: IccDataOwnerXApi
  encryptedKeys = ['details', 'title', 'patientId']

  constructor(
    host: string,
    headers: { [key: string]: string },
    crypto: IccCryptoXApi,
    dataOwnerApi: IccDataOwnerXApi,
    encryptedKeys: Array<string> = ['details', 'title', 'patientId'],
    authenticationProvider: AuthenticationProvider = new NoAuthenticationProvider(),
    fetchImpl: (input: RequestInfo, init?: RequestInit) => Promise<Response> = typeof window !== 'undefined'
      ? window.fetch
      : typeof self !== 'undefined'
      ? self.fetch
      : fetch
  ) {
    super(host, headers, authenticationProvider, fetchImpl)
    this.crypto = crypto
    this.dataOwnerApi = dataOwnerApi
    this.encryptedKeys = encryptedKeys
  }

  newInstance(user: User, ci: CalendarItem, delegates: string[] = []) {
    return this.newInstancePatient(user, null, ci, delegates)
  }

  /**
   * Creates a new instance of calendar item with initialised encryption metadata (not in the database).
   * @param user the current user.
   * @param patient the patient this calendar item refers to.
   * @param ci initialised data for the calendar item. Metadata such as id, creation data, etc. will be automatically initialised, but you can specify
   * other kinds of data or overwrite generated metadata with this. You can't specify encryption metadata.
   * @param delegates initial delegates which will have access to the calendar item other than the current data owner.
   * @param preferredSfk secret id of the patient to use as the secret foreign key to use for the calendar item. The default value will be a secret id
   * of patient known by the topmost parent in the current data owner hierarchy.
   * @param delegationTags tags for the initialised delegations.
   * @return a new instance of calendar item.
   */
  async newInstancePatient(
    user: models.User,
    patient: models.Patient | null,
    ci: any,
    delegates: string[] = [],
    preferredSfk?: string,
    delegationTags?: string[]
  ): Promise<models.CalendarItem> {
    if (!patient && preferredSfk) throw new Error('You need to specify parent patient in order to use secret foreign keys.')
    const calendarItem = _.extend(
      {
        id: this.crypto.primitives.randomUuid(),
        _type: 'org.taktik.icure.entities.CalendarItem',
        created: new Date().getTime(),
        modified: new Date().getTime(),
        responsible: this.dataOwnerApi.getDataOwnerIdOf(user),
        author: user.id,
        codes: [],
        tags: [],
      },
      ci || {}
    )

    const ownerId = this.dataOwnerApi.getDataOwnerIdOf(user)
    if (ownerId !== (await this.dataOwnerApi.getCurrentDataOwnerId())) throw new Error('Can only initialise entities as current data owner.')
    const sfk = patient ? preferredSfk ?? (await this.crypto.confidential.getAnySecretIdSharedWithParents(patient)) : undefined
    if (patient && !sfk) throw new Error(`Couldn't find any sfk of parent patient ${patient.id}`)
    const extraDelegations = [...delegates, ...(user.autoDelegations?.all ?? []), ...(user.autoDelegations?.medicalInformation ?? [])]
    return new CalendarItem(
      await this.crypto.entities
        .entityWithInitialisedEncryptedMetadata(calendarItem, patient?.id, sfk, true, extraDelegations, delegationTags)
        .then((x) => x.updatedEntity)
    )
  }

<<<<<<< HEAD
  findBy(hcpartyId: string, patient: models.Patient, usingPost: boolean = false) {
    return this.crypto.extractDelegationsSFKs(patient, hcpartyId).then((secretForeignKeys) => {
      return secretForeignKeys && secretForeignKeys.extractedKeys && secretForeignKeys.extractedKeys.length > 0
        ? (usingPost ?
          this.findByHCPartyPatientSecretFKeysArray(secretForeignKeys.hcpartyId!, _.uniq(secretForeignKeys.extractedKeys)) :
          this.findByHCPartyPatientSecretFKeys(secretForeignKeys.hcpartyId!, _.uniq(secretForeignKeys.extractedKeys).join(',')))
        : Promise.resolve([])
    })
=======
  async findBy(hcpartyId: string, patient: models.Patient) {
    const extractedKeys = await this.crypto.entities.secretIdsOf(patient, hcpartyId)
    const topmostParentId = (await this.dataOwnerApi.getCurrentDataOwnerHierarchyIds())[0]
    return extractedKeys && extractedKeys.length > 0
      ? this.findByHCPartyPatientSecretFKeys(topmostParentId, _.uniq(extractedKeys).join(','))
      : Promise.resolve([])
>>>>>>> dbe8c4be
  }

  async findByHCPartyPatientSecretFKeys(hcPartyId: string, secretFKeys: string): Promise<Array<models.CalendarItem>> {
    const calendarItems = await super.findCalendarItemsByHCPartyPatientForeignKeys(hcPartyId, secretFKeys)
    return await this.decrypt(hcPartyId, calendarItems)
  }

  findByHCPartyPatientSecretFKeysArray(hcPartyId: string, secretFKeys: string[]): Promise<Array<models.CalendarItem> | any> {
    return super.findCalendarItemsByHCPartyPatientForeignKeysUsingPost(hcPartyId, secretFKeys).then((calendarItems) => this.decrypt(hcPartyId, calendarItems))
  }

  createCalendarItem(body?: CalendarItem): never {
    throw new Error('Cannot call a method that must encrypt a calendar item without providing a user for de/encryption')
  }

  async createCalendarItemWithHcParty(user: models.User, body?: models.CalendarItem): Promise<models.CalendarItem | any> {
    return body
      ? this.encrypt(user, [_.cloneDeep(body)])
          .then((items) => super.createCalendarItem(items[0]))
          .then((ci) => this.decrypt(this.dataOwnerApi.getDataOwnerIdOf(user)!, [ci]))
          .then((cis) => cis[0])
      : null
  }

  getCalendarItemWithUser(user: models.User, calendarItemId: string): Promise<CalendarItem | any> {
    return super
      .getCalendarItem(calendarItemId)
      .then((calendarItem) => this.decrypt(this.dataOwnerApi.getDataOwnerIdOf(user)!, [calendarItem]))
      .then((cis) => cis[0])
  }

  getCalendarItem(calendarItemId: string): never {
    throw new Error('Cannot call a method that must en/decrypt a calendar item without providing a user for de/encryption')
  }

  getCalendarItemsWithUser(user: models.User): Promise<Array<CalendarItem> | any> {
    return super.getCalendarItems().then((calendarItems) => this.decrypt(this.dataOwnerApi.getDataOwnerIdOf(user)!, calendarItems))
  }

  getCalendarItems(): never {
    throw new Error('Cannot call a method that must en/decrypt a calendar item without providing a user for de/encryption')
  }

  getCalendarItemsWithIdsWithUser(user: models.User, body?: models.ListOfIds): Promise<Array<CalendarItem> | any> {
    return super.getCalendarItemsWithIds(body).then((calendarItems) => this.decrypt(this.dataOwnerApi.getDataOwnerIdOf(user)!, calendarItems))
  }

  getCalendarItemsWithIds(body?: models.ListOfIds): never {
    throw new Error('Cannot call a method that must en/decrypt a calendar item without providing a user for de/encryption')
  }

  getCalendarItemsByPeriodAndHcPartyIdWithUser(
    user: models.User,
    startDate: number,
    endDate: number,
    hcPartyId: string
  ): Promise<Array<CalendarItem> | any> {
    return super
      .getCalendarItemsByPeriodAndHcPartyId(startDate, endDate, hcPartyId)
      .then((calendarItems) => this.decrypt(this.dataOwnerApi.getDataOwnerIdOf(user)!, calendarItems))
  }

  getCalendarItemsByPeriodAndHcPartyId(startDate?: number, endDate?: number, hcPartyId?: string): never {
    throw new Error('Cannot call a method that must en/decrypt a calendar item without providing a user for de/encryption')
  }

  getCalendarsByPeriodAndAgendaIdWithUser(
    user: models.User,
    startDate: number,
    endDate: number,
    agendaId: string
  ): Promise<Array<CalendarItem> | any> {
    return super
      .getCalendarsByPeriodAndAgendaId(startDate, endDate, agendaId)
      .then((calendarItems) => this.decrypt(this.dataOwnerApi.getDataOwnerIdOf(user)!, calendarItems))
  }

  getCalendarsByPeriodAndAgendaId(startDate?: number, endDate?: number, agendaId?: string): never {
    throw new Error('Cannot call a method that must en/decrypt a calendar item without providing a user for de/encryption')
  }

  modifyCalendarItem(body?: CalendarItem): never {
    throw new Error('Cannot call a method that must encrypt a calendar item without providing a user for de/encryption')
  }

  /**
   * Remove the following delegation objects from the
   * CalendarItem instance: cryptedForeignKeys, secretForeignKeys.
   *
   * The delegations & encryptionKeys objects are not removed because
   * in the case the CalendarItem is saved in the DB & then encrypted,
   * if later we remove the patient from it, it'd reset the delegations
   * and encryptionKeys thus impossibilitating further access.
   *
   * @param calendarItem The Calendar Item object
   */
  resetCalendarDelegationObjects(calendarItem: models.CalendarItem): models.CalendarItem {
    const { cryptedForeignKeys, secretForeignKeys, ...resetCalendarItem } = calendarItem
    return resetCalendarItem
  }

  async modifyCalendarItemWithHcParty(user: models.User, body?: models.CalendarItem): Promise<models.CalendarItem | any> {
    return body
      ? this.encrypt(user, [_.cloneDeep(body)])
          .then((items) => super.modifyCalendarItem(items[0]))
          .then((ci) => this.decrypt(this.dataOwnerApi.getDataOwnerIdOf(user)!, [ci]))
          .then((cis) => cis[0])
      : null
  }

  encrypt(user: models.User, calendarItems: Array<models.CalendarItem>): Promise<Array<models.CalendarItem>> {
    const owner = this.dataOwnerApi.getDataOwnerIdOf(user)
    return Promise.all(
      calendarItems.map((x) => this.crypto.entities.tryEncryptEntity(x, owner, this.encryptedKeys, false, true, (json) => new CalendarItem(json)))
    )
  }

  decrypt(hcpId: string, calendarItems: Array<models.CalendarItem>): Promise<Array<models.CalendarItem>> {
    return Promise.all(
      calendarItems.map((x) => this.crypto.entities.decryptEntity(x, hcpId, (json) => new CalendarItem(json)).then(({ entity }) => entity))
    )
  }
}<|MERGE_RESOLUTION|>--- conflicted
+++ resolved
@@ -84,23 +84,14 @@
     )
   }
 
-<<<<<<< HEAD
-  findBy(hcpartyId: string, patient: models.Patient, usingPost: boolean = false) {
-    return this.crypto.extractDelegationsSFKs(patient, hcpartyId).then((secretForeignKeys) => {
-      return secretForeignKeys && secretForeignKeys.extractedKeys && secretForeignKeys.extractedKeys.length > 0
-        ? (usingPost ?
-          this.findByHCPartyPatientSecretFKeysArray(secretForeignKeys.hcpartyId!, _.uniq(secretForeignKeys.extractedKeys)) :
-          this.findByHCPartyPatientSecretFKeys(secretForeignKeys.hcpartyId!, _.uniq(secretForeignKeys.extractedKeys).join(',')))
-        : Promise.resolve([])
-    })
-=======
-  async findBy(hcpartyId: string, patient: models.Patient) {
+  async findBy(hcpartyId: string, patient: models.Patient, usingPost: boolean = false) {
     const extractedKeys = await this.crypto.entities.secretIdsOf(patient, hcpartyId)
     const topmostParentId = (await this.dataOwnerApi.getCurrentDataOwnerHierarchyIds())[0]
     return extractedKeys && extractedKeys.length > 0
-      ? this.findByHCPartyPatientSecretFKeys(topmostParentId, _.uniq(extractedKeys).join(','))
+      ? usingPost
+        ? await this.findByHCPartyPatientSecretFKeysArray(topmostParentId, _.uniq(extractedKeys))
+        : await this.findByHCPartyPatientSecretFKeys(topmostParentId, _.uniq(extractedKeys).join(','))
       : Promise.resolve([])
->>>>>>> dbe8c4be
   }
 
   async findByHCPartyPatientSecretFKeys(hcPartyId: string, secretFKeys: string): Promise<Array<models.CalendarItem>> {
@@ -109,7 +100,9 @@
   }
 
   findByHCPartyPatientSecretFKeysArray(hcPartyId: string, secretFKeys: string[]): Promise<Array<models.CalendarItem> | any> {
-    return super.findCalendarItemsByHCPartyPatientForeignKeysUsingPost(hcPartyId, secretFKeys).then((calendarItems) => this.decrypt(hcPartyId, calendarItems))
+    return super
+      .findCalendarItemsByHCPartyPatientForeignKeysUsingPost(hcPartyId, secretFKeys)
+      .then((calendarItems) => this.decrypt(hcPartyId, calendarItems))
   }
 
   createCalendarItem(body?: CalendarItem): never {
