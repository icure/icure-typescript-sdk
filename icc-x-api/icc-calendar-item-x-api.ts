import * as i18n from "./rsrc/contact.i18n"

import * as _ from "lodash"
import * as models from "../icc-api/model/models"
import { utils } from "./crypto/utils"
import { AES } from "./crypto/AES"
import { IccCryptoXApi } from "./icc-crypto-x-api"
import { iccCalendarItemApi } from "../icc-api/iccApi"
import { XHR } from "../icc-api/api/XHR"
import Header = XHR.Header
import { CalendarItemDto, UserDto } from "../icc-api/model/models"

export class IccCalendarItemXApi extends iccCalendarItemApi {
  i18n: any = i18n
  crypto: IccCryptoXApi

  constructor(host: string, headers: { [key: string]: string }, crypto: IccCryptoXApi) {
    super(host, headers)
    this.crypto = crypto
  }

  newInstance(user: UserDto, ci: CalendarItemDto) {
    const hcpId = user.healthcarePartyId || user.patientId

    const calendarItem = _.extend(
      {
        id: this.crypto.randomUuid(),
        _type: "org.taktik.icure.entities.CalendarItem",
        created: new Date().getTime(),
        modified: new Date().getTime(),
        responsible: hcpId,
        author: user.id,
        codes: [],
        tags: []
      },
      ci || {}
    )
    

    return this.crypto.initObjectDelegations(calendarItem, null, hcpId!, null).then(initData => {
      _.extend(calendarItem, { delegations: initData.delegations })

      let promise = Promise.resolve(calendarItem)
      ;(user.autoDelegations
        ? (user.autoDelegations.all || []).concat(user.autoDelegations.medicalInformation || [])
        : []
      ).forEach(
        delegateId =>
          (promise = promise
            .then(cal =>
              this.crypto.extendedDelegationsAndCryptedForeignKeys(
                cal,
                null,
                hcpId!,
                delegateId,
                initData.secretId
              )
            )
            .then(extraData => _.extend(calendarItem, { delegations: extraData.delegations })))
      )
      return promise
    })
  }

  newInstancePatient(
    user: models.UserDto,
    patient: models.PatientDto,
    ci: any
  ): Promise<models.CalendarItemDto> {
    const calendarItem = _.extend(
      {
        id: this.crypto.randomUuid(),
        _type: "org.taktik.icure.entities.CalendarItem",
        created: new Date().getTime(),
        modified: new Date().getTime(),
        responsible: user.healthcarePartyId || user.patientId,
        author: user.id,
        codes: [],
        tags: []
      },
      ci || {}
    )

    return this.initDelegationsAndEncryptionKeys(user, patient, calendarItem)
  }

  initDelegationsAndEncryptionKeys(
    user: models.UserDto,
    patient: models.PatientDto,
<<<<<<< HEAD
    contact: models.ContactDto
  ): Promise<models.ContactDto> {
    const hcpId = user.healthcarePartyId || user.patientId
=======
    calendarItem: models.CalendarItemDto
  ): Promise<models.CalendarItemDto> {
>>>>>>> ea31babe
    return this.crypto
      .extractDelegationsSFKs(patient, hcpId!)
      .then(secretForeignKeys =>
        Promise.all([
          this.crypto.initObjectDelegations(
            calendarItem,
            patient,
            hcpId!,
            secretForeignKeys.extractedKeys[0]
          ),
<<<<<<< HEAD
          this.crypto.initEncryptionKeys(contact, hcpId!)
=======
          this.crypto.initEncryptionKeys(calendarItem, user.healthcarePartyId!)
>>>>>>> ea31babe
        ])
      )
      .then(initData => {
        const dels = initData[0]
        const eks = initData[1]
        _.extend(calendarItem, {
          delegations: dels.delegations,
          cryptedForeignKeys: dels.cryptedForeignKeys,
          secretForeignKeys: dels.secretForeignKeys,
          encryptionKeys: eks.encryptionKeys
        })

        let promise = Promise.resolve(calendarItem)
        ;(user.autoDelegations
          ? (user.autoDelegations.all || []).concat(user.autoDelegations.medicalInformation || [])
          : []
        ).forEach(
          delegateId =>
            (promise = promise.then(contact =>
              this.crypto.addDelegationsAndEncryptionKeys(
                patient,
                contact,
                hcpId!,
                delegateId,
                dels.secretId,
                eks.secretId
              )
            ))
        )
        return promise
      })
  }

  /**
   * Remove the following delegation objects from the 
   * CalendarItem instance: cryptedForeignKeys, secretForeignKeys.
   * 
   * The delegations & encryptionKeys objects are not removed because
   * in the case the CalendarItem is saved in the DB & then encrypted,
   * if later we remove the patient from it, it'd reset the delegations
   * and encryptionKeys thus impossibilitating further access.
   * 
   * @param calendarItem The Calendar Item object
   */
  resetCalendarDelegationObjects(calendarItem: models.CalendarItemDto): models.CalendarItemDto {
    const {
      cryptedForeignKeys,
      secretForeignKeys,
      ...resetCalendarItem
    } = calendarItem;
    return resetCalendarItem;
  }

  modifyCalendarItemWithHcParty(
    user: models.UserDto,
    body?: models.CalendarItemDto
  ): Promise<models.CalendarItemDto | any> {
    return body
      ? this.encrypt(user, [_.cloneDeep(body)]).then(items => this.modifyCalendarItem(items[0]))
      : Promise.resolve(null)
  }

  createCalendarItemWithHcParty(
    user: models.UserDto,
    body?: models.CalendarItemDto
  ): Promise<models.CalendarItemDto | any> {
    return body
      ? this.encrypt(user, [_.cloneDeep(body)]).then(items => this.createCalendarItem(items[0]))
      : Promise.resolve(null)
  }

  initEncryptionKeys(user: models.UserDto, calendarItem: models.CalendarItemDto) {
    const hcpId = user.healthcarePartyId || user.patientId
    return this.crypto.initEncryptionKeys(calendarItem, hcpId!).then(eks => {
      let promise = Promise.resolve(
        _.extend(calendarItem, {
          encryptionKeys: eks.encryptionKeys
        })
      )
      ;(user.autoDelegations
        ? (user.autoDelegations.all || []).concat(user.autoDelegations.medicalInformation || [])
        : []
      ).forEach(
        delegateId =>
          (promise = promise.then(item =>
            this.crypto
              .appendEncryptionKeys(item, hcpId!, delegateId, eks.secretId)
              .then(extraEks => {
                return _.extend(item, {
                  encryptionKeys: extraEks.encryptionKeys
                })
              })
          ))
      )
      return promise
    })
  }

  encrypt(user: models.UserDto, calendarItems: Array<models.CalendarItemDto>) {
    const hcpId = user.healthcarePartyId || user.patientId
    const hcpartyId = hcpId!
    return Promise.all(
      calendarItems.map(item =>
        (item.encryptionKeys && Object.keys(item.encryptionKeys).length
          ? Promise.resolve(item)
          : this.initEncryptionKeys(user, item)
        )
          .then(ci =>
            this.crypto.extractKeysFromDelegationsForHcpHierarchy(
              hcpartyId,
              ci.id!,
              ci.encryptionKeys!
            )
          )
          .then((sfks: { extractedKeys: Array<string>; hcpartyId: string }) =>
            AES.importKey("raw", utils.hex2ua(sfks.extractedKeys[0].replace(/-/g, "")))
          )
          .then((key: CryptoKey) => {
            AES.encrypt(
              key,
              utils.utf82ua(JSON.stringify({ details: item.details, title: item.title }))
            )
          })
          .then(() => {
            return item
          })
      )
    )
  }
  
}<|MERGE_RESOLUTION|>--- conflicted
+++ resolved
@@ -35,7 +35,6 @@
       },
       ci || {}
     )
-    
 
     return this.crypto.initObjectDelegations(calendarItem, null, hcpId!, null).then(initData => {
       _.extend(calendarItem, { delegations: initData.delegations })
@@ -87,14 +86,9 @@
   initDelegationsAndEncryptionKeys(
     user: models.UserDto,
     patient: models.PatientDto,
-<<<<<<< HEAD
-    contact: models.ContactDto
-  ): Promise<models.ContactDto> {
-    const hcpId = user.healthcarePartyId || user.patientId
-=======
     calendarItem: models.CalendarItemDto
   ): Promise<models.CalendarItemDto> {
->>>>>>> ea31babe
+    const hcpId = user.healthcarePartyId || user.patientId
     return this.crypto
       .extractDelegationsSFKs(patient, hcpId!)
       .then(secretForeignKeys =>
@@ -105,11 +99,7 @@
             hcpId!,
             secretForeignKeys.extractedKeys[0]
           ),
-<<<<<<< HEAD
-          this.crypto.initEncryptionKeys(contact, hcpId!)
-=======
-          this.crypto.initEncryptionKeys(calendarItem, user.healthcarePartyId!)
->>>>>>> ea31babe
+          this.crypto.initEncryptionKeys(calendarItem, hcpId!)
         ])
       )
       .then(initData => {
@@ -144,23 +134,19 @@
   }
 
   /**
-   * Remove the following delegation objects from the 
+   * Remove the following delegation objects from the
    * CalendarItem instance: cryptedForeignKeys, secretForeignKeys.
-   * 
+   *
    * The delegations & encryptionKeys objects are not removed because
    * in the case the CalendarItem is saved in the DB & then encrypted,
    * if later we remove the patient from it, it'd reset the delegations
    * and encryptionKeys thus impossibilitating further access.
-   * 
+   *
    * @param calendarItem The Calendar Item object
    */
   resetCalendarDelegationObjects(calendarItem: models.CalendarItemDto): models.CalendarItemDto {
-    const {
-      cryptedForeignKeys,
-      secretForeignKeys,
-      ...resetCalendarItem
-    } = calendarItem;
-    return resetCalendarItem;
+    const { cryptedForeignKeys, secretForeignKeys, ...resetCalendarItem } = calendarItem
+    return resetCalendarItem
   }
 
   modifyCalendarItemWithHcParty(
@@ -239,5 +225,4 @@
       )
     )
   }
-  
 }