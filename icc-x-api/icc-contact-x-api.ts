--- conflicted
+++ resolved
@@ -179,17 +179,11 @@
                 ])
               }, [] as Array<{ hcpartyId: string; extractedKeys: Array<string> }>)
               .filter((l) => l.extractedKeys.length > 0)
-<<<<<<< HEAD
-              .map(({ hcpartyId, extractedKeys }) => usingPost ?
-                this.findByHCPartyPatientSecretFKeysArray(hcpartyId, _.uniq(extractedKeys)) :
-                this.findByHCPartyPatientSecretFKeys(hcpartyId, _.uniq(extractedKeys).join(',')))
-=======
               .map(({ hcpartyId, extractedKeys }) =>
                 usingPost
                   ? this.findByHCPartyPatientSecretFKeysArray(hcpartyId, _.uniq(extractedKeys))
                   : this.findByHCPartyPatientSecretFKeys(hcpartyId, _.uniq(extractedKeys).join(','))
               )
->>>>>>> 08538ee9
           ).then((results) => _.uniqBy(_.flatMap(results), (x) => x.id))
         : Promise.resolve([])
     )
