import { IccContactApi } from '../icc-api'
import { IccCryptoXApi } from './icc-crypto-x-api'

import i18n from './rsrc/contact.i18n'
import { utils } from './crypto/utils'

import * as moment from 'moment'
import * as _ from 'lodash'
import * as models from '../icc-api/model/models'
import { Contact, Service } from '../icc-api/model/models'
import { PaginatedListContact } from '../icc-api/model/PaginatedListContact'
import { a2b, b2a, hex2ua, string2ua, ua2string, ua2utf8, utf8_2ua } from './utils/binary-utils'

export class IccContactXApi extends IccContactApi {
  i18n: any = i18n
  crypto: IccCryptoXApi

  constructor(
    host: string,
    headers: { [key: string]: string },
    crypto: IccCryptoXApi,
    fetchImpl: (input: RequestInfo, init?: RequestInit) => Promise<Response> = typeof window !== 'undefined'
      ? window.fetch
      : typeof self !== 'undefined'
      ? self.fetch
      : fetch
  ) {
    super(host, headers, fetchImpl)
    this.crypto = crypto
  }

  newInstance(user: models.User, patient: models.Patient, c: any, confidential = false): Promise<models.Contact> {
    const contact = new models.Contact(
      _.extend(
        {
          id: this.crypto.randomUuid(),
          _type: 'org.taktik.icure.entities.Contact',
          created: new Date().getTime(),
          modified: new Date().getTime(),
          responsible: user.healthcarePartyId || user.patientId,
          author: user.id,
          codes: [],
          tags: [],
          groupId: this.crypto.randomUuid(),
          subContacts: [],
          services: [],
          openingDate: parseInt(moment().format('YYYYMMDDHHmmss')),
        },
        c || {}
      )
    )

    return this.initDelegationsAndEncryptionKeys(user, patient, contact, confidential)
  }

  /**
   * 1. Extract(decrypt) the patient's secretForeignKeys from the
   * "delegations" object.
   * 2. Initialize & encrypt the Contact's delegations & cryptedForeignKeys.
   * 3. Initialize & encrypt the Contact's encryptionKeys.
   * 4. Return the contact with the extended delegations, cryptedForeignKeys
   * & encryptionKeys.
   */
  private initDelegationsAndEncryptionKeys(
    user: models.User,
    patient: models.Patient,
    contact: models.Contact,
    confidential = false
  ): Promise<models.Contact> {
    const hcpId = user.healthcarePartyId || user.patientId
    return this.crypto
      .extractPreferredSfk(patient, hcpId!, confidential)
      .then((key) => {
        if (!key) {
          console.error(`SFK cannot be found for HealthElement ${key}. The health element will not be reachable from the patient side`)
        }
        return Promise.all([this.crypto.initObjectDelegations(contact, patient, hcpId!, key), this.crypto.initEncryptionKeys(contact, hcpId!)])
      })
      .then(([dels, eks]) => {
        _.extend(contact, {
          delegations: dels.delegations,
          cryptedForeignKeys: dels.cryptedForeignKeys,
          secretForeignKeys: dels.secretForeignKeys,
          encryptionKeys: eks.encryptionKeys,
        })

        let promise = Promise.resolve(contact)
        ;(user.autoDelegations ? (user.autoDelegations.all || []).concat(user.autoDelegations.medicalInformation || []) : []).forEach(
          (delegateId) =>
            (promise = promise.then((contact) =>
              this.crypto.addDelegationsAndEncryptionKeys(patient, contact, hcpId!, delegateId, dels.secretId, eks.secretId).catch((e) => {
                console.log(e)
                return contact
              })
            ))
        )
        ;(user.autoDelegations ? user.autoDelegations.anonymousMedicalInformation : []).forEach(
          delegateId =>
            (promise = promise.then(contact =>
              this.crypto
                .addDelegationsAndEncryptionKeys(
                  patient,
                  contact,
                  hcpId!,
                  delegateId,
                  null,
                  eks.secretId
                )
                .catch(e => {
                  console.log(e)
                  return contact
                })
            ))
        )
        return promise
      })
  }

  initEncryptionKeys(user: models.User, ctc: models.Contact) {
    const hcpId = user.healthcarePartyId || user.patientId
    return this.crypto.initEncryptionKeys(ctc, hcpId!).then((eks) => {
      let promise = Promise.resolve(
        _.extend(ctc, {
          encryptionKeys: eks.encryptionKeys,
        })
      )
      ;(user.autoDelegations ? (user.autoDelegations.all || []).concat(user.autoDelegations.medicalInformation || []) : []).forEach(
        (delegateId) =>
          (promise = promise.then((contact) =>
            this.crypto
              .appendEncryptionKeys(contact, hcpId!, delegateId, eks.secretId)
              .then((extraEks) => {
                return _.extend(contact, {
                  encryptionKeys: extraEks.encryptionKeys,
                })
              })
              .catch((e) => {
                console.log(e.message)
                return contact
              })
          ))
      )
      return promise
    })
  }

  /**
   * 1. Check whether there is a delegation with 'hcpartyId' or not.
   * 2. 'fetchHcParty[hcpartyId][1]': is encrypted AES exchange key by RSA public key of him.
   * 3. Obtain the AES exchange key, by decrypting the previous step value with hcparty private key
   *      3.1.  KeyPair should be fetch from cache (in jwk)
   *      3.2.  if it doesn't exist in the cache, it has to be loaded from Browser Local store, and then import it to WebCrypto
   * 4. Obtain the array of delegations which are delegated to his ID (hcpartyId) in this patient
   * 5. Decrypt and collect all keys (secretForeignKeys) within delegations of previous step (with obtained AES key of step 4)
   * 6. Do the REST call to get all contacts with (allSecretForeignKeysDelimitedByComa, hcpartyId)
   *
   * After these painful steps, you have the contacts of the patient.
   *
   * @param hcpartyId
   * @param patient (Promise)
   */
  findBy(hcpartyId: string, patient: models.Patient) {
    return this.crypto.extractSFKsHierarchyFromDelegations(patient, hcpartyId).then((secretForeignKeys) =>
      secretForeignKeys && secretForeignKeys.length > 0
        ? Promise.all(
            secretForeignKeys
              .reduce((acc, level) => {
                return acc.concat([
                  {
                    hcpartyId: level.hcpartyId,
                    extractedKeys: level.extractedKeys.filter((key) => !acc.some((previousLevel) => previousLevel.extractedKeys.includes(key))),
                  },
                ])
              }, [] as Array<{ hcpartyId: string; extractedKeys: Array<string> }>)
              .filter((l) => l.extractedKeys.length > 0)
              .map(({ hcpartyId, extractedKeys }) => this.findByHCPartyPatientSecretFKeys(hcpartyId, extractedKeys.join(',')))
          ).then((results) => _.uniqBy(_.flatMap(results), (x) => x.id))
        : Promise.resolve([])
    )
  }

  async findByPatientSFKs(hcpartyId: string, patients: Array<models.Patient>): Promise<Array<models.Contact>> {
    const perHcpId: { [key: string]: string[] } = {}
    for (const patient of patients) {
      ;(await this.crypto.extractSFKsHierarchyFromDelegations(patient, hcpartyId))
        .reduce((acc, level) => {
          return acc.concat([
            {
              hcpartyId: level.hcpartyId,
              extractedKeys: level.extractedKeys.filter((key) => !acc.some((previousLevel) => previousLevel.extractedKeys.includes(key))),
            },
          ])
        }, [] as Array<{ hcpartyId: string; extractedKeys: Array<string> }>)
        .filter((l) => l.extractedKeys.length > 0)
        .forEach(({ hcpartyId, extractedKeys }) => {
          ;(perHcpId[hcpartyId] || (perHcpId[hcpartyId] = [])).push(...extractedKeys)
        })
    }

    return _.uniqBy(
      _.flatMap(
        await Promise.all(
          Object.keys(perHcpId).map((hcpId) =>
            this.findContactsByHCPartyPatientForeignKeys(
              hcpartyId,
              new models.ListOfIds({
                ids: perHcpId[hcpId],
              })
            )
          )
        )
      ),
      (x) => x.id
    )
  }

  filterBy(startKey?: string, startDocumentId?: string, limit?: number, body?: models.FilterChainContact): never {
    throw new Error('Cannot call a method that returns contacts without providing a user for de/encryption')
  }

  listContactsByOpeningDate(startKey: number, endKey: number, hcpartyid: string, startDocumentId?: string, limit?: number): never {
    throw new Error('Cannot call a method that returns contacts without providing a user for de/encryption')
  }

  findByHCPartyFormId(hcPartyId?: string, formId?: string): never {
    throw new Error('Cannot call a method that returns contacts without providing a user for de/encryption')
  }

  findByHCPartyFormIds(hcPartyId?: string, body?: models.ListOfIds): never {
    throw new Error('Cannot call a method that returns contacts without providing a user for de/encryption')
  }

  getContact(contactId: string): never {
    throw new Error('Cannot call a method that returns contacts without providing a user for de/encryption')
  }

  getContacts(body?: models.ListOfIds): never {
    throw new Error('Cannot call a method that returns contacts without providing a user for de/encryption')
  }

  modifyContact(body?: Contact): never {
    throw new Error('Cannot call a method that modify contacts without providing a user for de/encryption')
  }

  modifyContacts(body?: Array<Contact>): never {
    throw new Error('Cannot call a method that modify contacts without providing a user for de/encryption')
  }

  createContact(body?: Contact): never {
    throw new Error('Cannot call a method that modify contacts without providing a user for de/encryption')
  }

  findByHCPartyPatientSecretFKeys(
    hcPartyId: string,
    secretFKeys: string,
    planOfActionIds?: string,
    skipClosedContacts?: boolean
  ): Promise<Array<models.Contact> | any> {
    return super
      .findByHCPartyPatientSecretFKeys(hcPartyId, secretFKeys, planOfActionIds, skipClosedContacts)
      .then((contacts) => this.decrypt(hcPartyId, contacts))
  }

  filterByWithUser(
    user: models.User,
    startDocumentId?: string,
    limit?: number,
    body?: models.FilterChainContact
  ): Promise<PaginatedListContact | any> {
    return super
      .filterContactsBy(startDocumentId, limit, body)
      .then((ctcs) => this.decrypt(user.healthcarePartyId!, ctcs.rows!).then((decryptedRows) => Object.assign(ctcs, { rows: decryptedRows })))
  }

  listContactsByOpeningDateWithUser(
    user: models.User,
    startKey: number,
    endKey: number,
    hcpartyid: string,
    startDocumentId?: string,
    limit?: number
  ): Promise<PaginatedListContact | any> {
    return super.listContactsByOpeningDate(startKey, endKey, hcpartyid, startDocumentId, limit).then((ctcs) => {
      ;(ctcs as any).rows = this.decrypt((user.healthcarePartyId || user.patientId)!, ctcs.rows!)
      return ctcs
    })
  }

  findByHCPartyFormIdWithUser(user: models.User, hcPartyId: string, formId: string): Promise<Array<models.Contact> | any> {
    return super.findByHCPartyFormId(hcPartyId, formId).then((ctcs) => this.decrypt((user.healthcarePartyId || user.patientId)!, ctcs))
  }

  findByHCPartyFormIdsWithUser(user: models.User, hcPartyId: string, body: models.ListOfIds): Promise<Array<models.Contact> | any> {
    return super.findByHCPartyFormIds(hcPartyId, body).then((ctcs) => this.decrypt((user.healthcarePartyId || user.patientId)!, ctcs))
  }

  getContactWithUser(user: models.User, contactId: string): Promise<models.Contact | any> {
    return super
      .getContact(contactId)
      .then((ctc) => this.decrypt((user.healthcarePartyId || user.patientId)!, [ctc]))
      .then((ctcs) => ctcs[0])
  }

  getContactsWithUser(user: models.User, body?: models.ListOfIds): Promise<Array<models.Contact> | any> {
    return super.getContacts(body).then((ctcs) => this.decrypt((user.healthcarePartyId || user.patientId)!, ctcs))
  }

  modifyContactWithUser(user: models.User, body?: models.Contact): Promise<models.Contact | any> {
    return body
      ? this.encrypt(user, [_.cloneDeep(body)])
          .then((ctcs) => super.modifyContact(ctcs[0]))
          .then((ctc) => this.decrypt((user.healthcarePartyId || user.patientId)!, [ctc]))
          .then((ctcs) => ctcs[0])
      : Promise.resolve(null)
  }

  modifyContactsWithUser(user: models.User, bodies?: Array<models.Contact>): Promise<models.Contact | any> {
    return bodies
      ? this.encrypt(
          user,
          bodies.map((c) => _.cloneDeep(c))
        )
          .then((ctcs) => super.modifyContacts(ctcs))
          .then((ctcs) => this.decrypt((user.healthcarePartyId || user.patientId)!, ctcs))
      : Promise.resolve(null)
  }

  createContactWithUser(user: models.User, body?: models.Contact): Promise<models.Contact | any> {
    return body
      ? this.encrypt(user, [_.cloneDeep(body)])
          .then((ctcs) => super.createContact(ctcs[0]))
          .then((ctc) => this.decrypt((user.healthcarePartyId || user.patientId)!, [ctc]))
          .then((ctcs) => ctcs[0])
      : Promise.resolve(null)
  }

  encryptServices(key: CryptoKey, rawKey: string, services: Service[]): PromiseLike<Service[]> {
    return Promise.all(
      services.map(async (svc) => {
        if (!svc.content) {
          return svc
        }

        if (
          Object.values(svc.content).every(
<<<<<<< HEAD
            (c) =>
=======
            c =>
>>>>>>> 726b9f72
              c.compoundValue &&
              !c.stringValue &&
              !c.documentId &&
              !c.measureValue &&
              !c.medicationValue &&
              (c.booleanValue === null || c.booleanValue === undefined) &&
              (c.numberValue === null || c.numberValue === undefined) &&
              !c.instantValue &&
              !c.fuzzyDateValue &&
              !c.binaryValue
          )
        ) {
          svc.content = _.fromPairs(
            await Promise.all(
<<<<<<< HEAD
              _.toPairs(svc.content).map(async (p) => {
=======
              _.toPairs(svc.content).map(async p => {
>>>>>>> 726b9f72
                p[1].compoundValue = await this.encryptServices(key, rawKey, p[1].compoundValue!)
                return p
              })
            )
          )
        } else {
<<<<<<< HEAD
          svc.encryptedSelf = b2a(ua2string(await this.crypto.AES.encrypt(key, utf8_2ua(JSON.stringify({ content: svc.content })), rawKey)))
=======
          svc.encryptedSelf = btoa(
            utils.ua2text(
              await this.crypto.AES.encrypt(
                key,
                utils.utf82ua(JSON.stringify({ content: svc.content })),
                rawKey
              )
            )
          )
>>>>>>> 726b9f72
          delete svc.content
        }
        return svc
      })
    )
  }

  encrypt(user: models.User, ctcs: Array<models.Contact>) {
    const hcpartyId = (user.healthcarePartyId || user.patientId)!
    const bypassEncryption = false //Used for debug

    return Promise.all(
      ctcs.map(async (ctc) => {
        const initialisedCtc = bypassEncryption //Prevent encryption for test ctc
          ? ctc
          : await (ctc.encryptionKeys && Object.keys(ctc.encryptionKeys || {}).length ? Promise.resolve(ctc) : this.initEncryptionKeys(user, ctc))

        const sfks: {
          extractedKeys: Array<string>
          hcpartyId: string
        } = await this.crypto.extractKeysFromDelegationsForHcpHierarchy(hcpartyId, initialisedCtc.id!, initialisedCtc.encryptionKeys!)
        const rawKey = sfks.extractedKeys[0].replace(/-/g, '')
        const key = await this.crypto.AES.importKey('raw', hex2ua(rawKey))

        initialisedCtc.services = await this.encryptServices(key, rawKey, ctc.services || [])
        initialisedCtc.encryptedSelf = b2a(ua2string(await this.crypto.AES.encrypt(key, utf8_2ua(JSON.stringify({ descr: ctc.descr })), rawKey)))
        delete initialisedCtc.descr

        return initialisedCtc
      })
    )
  }

  decrypt(hcpartyId: string, ctcs: Array<models.Contact>): Promise<Array<models.Contact>> {
    return Promise.all(
      ctcs.map(async (ctc) => {
        const { extractedKeys: sfks } = await this.crypto.extractKeysFromDelegationsForHcpHierarchy(
          hcpartyId,
          ctc.id!,
          _.size(ctc.encryptionKeys) ? ctc.encryptionKeys! : ctc.delegations!
        )
        if (!sfks || !sfks.length) {
          console.log('Cannot decrypt contact', ctc.id)
          return ctc
        }
        const rawKey = sfks[0].replace(/-/g, '')
        const key = await this.crypto.AES.importKey('raw', hex2ua(rawKey))

        ctc.services = await this.decryptServices(hcpartyId, ctc.services || [], key, rawKey)
        if (ctc.encryptedSelf) {
          try {
            const dec = await this.crypto.AES.decrypt(key, string2ua(a2b(ctc.encryptedSelf!)), rawKey)
            let jsonContent
            try {
              jsonContent = dec && ua2utf8(dec)
              jsonContent && _.assign(ctc, JSON.parse(jsonContent))
            } catch (e) {
              console.log('Cannot parse ctc', ctc.id, jsonContent || '<- Invalid encoding')
            }
          } catch {
            console.log('Cannot decrypt contact', ctc.id)
          }
        }
        return ctc
      })
    )
  }

  decryptServices(hcpartyId: string, svcs: Array<models.Service>, key?: CryptoKey, rawKey?: string): Promise<Array<models.Service>> {
    return Promise.all(
      svcs.map(async (svc) => {
        if (!key) {
          const { extractedKeys: sfks } = await this.crypto.extractKeysFromDelegationsForHcpHierarchy(
            hcpartyId,
            svc.id!,
            _.size(svc.encryptionKeys) ? svc.encryptionKeys! : svc.delegations!
          )
          key = await this.crypto.AES.importKey('raw', hex2ua(sfks[0].replace(/-/g, '')))
        }

        if (svc.encryptedContent) {
          try {
            const dec = await this.crypto.AES.decrypt(key, string2ua(a2b(svc.encryptedContent!)))
            let jsonContent
            try {
              jsonContent = ua2utf8(utils.truncateTrailingNulls(new Uint8Array(dec)))
              Object.assign(svc, { content: JSON.parse(jsonContent) })
            } catch (e) {
              console.log('Cannot parse service', svc.id, jsonContent || '<- Invalid encoding')
            }
          } catch {
            console.log('Cannot decrypt service', svc.id)
          }
        } else if (svc.encryptedSelf) {
          try {
            const dec = await this.crypto.AES.decrypt(key, string2ua(a2b(svc.encryptedSelf!)))
            let jsonContent
            try {
              jsonContent = ua2utf8(utils.truncateTrailingNulls(new Uint8Array(dec)))
              Object.assign(svc, JSON.parse(jsonContent))
            } catch (e) {
              console.log('Cannot parse service', svc.id, jsonContent || '<- Invalid encoding')
            }
          } catch {
            console.log('Cannot decrypt service', svc.id)
          }
        } else {
          svc.content = _.fromPairs(
            await Promise.all(
              _.toPairs(svc.content).map(async (p) => {
                if (p[1].compoundValue) {
                  p[1].compoundValue = await this.decryptServices(hcpartyId, p[1].compoundValue, key, rawKey)
                }
                return p
              })
            )
          )
        }
        return svc
      })
    )
  }

  contactOfService(ctcs: Array<models.Contact>, svcId: string): models.Contact | undefined {
    let latestContact: models.Contact | undefined = undefined
    let latestService: models.Service
    ctcs.forEach((c) => {
      const s: models.Service | undefined = c.services!.find((it) => svcId === it.id)
      if (s && (!latestService || moment(s.valueDate).isAfter(moment(latestService.valueDate)))) {
        latestContact = c
        latestService = s
      }
    })
    return latestContact
  }

  filteredServices(ctcs: Array<models.Contact>, filter: any): Array<models.Service> {
    const byIds: { [key: string]: models.Service } = {}
    ctcs.forEach((c) =>
      (c.services || [])
        .filter((s) => filter(s, c))
        .forEach((s) => {
          const ps = byIds[s.id!]
          if (!ps || !ps.modified || (s.modified && ps.modified < s.modified)) {
            byIds[s.id!] = s
            s.contactId = c.id
          }
        })
    )
    return _.values(byIds).filter((s: any) => !s.deleted && !s.endOfLife)
  }

  //Return a promise
  filterServices(ctcs: Array<models.Contact>, filter: any): Promise<Array<models.Service>> {
    return Promise.resolve(this.filteredServices(ctcs, filter))
  }

  services(ctc: models.Contact, label: string) {
    return ctc.services!.filter((s) => s.label === label)
  }

  preferredContent(svc: models.Service, lng: string) {
    return (
      svc && svc.content && (svc.content[lng] || svc.content['fr'] || (Object.keys(svc.content)[0] ? svc.content[Object.keys(svc.content)[0]] : null))
    )
  }

  contentValue(c: models.Content) {
    return (
      c.stringValue ||
      ((c.numberValue || c.numberValue === 0) && c.numberValue) ||
      (c.measureValue && (c.measureValue.value || c.measureValue.value === 0) ? c.measureValue : null) ||
      c.medicationValue ||
      c.booleanValue
    )
  }

  shortServiceDescription(svc: models.Service, lng: string) {
    const c = this.preferredContent(svc, lng)
    return !c ? '' : this.shortContentDescription(c, lng, svc.label)
  }

  shortContentDescription(c: models.Content, lng: string, label?: string) {
    return (
      c.stringValue ||
      ((c.numberValue || c.numberValue === 0) && c.numberValue) ||
      (c.measureValue &&
        '' +
          (c.measureValue.value || c.measureValue.value === 0 ? c.measureValue.value : '-') +
          (c.measureValue.unit ? ' ' + c.measureValue.unit : '')) ||
      (c.medicationValue ? this.medication().medicationToString(c.medicationValue, lng) : null) ||
      (c.booleanValue && label) ||
      'OK'
    )
  }

  medicationValue(svc: models.Service, lng: string) {
    const c =
      svc && svc.content && (svc.content[lng] || svc.content['fr'] || (Object.keys(svc.content)[0] ? svc.content[Object.keys(svc.content)[0]] : null))
    return c && c.medicationValue
  }

  contentHasData(c: any): boolean {
    return c.stringValue || c.numberValue || c.measureValue || c.booleanValue || c.booleanValue === false || c.medicationValue || c.documentId
  }

  localize(e: any, lng: string) {
    if (!e) {
      return null
    }
    return e[lng] || e.fr || e.en || e.nl
  }

  /**
   * Modifies the subcontacts this svc belongs to while minimizing the number of references to the svcs inside the subcontacts
   * After the invocation, there is at least one subcontact with provided poaId and heId that contains the svc
   * The svc is not removed from a previous subcontact it would belong to except if the new conditions are compatible
   * Note that undefined and null do not have the same meaning for formId
   * If formId is null: the subcontact which refers svc must have a null formId
   * If formId is undefined, the subcontact can have any value for formId
   *
   * When a svc does not exist yet in the current contact but exists in a previous contact, all the scs it was belonging to are
   * copied in the current contact
   *
   * the svc returned is the one that's inside the ctc
   *
   * @param ctc
   * @param user
   * @param ctcs
   * @param svc
   * @param formId
   * @param poaId aMap {heId2: [poaId11, poaId12], heId2: [poaId21] }
   * @param heId an Array of heIds, equivalent to poaIds = {heId: [], ...}
   * @param init
   * @returns {*}
   */

  promoteServiceInContact(
    ctc: models.Contact,
    user: models.User,
    ctcs: Array<models.Contact>,
    svc: models.Service,
    formId: string,
    poaIds?: { [key: string]: string[] },
    heIds?: Array<string>,
    init?: any
  ) {
    if (!ctc) {
      return null
    }
    const existing = ctc.services!.find((s) => s.id === svc.id)
    const promoted = _.extend(_.extend(existing || {}, svc), {
      author: user.id,
      responsible: user.healthcarePartyId || user.patientId,
      modified: new Date().getTime(),
    })
    if (!existing) {
      ;(ctc.services || (ctc.services = [])).push(promoted)
    }
    const allSubcontactsInCurrentContactContainingService = (ctc.subContacts || []).filter((csc) =>
      (csc.services || []).some((s) => s.serviceId === svc.id)
    )

    //Rearrange poaIds and heIds as a hierarchy
    const hierarchyOfHeAndPoaIds: { [key: string]: Array<any> } = {}
    ;(heIds || []).forEach((id) => (hierarchyOfHeAndPoaIds[id || '_'] = []))
    Object.keys(poaIds || {}).forEach((k: string) => {
      const poas = hierarchyOfHeAndPoaIds[k]
      if (poas) {
        hierarchyOfHeAndPoaIds[k] = _.concat(poas, (poaIds || {})[k])
      } else {
        hierarchyOfHeAndPoaIds[k] = (poaIds || {})[k]
      }
    })

    const pastCtc =
      (svc.contactId && svc.contactId !== ctc.id && ctcs.find((c) => c.id === svc.contactId)) ||
      ctcs.reduce(
        (selected: { s: models.Service | null; c: models.Contact | null }, c: models.Contact) => {
          const candidate = (c.services || []).find((s) => s.id === svc.id)
          return ctc.id !== c.id && candidate && (selected.s === null || utils.before(selected.s.modified || 0, candidate.modified || 0))
            ? { s: candidate, c: c }
            : selected
        },
        { s: null, c: null }
      ).c
    //Make sure that all scs the svc was belonging to are copied inside the current contact
    pastCtc &&
      pastCtc
        .subContacts!.filter((psc) => psc.services!.some((s) => s.serviceId === svc.id))
        .forEach((psc) => {
          const sameInCurrent = allSubcontactsInCurrentContactContainingService.find(
            (csc) => csc.formId === psc.formId && csc.planOfActionId === psc.planOfActionId && csc.healthElementId === psc.healthElementId
          )
          if (sameInCurrent) {
            if (!sameInCurrent.services!.some((s) => s.serviceId === svc.id)) {
              sameInCurrent.services!.push({ serviceId: svc.id })
            }
          } else {
            const newSubContact = _.assign(_.assign({}, psc), {
              services: [{ serviceId: svc.id }],
            })
            ctc.subContacts!.push(newSubContact)
            allSubcontactsInCurrentContactContainingService.push(newSubContact)
          }
        })

    if (!Object.keys(hierarchyOfHeAndPoaIds).length) {
      hierarchyOfHeAndPoaIds._ = [] //Default is to have at least one option with heId equals to null (represented by _)
    }

    Object.keys(hierarchyOfHeAndPoaIds).forEach((heId: string | null) => {
      if (heId === '_') {
        heId = null
      }
      const subPoaIds = heId ? hierarchyOfHeAndPoaIds[heId] : []
      ;((subPoaIds || []).length ? subPoaIds : [null]).forEach((poaId) => {
        //Create or assign subcontacts for all pairs he/poa (can be null/null)
        let destinationSubcontact = ctc.subContacts!.find(
          (sc) =>
            (!formId || sc.formId === formId) &&
            ((!poaId && !sc.planOfActionId) || sc.planOfActionId === poaId) &&
            ((!heId && !sc.healthElementId) || sc.healthElementId === heId)
        )
        if (!destinationSubcontact) {
          ctc.subContacts!.push(
            (destinationSubcontact = new models.SubContact({
              formId: formId || undefined,
              planOfActionId: poaId,
              healthElementId: heId,
              services: [],
            }))
          )
        }

        const redundantSubcontact =
          allSubcontactsInCurrentContactContainingService.find((aSc) => destinationSubcontact === aSc) ||
          allSubcontactsInCurrentContactContainingService.find(
            (aSc) =>
              (!aSc.planOfActionId || aSc.planOfActionId === destinationSubcontact!.planOfActionId) &&
              (!aSc.healthElementId || aSc.healthElementId === destinationSubcontact!.healthElementId) &&
              (!aSc.formId || aSc.formId === destinationSubcontact!.formId)
          ) // Find a compatible sc: one that does not contain extra and ≠ information than the destination

        if (redundantSubcontact && redundantSubcontact !== destinationSubcontact) {
          redundantSubcontact.services!.splice(
            redundantSubcontact.services!.findIndex((link) => link.serviceId === svc.id),
            1
          )
        }
        if (!destinationSubcontact.services!.some((s) => s.serviceId === svc.id)) {
          destinationSubcontact.services!.push({ serviceId: svc.id! })
        }
      })
    })

    return (init && init(promoted)) || promoted
  }

  isNumeric(svc: models.Service, lng: string) {
    const c = this.preferredContent(svc, lng)
    return c && (c.measureValue || c.numberValue || c.numberValue == 0)
  }

  service() {
    return {
      newInstance: (user: models.User, s: any) =>
        _.extend(
          {
            id: this.crypto.randomUuid(),
            _type: 'org.taktik.icure.entities.embed.Service',
            created: new Date().getTime(),
            modified: new Date().getTime(),
            responsible: user.healthcarePartyId || user.patientId,
            author: user.id,
            codes: [],
            tags: [],
            content: {},
            valueDate: parseInt(moment().format('YYYYMMDDHHmmss')),
          },
          s
        ),
    }
  }

  medication() {
    const regimenScores: any = {
      afterwakingup: 63000,
      beforebreakfast: 70000,
      duringbreakfast: 80000,
      afterbreakfast: 90000,
      morning: 100000,
      betweenbreakfastandlunch: 103000,
      beforelunch: 113000,
      midday: 120000,
      duringlunch: 123000,
      afterlunch: 130000,
      afternoon: 140000,
      betweenlunchanddinner: 160000,
      beforedinner: 180000,
      duringdinner: 190000,
      afterdinner: 200000,
      evening: 210000,
      betweendinnerandsleep: 213000,
      thehourofsleep: 220000,
      night: 230000,
      beforemeals: -30000,
      betweenmeals: -20000,
      aftermeals: -10000,
    }

    const myself = {
      regimenScores: function () {
        return regimenScores
      },
      medicationNameToString: function (m: any): string {
        return m && m.compoundPrescription
          ? m.compoundPrescription
          : m && m.substanceProduct
          ? myself.productToString(m && m.substanceProduct)
          : myself.productToString(m && m.medicinalProduct)
      },
      reimbursementReasonToString: (m: any, lang: string) => {
        return m && m.reimbursementReason && m.reimbursementReason.label && m.reimbursementReason.label.hasOwnProperty(lang)
          ? m.reimbursementReason.label[lang]
          : ''
      },
      medicationToString: (m: any, lang: string) => {
        let res = `${myself.medicationNameToString(m)}, ${myself.posologyToString(m, lang)}`
        const reason = myself.reimbursementReasonToString(m, lang)
        res = m.numberOfPackages
          ? `${m.numberOfPackages} ${m.numberOfPackages > 1 ? this.i18n[lang].packagesOf : this.i18n[lang].packageOf} ${res}`
          : res
        res = m.duration ? `${res} ${this.i18n[lang].during} ${myself.durationToString(m.duration, lang)}` : res
        res = reason ? `${res} (${reason})` : res
        return res
      },
      productToString: (m: any): string => {
        if (!m) {
          return ''
        }
        return m.intendedname
      },
      posologyToString: (m: any, lang: string) => {
        if (m) {
          if (m.instructionForPatient && m.instructionForPatient.length) {
            return m.instructionForPatient
          }
          if (!m.regimen || !m.regimen.length) {
            return ''
          }

          const unit =
            m.regimen[0].administratedQuantity && m.regimen[0].administratedQuantity.administrationUnit
              ? m.regimen[0].administratedQuantity.administrationUnit.code
              : m.regimen[0].administratedQuantity && m.regimen[0].administratedQuantity.unit
          let quantity = m.regimen[0].administratedQuantity && m.regimen[0].administratedQuantity.quantity

          m.regimen.slice(1).find((ri: any) => {
            const oUnit =
              ri.administratedQuantity && ri.administratedQuantity.administrationUnit
                ? ri.administratedQuantity.administrationUnit.code
                : ri.administratedQuantity && ri.administratedQuantity.unit
            const oQuantity = ri.administratedQuantity && ri.administratedQuantity.quantity

            if (oQuantity !== quantity) {
              quantity = -1
            }
            return oUnit !== unit && oQuantity !== quantity
          })

          const cplxRegimen = !unit || quantity < 0
          const quantityUnit = cplxRegimen ? `1 ${this.i18n[lang].take_s_}` : `${quantity} ${unit || this.i18n[lang].take_s_}`

          const dayPeriod = m.regimen.find((r: any) => r.weekday !== null && r.weekday !== undefined)
            ? this.i18n[lang].weekly
            : m.regimen.find((r: any) => r.date)
            ? this.i18n[lang].monthly
            : this.i18n[lang].daily

          return `${quantityUnit}, ${m.regimen.length} x ${dayPeriod}, ${_.sortBy(
            m.regimen,
            (r) =>
              (r.date ? r.date * 1000000 : 29990000000000) +
              (r.dayNumber || 0) * 1000000 +
              ((r.weekday && r.weekday.weekNumber) || 0) * 7 * 1000000 +
              (r.timeOfDay ? r.timeOfDay : r.dayPeriod && r.dayPeriod.code ? (regimenScores[r.dayPeriod.code] as number) : 0)
          )
            .map((r) => (cplxRegimen ? myself.regimenToExtString(r, lang) : myself.regimenToString(r, lang)))
            .join(', ')}`
        }
      },
      frequencyToString: (m: any, lang: string) => {
        if (m.instructionForPatient && m.instructionForPatient.length) {
          return m.instructionForPatient
        }
        if (!m.regimen || !m.regimen.length) {
          return ''
        }

        const dayPeriod = m.regimen.find((r: any) => r.weekday !== null && r.weekday !== undefined)
          ? this.i18n[lang].weekly
          : m.regimen.find((r: any) => r.date)
          ? this.i18n[lang].monthly
          : this.i18n[lang].daily

        return `${m.regimen.length} x ${dayPeriod}`
      },
      durationToString: (d: models.Duration, lang: string) => {
        return d.value ? `${d.value} ${this.localize(d.unit!.label, lang)}` : ''
      },
      regimenToExtString: (r: models.RegimenItem, lang: string) => {
        const desc = myself.regimenToString(r, lang)
        return (
          (r.administratedQuantity && r.administratedQuantity.quantity && desc
            ? `${desc} (${r.administratedQuantity.quantity} ${
                (r.administratedQuantity.administrationUnit ? r.administratedQuantity.administrationUnit.code : r.administratedQuantity.unit) ||
                this.i18n[lang].take_s_
              })`
            : desc) || ''
        )
      },
      regimenToString: (r: models.RegimenItem, lang: string) => {
        let res = r.date
          ? `${this.i18n[lang].the} ${moment(r.date).format('DD/MM/YYYY')}`
          : r.dayNumber
          ? `${this.i18n[lang].onDay} ${r.dayNumber}`
          : r.weekday && r.weekday.weekday
          ? `${this.i18n[lang].on} ${r.weekday.weekday}`
          : null
        if (r.dayPeriod && r.dayPeriod.code && r.dayPeriod.code.length) {
          res = res
            ? `${res} ${this.i18n[lang][r.dayPeriod.code] || this.localize(r.dayPeriod.label, lang) || r.dayPeriod.code}`
            : this.i18n[lang][r.dayPeriod.code] || this.localize(r.dayPeriod.label, lang) || r.dayPeriod.code
        }
        if (r.timeOfDay) {
          const timeOfDay =
            r.timeOfDay === 120000
              ? this.i18n[lang].noon
              : `${Math.floor(r.timeOfDay / 10000)}:${('' + (Math.floor(r.timeOfDay / 100) % 100)).replace(/^(.)$/, '0$1')}`
          res = res ? res + ' ' + this.i18n[lang].at + ' ' + timeOfDay : timeOfDay
        }
        return res
      },
      localize: (s: any, lang: string) => {
        if (!s) {
          return s
        }
        return (
          this.i18n[lang][s] ||
          (this.i18n[lang][s.toLowerCase()] &&
            this.i18n[lang][s.toLowerCase()]
              .split('')
              .map((c: string, idx: number) => (idx >= s.length || s[idx].toLocaleLowerCase() === s[idx] ? c : c.toLocaleUpperCase()))
              .join('')) ||
          s
        ) //Applies the (lower/upper)case to the translated lowercase version of the input string (s)
      },
    }
    return myself
  }
}<|MERGE_RESOLUTION|>--- conflicted
+++ resolved
@@ -95,21 +95,12 @@
             ))
         )
         ;(user.autoDelegations ? user.autoDelegations.anonymousMedicalInformation : []).forEach(
-          delegateId =>
-            (promise = promise.then(contact =>
-              this.crypto
-                .addDelegationsAndEncryptionKeys(
-                  patient,
-                  contact,
-                  hcpId!,
-                  delegateId,
-                  null,
-                  eks.secretId
-                )
-                .catch(e => {
-                  console.log(e)
-                  return contact
-                })
+          (delegateId) =>
+            (promise = promise.then((contact) =>
+              this.crypto.addDelegationsAndEncryptionKeys(patient, contact, hcpId!, delegateId, null, eks.secretId).catch((e) => {
+                console.log(e)
+                return contact
+              })
             ))
         )
         return promise
@@ -343,11 +334,7 @@
 
         if (
           Object.values(svc.content).every(
-<<<<<<< HEAD
             (c) =>
-=======
-            c =>
->>>>>>> 726b9f72
               c.compoundValue &&
               !c.stringValue &&
               !c.documentId &&
@@ -362,30 +349,14 @@
         ) {
           svc.content = _.fromPairs(
             await Promise.all(
-<<<<<<< HEAD
               _.toPairs(svc.content).map(async (p) => {
-=======
-              _.toPairs(svc.content).map(async p => {
->>>>>>> 726b9f72
                 p[1].compoundValue = await this.encryptServices(key, rawKey, p[1].compoundValue!)
                 return p
               })
             )
           )
         } else {
-<<<<<<< HEAD
           svc.encryptedSelf = b2a(ua2string(await this.crypto.AES.encrypt(key, utf8_2ua(JSON.stringify({ content: svc.content })), rawKey)))
-=======
-          svc.encryptedSelf = btoa(
-            utils.ua2text(
-              await this.crypto.AES.encrypt(
-                key,
-                utils.utf82ua(JSON.stringify({ content: svc.content })),
-                rawKey
-              )
-            )
-          )
->>>>>>> 726b9f72
           delete svc.content
         }
         return svc
