--- conflicted
+++ resolved
@@ -360,99 +360,9 @@
             ctc.id!,
             _.size(ctc.encryptionKeys) ? ctc.encryptionKeys! : ctc.delegations!
           )
-<<<<<<< HEAD
-          .then(decryptedAndImportedAesHcPartyKeys => {
-            var collatedAesKeys: { [key: string]: CryptoKey } = {}
-            decryptedAndImportedAesHcPartyKeys.forEach(
-              k => (collatedAesKeys[k.delegatorId] = k.key)
-            )
-            return this.crypto
-              .decryptKeyInDelegationLikes(
-                (ctc.encryptionKeys && Object.keys(ctc.encryptionKeys).length
-                  ? ctc.encryptionKeys
-                  : ctc.delegations)![hcpartyId],
-                collatedAesKeys,
-                ctc.id!
-              )
-              .then((sfks: Array<string>) => {
-                if (!sfks || !sfks.length) {
-                  console.log("Cannot decrypt contact", ctc.id)
-                  return Promise.resolve(ctc)
-                }
-                return Promise.all(
-                  ctc.services!.map(svc => {
-                    if (svc.encryptedContent || svc.encryptedSelf) {
-                      return AES.importKey("raw", utils.hex2ua(sfks[0].replace(/-/g, "")))
-                        .then(
-                          (key: CryptoKey) =>
-                            new Promise((resolve: (value: any) => any) => {
-                              svc.encryptedContent
-                                ? AES.decrypt(key, utils.text2ua(atob(svc.encryptedContent!))).then(
-                                    c => {
-                                      let jsonContent
-                                      try {
-                                        jsonContent = utils.ua2utf8(c!).replace(/\0+$/g, "")
-                                        resolve(c && { content: JSON.parse(jsonContent) })
-                                      } catch (e) {
-                                        console.log(
-                                          "Cannot parse service",
-                                          svc.id,
-                                          jsonContent || "<- Invalid encoding"
-                                        )
-                                        resolve(null)
-                                      }
-                                    },
-                                    () => {
-                                      console.log("Cannot decrypt service", svc.id)
-                                      resolve(null)
-                                    }
-                                  )
-                                : svc.encryptedSelf
-                                  ? AES.decrypt(key, utils.text2ua(atob(svc.encryptedSelf!))).then(
-                                      s => {
-                                        let jsonContent
-                                        try {
-                                          jsonContent = utils.ua2utf8(s!).replace(/\0+$/g, "")
-                                          resolve(s && JSON.parse(jsonContent))
-                                        } catch (e) {
-                                          console.log(
-                                            "Cannot parse service",
-                                            svc.id,
-                                            jsonContent || "<- Invalid encoding"
-                                          )
-                                          resolve(null)
-                                        }
-                                      },
-                                      () => {
-                                        console.log("Cannot decrypt service", svc.id)
-                                        resolve(null)
-                                      }
-                                    )
-                                  : resolve(null)
-                            })
-                        )
-                        .then(decrypted => {
-                          decrypted && _.assign(svc, decrypted)
-                          return svc
-                        })
-                    } else {
-                      return svc
-                    }
-                  })
-                ).then((svcs: Array<models.ServiceDto>) => {
-                  ctc.services = svcs
-                  //console.log('ES:'+ctc.encryptedSelf)
-                  return ctc.encryptedSelf
-                    ? AES.importKey("raw", utils.hex2ua(sfks[0].replace(/-/g, ""))).then(
-                        key =>
-                          new Promise<models.ContactDto>(
-                            (resolve: (value: models.ContactDto) => any) => {
-                              AES.decrypt(key, utils.text2ua(atob(ctc.encryptedSelf!))).then(
-                                dec => {
-=======
           .then(({ extractedKeys: sfks }) => {
             if (!sfks || !sfks.length) {
-              //console.log("Cannot decrypt contact", ctc.id)
+              console.log("Cannot decrypt contact", ctc.id)
               return Promise.resolve(ctc)
             }
             return Promise.all(
@@ -465,7 +375,6 @@
                           svc.encryptedContent
                             ? AES.decrypt(key, utils.text2ua(atob(svc.encryptedContent!))).then(
                                 c => {
->>>>>>> 8b16b3eb
                                   let jsonContent
                                   try {
                                     jsonContent = utils.ua2utf8(c!).replace(/\0+$/g, "")
