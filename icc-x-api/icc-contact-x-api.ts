--- conflicted
+++ resolved
@@ -199,19 +199,16 @@
     )
   }
 
-<<<<<<< HEAD
+  modifyContacts(body?: Array<ContactDto>): never {
+    throw new Error(
+      "Cannot call a method that modify contacts without providing a user for de/encryption"
+    )
+  }
+
   createContact(body?: ContactDto): never {
     throw new Error(
       "Cannot call a method that modify contacts without providing a user for de/encryption"
     )
-=======
-  modifyContacts(body?: Array<ContactDto>): Promise<Array<ContactDto> | any> {
-    throw "Cannot call a method that modify contacts without providing a user for de/encryption"
-  }
-
-  createContact(body?: ContactDto): Promise<ContactDto | any> {
-    throw "Cannot call a method that modify contacts without providing a user for de/encryption"
->>>>>>> 23bce3c0
   }
 
   findByHCPartyPatientSecretFKeys(
