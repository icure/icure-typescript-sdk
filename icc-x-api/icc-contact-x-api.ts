import { IccContactApi } from '../icc-api'
import { IccCryptoXApi } from './icc-crypto-x-api'

import i18n from './rsrc/contact.i18n'

import * as moment from 'moment'
import * as _ from 'lodash'
import * as models from '../icc-api/model/models'
import { Contact, FilterChainService, ListOfIds, Service } from '../icc-api/model/models'
import { PaginatedListContact } from '../icc-api/model/PaginatedListContact'
import { a2b, b2a, hex2ua, string2ua, ua2string, ua2utf8, utf8_2ua } from './utils/binary-utils'
import { ServiceByIdsFilter } from './filters/ServiceByIdsFilter'
import { IccDataOwnerXApi } from './icc-data-owner-x-api'
import { truncateTrailingNulls, before } from './utils'
<<<<<<< HEAD
import { AuthenticationProvider, NoAuthenticationProvider } from './auth/AuthenticationProvider'
=======
import { AuthenticationProvider } from './auth/AuthenticationProvider'
>>>>>>> 9337cf09

export class IccContactXApi extends IccContactApi {
  i18n: any = i18n
  crypto: IccCryptoXApi
  dataOwnerApi: IccDataOwnerXApi

  constructor(
    host: string,
    headers: { [key: string]: string },
    crypto: IccCryptoXApi,
    dataOwnerApi: IccDataOwnerXApi,
<<<<<<< HEAD
    authenticationProvider: AuthenticationProvider = new NoAuthenticationProvider(),
=======
    authenticationProvider: AuthenticationProvider,
>>>>>>> 9337cf09
    fetchImpl: (input: RequestInfo, init?: RequestInit) => Promise<Response> = typeof window !== 'undefined'
      ? window.fetch
      : typeof self !== 'undefined'
      ? self.fetch
      : fetch
  ) {
    super(host, headers, authenticationProvider, fetchImpl)
    this.crypto = crypto
    this.dataOwnerApi = dataOwnerApi
  }

  newInstance(user: models.User, patient: models.Patient, c: any, confidential = false, delegates: string[] = []): Promise<models.Contact> {
    const contact = new models.Contact(
      _.extend(
        {
          id: this.crypto.randomUuid(),
          _type: 'org.taktik.icure.entities.Contact',
          created: new Date().getTime(),
          modified: new Date().getTime(),
          responsible: this.dataOwnerApi.getDataOwnerOf(user),
          author: user.id,
          codes: [],
          tags: [],
          groupId: this.crypto.randomUuid(),
          subContacts: [],
          services: [],
          openingDate: parseInt(moment().format('YYYYMMDDHHmmss')),
        },
        c || {}
      )
    )

    return this.initDelegationsAndEncryptionKeys(user, patient, contact, confidential, delegates)
  }

  /**
   * 1. Extract(decrypt) the patient's secretForeignKeys from the
   * "delegations" object.
   * 2. Initialize & encrypt the Contact's delegations & cryptedForeignKeys.
   * 3. Initialize & encrypt the Contact's encryptionKeys.
   * 4. Return the contact with the extended delegations, cryptedForeignKeys
   * & encryptionKeys.
   */
  private initDelegationsAndEncryptionKeys(
    user: models.User,
    patient: models.Patient,
    contact: models.Contact,
    confidential = false,
    delegates: string[] = []
  ): Promise<models.Contact> {
    const dataOwnerId = this.dataOwnerApi.getDataOwnerOf(user)

    return this.crypto.extractPreferredSfk(patient, dataOwnerId!, confidential).then(async (key) => {
      if (!key) {
        console.error(`SFK cannot be found for Contact ${key}. The contact will not be reachable from the patient side`)
      }
      const dels = await this.crypto.initObjectDelegations(contact, patient, dataOwnerId!, key ?? null)
      const eks = await this.crypto.initEncryptionKeys(contact, dataOwnerId!)
      _.extend(contact, {
        delegations: dels.delegations,
        cryptedForeignKeys: dels.cryptedForeignKeys,
        secretForeignKeys: dels.secretForeignKeys,
        encryptionKeys: eks.encryptionKeys,
      })

      let promise = Promise.resolve(contact)
      _.uniq(
        delegates.concat(user.autoDelegations ? (user.autoDelegations.all || []).concat(user.autoDelegations.medicalInformation || []) : [])
      ).forEach(
        (delegateId) =>
          (promise = promise.then((contact) =>
            this.crypto.addDelegationsAndEncryptionKeys(patient, contact, dataOwnerId!, delegateId, dels.secretId, eks.secretId).catch((e) => {
              console.log(e)
              return contact
            })
          ))
      )
      ;(user.autoDelegations && user.autoDelegations.anonymousMedicalInformation ? user.autoDelegations.anonymousMedicalInformation : []).forEach(
        (delegateId) =>
          (promise = promise.then((contact) =>
            this.crypto.addDelegationsAndEncryptionKeys(patient, contact, dataOwnerId!, delegateId, null, eks.secretId).catch((e) => {
              console.log(e)
              return contact
            })
          ))
      )
      return promise
    })
  }

  initEncryptionKeys(user: models.User, ctc: models.Contact) {
    const dataOwnerId = this.dataOwnerApi.getDataOwnerOf(user)

    return this.crypto.initEncryptionKeys(ctc, dataOwnerId!).then((eks) => {
      let promise = Promise.resolve(
        _.extend(ctc, {
          encryptionKeys: eks.encryptionKeys,
        })
      )
      ;(user.autoDelegations
        ? (user.autoDelegations.all || [])
            .concat(user.autoDelegations.medicalInformation || [])
            .concat(user.autoDelegations.anonymousMedicalInformation || [])
        : []
      ).forEach(
        (delegateId) =>
          (promise = promise.then((contact) =>
            this.crypto
              .appendEncryptionKeys(contact, dataOwnerId!, delegateId, eks.secretId)
              .then((extraEks) => {
                return _.extend(extraEks.modifiedObject, {
                  encryptionKeys: extraEks.encryptionKeys,
                })
              })
              .catch((e) => {
                console.log(e.message)
                return contact
              })
          ))
      )
      return promise
    })
  }

  /**
   * 1. Check whether there is a delegation with 'hcpartyId' or not.
   * 2. 'fetchHcParty[hcpartyId][1]': is encrypted AES exchange key by RSA public key of him.
   * 3. Obtain the AES exchange key, by decrypting the previous step value with hcparty private key
   *      3.1.  KeyPair should be fetch from cache (in jwk)
   *      3.2.  if it doesn't exist in the cache, it has to be loaded from Browser Local store, and then import it to WebCrypto
   * 4. Obtain the array of delegations which are delegated to his ID (hcpartyId) in this patient
   * 5. Decrypt and collect all keys (secretForeignKeys) within delegations of previous step (with obtained AES key of step 4)
   * 6. Do the REST call to get all contacts with (allSecretForeignKeysDelimitedByComa, hcpartyId)
   *
   * After these painful steps, you have the contacts of the patient.
   *
   * @param hcpartyId
   * @param patient (Promise)
   */
  findBy(hcpartyId: string, patient: models.Patient) {
    return this.crypto.extractSFKsHierarchyFromDelegations(patient, hcpartyId).then((secretForeignKeys) =>
      secretForeignKeys && secretForeignKeys.length > 0
        ? Promise.all(
            secretForeignKeys
              .reduce((acc, level) => {
                return acc.concat([
                  {
                    hcpartyId: level.hcpartyId,
                    extractedKeys: level.extractedKeys.filter((key) => !acc.some((previousLevel) => previousLevel.extractedKeys.includes(key))),
                  },
                ])
              }, [] as Array<{ hcpartyId: string; extractedKeys: Array<string> }>)
              .filter((l) => l.extractedKeys.length > 0)
              .map(({ hcpartyId, extractedKeys }) => this.findByHCPartyPatientSecretFKeys(hcpartyId, _.uniq(extractedKeys).join(',')))
          ).then((results) => _.uniqBy(_.flatMap(results), (x) => x.id))
        : Promise.resolve([])
    )
  }

  async findByPatientSFKs(hcpartyId: string, patients: Array<models.Patient>): Promise<Array<models.Contact>> {
    const perHcpId: { [key: string]: string[] } = {}
    for (const patient of patients) {
      ;(await this.crypto.extractSFKsHierarchyFromDelegations(patient, hcpartyId))
        .reduce((acc, level) => {
          return acc.concat([
            {
              hcpartyId: level.hcpartyId,
              extractedKeys: level.extractedKeys.filter((key) => !acc.some((previousLevel) => previousLevel.extractedKeys.includes(key))),
            },
          ])
        }, [] as Array<{ hcpartyId: string; extractedKeys: Array<string> }>)
        .filter((l) => l.extractedKeys.length > 0)
        .forEach(({ hcpartyId, extractedKeys }) => {
          ;(perHcpId[hcpartyId] || (perHcpId[hcpartyId] = [])).push(...extractedKeys)
        })
    }

    return _.uniqBy(
      _.flatMap(
        await Promise.all(
          Object.keys(perHcpId).map((hcpId) =>
            this.findContactsByHCPartyPatientForeignKeys(
              hcpartyId,
              new models.ListOfIds({
                ids: perHcpId[hcpId],
              })
            )
          )
        )
      ),
      (x) => x.id
    )
  }

  filterBy(startKey?: string, startDocumentId?: string, limit?: number, body?: models.FilterChainContact): never {
    throw new Error('Cannot call a method that returns contacts without providing a user for de/encryption')
  }

  listContactsByOpeningDate(startKey: number, endKey: number, hcpartyid: string, startDocumentId?: string, limit?: number): never {
    throw new Error('Cannot call a method that returns contacts without providing a user for de/encryption')
  }

  listServices(body?: ListOfIds): Promise<Array<Service>> {
    throw new Error('Cannot call a method that returns services without providing a user for de/encryption')
  }

  findByHCPartyFormId(hcPartyId?: string, formId?: string): never {
    throw new Error('Cannot call a method that returns contacts without providing a user for de/encryption')
  }

  findByHCPartyFormIds(hcPartyId?: string, body?: models.ListOfIds): never {
    throw new Error('Cannot call a method that returns contacts without providing a user for de/encryption')
  }

  getContact(contactId: string): never {
    throw new Error('Cannot call a method that returns contacts without providing a user for de/encryption')
  }

  getContacts(body?: models.ListOfIds): never {
    throw new Error('Cannot call a method that returns contacts without providing a user for de/encryption')
  }

  modifyContact(body?: Contact): never {
    throw new Error('Cannot call a method that modify contacts without providing a user for de/encryption')
  }

  modifyContacts(body?: Array<Contact>): never {
    throw new Error('Cannot call a method that modify contacts without providing a user for de/encryption')
  }

  createContact(body?: Contact): never {
    throw new Error('Cannot call a method that modify contacts without providing a user for de/encryption')
  }

  findByHCPartyPatientSecretFKeys(
    hcPartyId: string,
    secretFKeys: string,
    planOfActionIds?: string,
    skipClosedContacts?: boolean
  ): Promise<Array<models.Contact> | any> {
    return super
      .findByHCPartyPatientSecretFKeys(hcPartyId, secretFKeys, planOfActionIds, skipClosedContacts)
      .then((contacts) => this.decrypt(hcPartyId, contacts))
  }

  filterByWithUser(
    user: models.User,
    startDocumentId?: string,
    limit?: number,
    body?: models.FilterChainContact
  ): Promise<PaginatedListContact | any> {
    return super
      .filterContactsBy(startDocumentId, limit, body)
      .then((ctcs) =>
        this.decrypt(user.healthcarePartyId! || user.patientId!, ctcs.rows!).then((decryptedRows) => Object.assign(ctcs, { rows: decryptedRows }))
      )
  }

  listContactsByOpeningDateWithUser(
    user: models.User,
    startKey: number,
    endKey: number,
    hcpartyid: string,
    startDocumentId?: string,
    limit?: number
  ): Promise<PaginatedListContact | any> {
    return super
      .listContactsByOpeningDate(startKey, endKey, hcpartyid, startDocumentId, limit)
      .then((ctcs) =>
        this.decrypt(user.healthcarePartyId! || user.patientId!, ctcs.rows!).then((decryptedRows) => Object.assign(ctcs, { rows: decryptedRows }))
      )
  }

  listServicesWithUser(user: models.User, serviceIds: ListOfIds): Promise<Array<Service> | any> {
    return super
      .filterServicesBy(undefined, serviceIds.ids?.length, new FilterChainService({ filter: new ServiceByIdsFilter({ ids: serviceIds.ids }) }))
      .then((paginatedList) => this.decryptServices(user.healthcarePartyId! || user.patientId!, paginatedList.rows ?? [], undefined, undefined))
  }

  findByHCPartyFormIdWithUser(user: models.User, hcPartyId: string, formId: string): Promise<Array<models.Contact> | any> {
    return super.findByHCPartyFormId(hcPartyId, formId).then((ctcs) => this.decrypt(this.dataOwnerApi.getDataOwnerOf(user)!, ctcs))
  }

  findByHCPartyFormIdsWithUser(user: models.User, hcPartyId: string, body: models.ListOfIds): Promise<Array<models.Contact> | any> {
    return super.findByHCPartyFormIds(hcPartyId, body).then((ctcs) => this.decrypt(this.dataOwnerApi.getDataOwnerOf(user)!, ctcs))
  }

  getContactWithUser(user: models.User, contactId: string): Promise<models.Contact | any> {
    return super
      .getContact(contactId)
      .then((ctc) => this.decrypt(this.dataOwnerApi.getDataOwnerOf(user)!, [ctc]))
      .then((ctcs) => ctcs[0])
  }

  getContactsWithUser(user: models.User, body?: models.ListOfIds): Promise<Array<models.Contact> | any> {
    return super.getContacts(body).then((ctcs) => this.decrypt(this.dataOwnerApi.getDataOwnerOf(user)!, ctcs))
  }

  async modifyContactWithUser(user: models.User, body?: models.Contact): Promise<models.Contact | any> {
    return body
      ? this.encrypt(user, [_.cloneDeep(body)])
          .then((ctcs) => super.modifyContact(ctcs[0]))
          .then((ctc) => this.decrypt(this.dataOwnerApi.getDataOwnerOf(user)!, [ctc]))
          .then((ctcs) => ctcs[0])
      : null
  }

  async modifyContactsWithUser(user: models.User, bodies?: Array<models.Contact>): Promise<models.Contact[] | any> {
    return bodies
      ? this.encrypt(
          user,
          bodies.map((c) => _.cloneDeep(c))
        )
          .then((ctcs) => super.modifyContacts(ctcs))
          .then((ctcs) => this.decrypt(this.dataOwnerApi.getDataOwnerOf(user)!, ctcs))
      : null
  }

  async createContactWithUser(user: models.User, body?: models.Contact): Promise<models.Contact | any> {
    return body
      ? this.encrypt(user, [_.cloneDeep(body)])
          .then((ctcs) => super.createContact(ctcs[0]))
          .then((ctc) => this.decrypt(this.dataOwnerApi.getDataOwnerOf(user)!, [ctc]))
          .then((ctcs) => ctcs[0])
      : null
  }

  async createContactsWithUser(user: models.User, bodies?: Array<models.Contact>): Promise<models.Contact[] | any> {
    return bodies
      ? this.encrypt(
          user,
          bodies.map((c) => _.cloneDeep(c))
        )
          .then((ctcs) => super.createContacts(ctcs))
          .then((ctcs) => this.decrypt(this.dataOwnerApi.getDataOwnerOf(user)!, ctcs))
      : null
  }

  encryptServices(key: CryptoKey, rawKey: string, services: Service[]): PromiseLike<Service[]> {
    return Promise.all(
      services.map(async (svc) => {
        if (!svc.content) {
          return svc
        }

        if (
          Object.values(svc.content).every(
            (c) =>
              c.compoundValue &&
              !c.stringValue &&
              !c.documentId &&
              !c.measureValue &&
              !c.medicationValue &&
              (c.booleanValue === null || c.booleanValue === undefined) &&
              (c.numberValue === null || c.numberValue === undefined) &&
              !c.instantValue &&
              !c.fuzzyDateValue &&
              !c.binaryValue
          )
        ) {
          svc.content = _.fromPairs(
            await Promise.all(
              _.toPairs(svc.content).map(async (p) => {
                if (p[1].compoundValue?.length) {
                  p[1].compoundValue = await this.encryptServices(key, rawKey, p[1].compoundValue!)
                }
                return p
              })
            )
          )
        } else {
          svc.encryptedSelf = b2a(ua2string(await this.crypto.AES.encrypt(key, utf8_2ua(JSON.stringify({ content: svc.content })), rawKey)))
          delete svc.content
        }
        return svc
      })
    )
  }

  encrypt(user: models.User, ctcs: Array<models.Contact>) {
    const hcpartyId = this.dataOwnerApi.getDataOwnerOf(user)!
    const bypassEncryption = false //Used for debug

    return Promise.all(
      ctcs.map(async (ctc) => {
        const initialisedCtc = bypassEncryption //Prevent encryption for test ctc
          ? ctc
          : await (ctc.encryptionKeys && Object.keys(ctc.encryptionKeys || {}).length ? Promise.resolve(ctc) : this.initEncryptionKeys(user, ctc))

        const sfks: {
          extractedKeys: Array<string>
          hcpartyId: string
        } = await this.crypto.extractKeysFromDelegationsForHcpHierarchy(hcpartyId, initialisedCtc.id!, initialisedCtc.encryptionKeys!)
        const rawKey = sfks.extractedKeys[0].replace(/-/g, '')
        const key = await this.crypto.AES.importKey('raw', hex2ua(rawKey))

        initialisedCtc.services = await this.encryptServices(key, rawKey, ctc.services || [])
        initialisedCtc.encryptedSelf = b2a(ua2string(await this.crypto.AES.encrypt(key, utf8_2ua(JSON.stringify({ descr: ctc.descr })), rawKey)))
        delete initialisedCtc.descr

        return initialisedCtc
      })
    )
  }

  decrypt(hcpartyId: string, ctcs: Array<models.Contact>): Promise<Array<models.Contact>> {
    return Promise.all(
      ctcs.map(async (ctc) => {
        const { extractedKeys: sfks } = await this.crypto.extractKeysFromDelegationsForHcpHierarchy(
          hcpartyId,
          ctc.id!,
          _.size(ctc.encryptionKeys) ? ctc.encryptionKeys! : ctc.delegations!
        )
        if (!sfks || !sfks.length) {
          console.log('Cannot decrypt contact', ctc.id)
          return ctc
        }
        const rawKey = sfks[0].replace(/-/g, '')
        const key = await this.crypto.AES.importKey('raw', hex2ua(rawKey))

        ctc.services = await this.decryptServices(hcpartyId, ctc.services || [], key, rawKey)
        if (ctc.encryptedSelf) {
          try {
            const dec = await this.crypto.AES.decrypt(key, string2ua(a2b(ctc.encryptedSelf!)), rawKey)
            let jsonContent
            try {
              jsonContent = dec && ua2utf8(dec)
              jsonContent && _.assign(ctc, JSON.parse(jsonContent))
            } catch (e) {
              console.log('Cannot parse ctc', ctc.id, jsonContent || '<- Invalid encoding')
            }
          } catch {
            console.log('Cannot decrypt contact', ctc.id)
          }
        }
        return ctc
      })
    )
  }

  decryptServices(hcpartyId: string, svcs: Array<models.Service>, key?: CryptoKey, rawKey?: string): Promise<Array<models.Service>> {
    return Promise.all(
      svcs.map(async (svc) => {
        if (!key) {
          const { extractedKeys: sfks } = await this.crypto.extractKeysFromDelegationsForHcpHierarchy(
            hcpartyId,
            svc.id!,
            _.size(svc.encryptionKeys) ? svc.encryptionKeys! : svc.delegations!
          )
          key = await this.crypto.AES.importKey('raw', hex2ua(sfks[0].replace(/-/g, '')))
        }

        if (svc.encryptedContent) {
          try {
            const dec = await this.crypto.AES.decrypt(key, string2ua(a2b(svc.encryptedContent!)))
            let jsonContent
            try {
              jsonContent = ua2utf8(truncateTrailingNulls(new Uint8Array(dec)))
              Object.assign(svc, { content: JSON.parse(jsonContent) })
            } catch (e) {
              console.log('Cannot parse service', svc.id, jsonContent || '<- Invalid encoding')
            }
          } catch {
            console.log('Cannot decrypt service', svc.id)
          }
        } else if (svc.encryptedSelf) {
          try {
            const dec = await this.crypto.AES.decrypt(key, string2ua(a2b(svc.encryptedSelf!)))
            let jsonContent
            try {
              jsonContent = ua2utf8(truncateTrailingNulls(new Uint8Array(dec)))
              Object.assign(svc, JSON.parse(jsonContent))
            } catch (e) {
              console.log('Cannot parse service', svc.id, jsonContent || '<- Invalid encoding')
            }
          } catch {
            console.log('Cannot decrypt service', svc.id)
          }
        } else {
          svc.content = _.fromPairs(
            await Promise.all(
              _.toPairs(svc.content).map(async (p) => {
                if (p[1].compoundValue) {
                  p[1].compoundValue = await this.decryptServices(hcpartyId, p[1].compoundValue, key, rawKey)
                }
                return p
              })
            )
          )
        }
        return svc
      })
    )
  }

  contactOfService(ctcs: Array<models.Contact>, svcId: string): models.Contact | undefined {
    let latestContact: models.Contact | undefined = undefined
    let latestService: models.Service
    ctcs.forEach((c) => {
      const s: models.Service | undefined = c.services!.find((it) => svcId === it.id)
      if (s && (!latestService || moment(s.valueDate).isAfter(moment(latestService.valueDate)))) {
        latestContact = c
        latestService = s
      }
    })
    return latestContact
  }

  filteredServices(ctcs: Array<models.Contact>, filter: any): Array<models.Service> {
    const byIds: { [key: string]: models.Service } = {}
    ctcs.forEach((c) =>
      (c.services || [])
        .filter((s) => filter(s, c))
        .forEach((s) => {
          const ps = byIds[s.id!]
          if (!ps || !ps.modified || (s.modified && ps.modified < s.modified)) {
            byIds[s.id!] = s
            s.contactId = c.id
          }
        })
    )
    return _.values(byIds).filter((s: any) => !s.deleted && !s.endOfLife)
  }

  //Return a promise
  filterServices(ctcs: Array<models.Contact>, filter: any): Promise<Array<models.Service>> {
    return Promise.resolve(this.filteredServices(ctcs, filter))
  }

  services(ctc: models.Contact, label: string) {
    return ctc.services!.filter((s) => s.label === label)
  }

  preferredContent(svc: models.Service, lng: string) {
    return (
      svc && svc.content && (svc.content[lng] || svc.content['fr'] || (Object.keys(svc.content)[0] ? svc.content[Object.keys(svc.content)[0]] : null))
    )
  }

  contentValue(c: models.Content) {
    return (
      c.stringValue ||
      ((c.numberValue || c.numberValue === 0) && c.numberValue) ||
      (c.measureValue && (c.measureValue.value || c.measureValue.value === 0) ? c.measureValue : null) ||
      c.medicationValue ||
      c.booleanValue
    )
  }

  shortServiceDescription(svc: models.Service, lng: string) {
    const c = this.preferredContent(svc, lng)
    return !c ? '' : this.shortContentDescription(c, lng, svc.label)
  }

  shortContentDescription(c: models.Content, lng: string, label?: string) {
    return (
      c.stringValue ||
      ((c.numberValue || c.numberValue === 0) && c.numberValue) ||
      (c.measureValue &&
        '' +
          (c.measureValue.value || c.measureValue.value === 0 ? c.measureValue.value : '-') +
          (c.measureValue.unit ? ' ' + c.measureValue.unit : '')) ||
      (c.medicationValue ? this.medication().medicationToString(c.medicationValue, lng) : null) ||
      (c.booleanValue && label) ||
      'OK'
    )
  }

  medicationValue(svc: models.Service, lng: string) {
    const c =
      svc && svc.content && (svc.content[lng] || svc.content['fr'] || (Object.keys(svc.content)[0] ? svc.content[Object.keys(svc.content)[0]] : null))
    return c && c.medicationValue
  }

  contentHasData(c: any): boolean {
    return c.stringValue || c.numberValue || c.measureValue || c.booleanValue || c.booleanValue === false || c.medicationValue || c.documentId
  }

  localize(e: any, lng: string) {
    if (!e) {
      return null
    }
    return e[lng] || e.fr || e.en || e.nl
  }

  /**
   * Modifies the subcontacts this svc belongs to while minimizing the number of references to the svcs inside the subcontacts
   * After the invocation, there is at least one subcontact with provided poaId and heId that contains the svc
   * The svc is not removed from a previous subcontact it would belong to except if the new conditions are compatible
   * Note that undefined and null do not have the same meaning for formId
   * If formId is null: the subcontact which refers svc must have a null formId
   * If formId is undefined, the subcontact can have any value for formId
   *
   * When a svc does not exist yet in the current contact but exists in a previous contact, all the scs it was belonging to are
   * copied in the current contact
   *
   * the svc returned is the one that's inside the ctc
   *
   * @param ctc
   * @param user
   * @param ctcs
   * @param svc
   * @param formId
   * @param poaId aMap {heId2: [poaId11, poaId12], heId2: [poaId21] }
   * @param heId an Array of heIds, equivalent to poaIds = {heId: [], ...}
   * @param init
   * @returns {*}
   */

  promoteServiceInContact(
    ctc: models.Contact,
    user: models.User,
    ctcs: Array<models.Contact>,
    svc: models.Service,
    formId: string,
    poaIds?: { [key: string]: string[] },
    heIds?: Array<string>,
    init?: any
  ) {
    if (!ctc) {
      return null
    }
    const existing = ctc.services!.find((s) => s.id === svc.id)
    const promoted = _.extend(_.extend(existing || {}, svc), {
      author: user.id,
      responsible: this.dataOwnerApi.getDataOwnerOf(user),
      modified: new Date().getTime(),
    })
    if (!existing) {
      ;(ctc.services || (ctc.services = [])).push(promoted)
    }
    const allSubcontactsInCurrentContactContainingService = (ctc.subContacts || []).filter((csc) =>
      (csc.services || []).some((s) => s.serviceId === svc.id)
    )

    //Rearrange poaIds and heIds as a hierarchy
    const hierarchyOfHeAndPoaIds: { [key: string]: Array<any> } = {}
    ;(heIds || []).forEach((id) => (hierarchyOfHeAndPoaIds[id || '_'] = []))
    Object.keys(poaIds || {}).forEach((k: string) => {
      const poas = hierarchyOfHeAndPoaIds[k]
      if (poas) {
        hierarchyOfHeAndPoaIds[k] = _.concat(poas, (poaIds || {})[k])
      } else {
        hierarchyOfHeAndPoaIds[k] = (poaIds || {})[k]
      }
    })

    const pastCtc =
      (svc.contactId && svc.contactId !== ctc.id && ctcs.find((c) => c.id === svc.contactId)) ||
      ctcs.reduce(
        (selected: { s: models.Service | null; c: models.Contact | null }, c: models.Contact) => {
          const candidate = (c.services || []).find((s) => s.id === svc.id)
          return ctc.id !== c.id && candidate && (selected.s === null || before(selected.s.modified || 0, candidate.modified || 0))
            ? { s: candidate, c: c }
            : selected
        },
        { s: null, c: null }
      ).c
    //Make sure that all scs the svc was belonging to are copied inside the current contact
    pastCtc &&
      pastCtc
        .subContacts!.filter((psc) => psc.services!.some((s) => s.serviceId === svc.id))
        .forEach((psc) => {
          const sameInCurrent = allSubcontactsInCurrentContactContainingService.find(
            (csc) => csc.formId === psc.formId && csc.planOfActionId === psc.planOfActionId && csc.healthElementId === psc.healthElementId
          )
          if (sameInCurrent) {
            if (!sameInCurrent.services!.some((s) => s.serviceId === svc.id)) {
              sameInCurrent.services!.push({ serviceId: svc.id })
            }
          } else {
            const newSubContact = _.assign(_.assign({}, psc), {
              services: [{ serviceId: svc.id }],
            })
            ctc.subContacts!.push(newSubContact)
            allSubcontactsInCurrentContactContainingService.push(newSubContact)
          }
        })

    if (!Object.keys(hierarchyOfHeAndPoaIds).length) {
      hierarchyOfHeAndPoaIds._ = [] //Default is to have at least one option with heId equals to null (represented by _)
    }

    Object.keys(hierarchyOfHeAndPoaIds).forEach((heId: string | null) => {
      if (heId === '_') {
        heId = null
      }
      const subPoaIds = heId ? hierarchyOfHeAndPoaIds[heId] : []
      ;((subPoaIds || []).length ? subPoaIds : [null]).forEach((poaId) => {
        //Create or assign subcontacts for all pairs he/poa (can be null/null)
        let destinationSubcontact = ctc.subContacts!.find(
          (sc) =>
            (!formId || sc.formId === formId) &&
            ((!poaId && !sc.planOfActionId) || sc.planOfActionId === poaId) &&
            ((!heId && !sc.healthElementId) || sc.healthElementId === heId)
        )
        if (!destinationSubcontact) {
          ctc.subContacts!.push(
            (destinationSubcontact = new models.SubContact({
              formId: formId || undefined,
              planOfActionId: poaId,
              healthElementId: heId,
              services: [],
            }))
          )
        }

        const redundantSubcontact =
          allSubcontactsInCurrentContactContainingService.find((aSc) => destinationSubcontact === aSc) ||
          allSubcontactsInCurrentContactContainingService.find(
            (aSc) =>
              (!aSc.planOfActionId || aSc.planOfActionId === destinationSubcontact!.planOfActionId) &&
              (!aSc.healthElementId || aSc.healthElementId === destinationSubcontact!.healthElementId) &&
              (!aSc.formId || aSc.formId === destinationSubcontact!.formId)
          ) // Find a compatible sc: one that does not contain extra and ≠ information than the destination

        if (redundantSubcontact && redundantSubcontact !== destinationSubcontact) {
          redundantSubcontact.services!.splice(
            redundantSubcontact.services!.findIndex((link) => link.serviceId === svc.id),
            1
          )
        }
        if (!destinationSubcontact.services!.some((s) => s.serviceId === svc.id)) {
          destinationSubcontact.services!.push({ serviceId: svc.id! })
        }
      })
    })

    return (init && init(promoted)) || promoted
  }

  isNumeric(svc: models.Service, lng: string) {
    const c = this.preferredContent(svc, lng)
    return c && (c.measureValue || c.numberValue || c.numberValue == 0)
  }

  service() {
    return {
      newInstance: (user: models.User, s: any) =>
        _.extend(
          {
            id: this.crypto.randomUuid(),
            _type: 'org.taktik.icure.entities.embed.Service',
            created: new Date().getTime(),
            modified: new Date().getTime(),
            responsible: this.dataOwnerApi.getDataOwnerOf(user),
            author: user.id,
            codes: [],
            tags: [],
            content: {},
            valueDate: parseInt(moment().format('YYYYMMDDHHmmss')),
          },
          s
        ),
    }
  }

  medication() {
    const regimenScores: any = {
      afterwakingup: 63000,
      beforebreakfast: 70000,
      duringbreakfast: 80000,
      afterbreakfast: 90000,
      morning: 100000,
      betweenbreakfastandlunch: 103000,
      beforelunch: 113000,
      midday: 120000,
      duringlunch: 123000,
      afterlunch: 130000,
      afternoon: 140000,
      betweenlunchanddinner: 160000,
      beforedinner: 180000,
      duringdinner: 190000,
      afterdinner: 200000,
      evening: 210000,
      betweendinnerandsleep: 213000,
      thehourofsleep: 220000,
      night: 230000,
      beforemeals: -30000,
      betweenmeals: -20000,
      aftermeals: -10000,
    }

    const myself = {
      regimenScores: function () {
        return regimenScores
      },
      medicationNameToString: function (m: any): string {
        return m && m.compoundPrescription
          ? m.compoundPrescription
          : m && m.substanceProduct
          ? myself.productToString(m && m.substanceProduct)
          : myself.productToString(m && m.medicinalProduct)
      },
      reimbursementReasonToString: (m: any, lang: string) => {
        return m && m.reimbursementReason && m.reimbursementReason.label && m.reimbursementReason.label.hasOwnProperty(lang)
          ? m.reimbursementReason.label[lang]
          : ''
      },
      medicationToString: (m: any, lang: string) => {
        let res = `${myself.medicationNameToString(m)}, ${myself.posologyToString(m, lang)}`
        const reason = myself.reimbursementReasonToString(m, lang)
        res = m.numberOfPackages
          ? `${m.numberOfPackages} ${m.numberOfPackages > 1 ? this.i18n[lang].packagesOf : this.i18n[lang].packageOf} ${res}`
          : res
        res = m.duration ? `${res} ${this.i18n[lang].during} ${myself.durationToString(m.duration, lang)}` : res
        res = reason ? `${res} (${reason})` : res
        return res
      },
      productToString: (m: any): string => {
        if (!m) {
          return ''
        }
        return m.intendedname
      },
      posologyToString: (m: any, lang: string) => {
        if (m) {
          if (m.instructionForPatient && m.instructionForPatient.length) {
            return m.instructionForPatient
          }
          if (!m.regimen || !m.regimen.length) {
            return ''
          }

          const unit =
            m.regimen[0].administratedQuantity && m.regimen[0].administratedQuantity.administrationUnit
              ? m.regimen[0].administratedQuantity.administrationUnit.code
              : m.regimen[0].administratedQuantity && m.regimen[0].administratedQuantity.unit
          let quantity = m.regimen[0].administratedQuantity && m.regimen[0].administratedQuantity.quantity

          m.regimen.slice(1).find((ri: any) => {
            const oUnit =
              ri.administratedQuantity && ri.administratedQuantity.administrationUnit
                ? ri.administratedQuantity.administrationUnit.code
                : ri.administratedQuantity && ri.administratedQuantity.unit
            const oQuantity = ri.administratedQuantity && ri.administratedQuantity.quantity

            if (oQuantity !== quantity) {
              quantity = -1
            }
            return oUnit !== unit && oQuantity !== quantity
          })

          const cplxRegimen = !unit || quantity < 0
          const quantityUnit = cplxRegimen ? `1 ${this.i18n[lang].take_s_}` : `${quantity} ${unit || this.i18n[lang].take_s_}`

          const dayPeriod = m.regimen.find((r: any) => r.weekday !== null && r.weekday !== undefined)
            ? this.i18n[lang].weekly
            : m.regimen.find((r: any) => r.date)
            ? this.i18n[lang].monthly
            : this.i18n[lang].daily

          return `${quantityUnit}, ${m.regimen.length} x ${dayPeriod}, ${_.sortBy(
            m.regimen,
            (r) =>
              (r.date ? r.date * 1000000 : 29990000000000) +
              (r.dayNumber || 0) * 1000000 +
              ((r.weekday && r.weekday.weekNumber) || 0) * 7 * 1000000 +
              (r.timeOfDay ? r.timeOfDay : r.dayPeriod && r.dayPeriod.code ? (regimenScores[r.dayPeriod.code] as number) : 0)
          )
            .map((r) => (cplxRegimen ? myself.regimenToExtString(r, lang) : myself.regimenToString(r, lang)))
            .join(', ')}`
        }
      },
      frequencyToString: (m: any, lang: string) => {
        if (m.instructionForPatient && m.instructionForPatient.length) {
          return m.instructionForPatient
        }
        if (!m.regimen || !m.regimen.length) {
          return ''
        }

        const dayPeriod = m.regimen.find((r: any) => r.weekday !== null && r.weekday !== undefined)
          ? this.i18n[lang].weekly
          : m.regimen.find((r: any) => r.date)
          ? this.i18n[lang].monthly
          : this.i18n[lang].daily

        return `${m.regimen.length} x ${dayPeriod}`
      },
      durationToString: (d: models.Duration, lang: string) => {
        return d.value ? `${d.value} ${this.localize(d.unit!.label, lang)}` : ''
      },
      regimenToExtString: (r: models.RegimenItem, lang: string) => {
        const desc = myself.regimenToString(r, lang)
        return (
          (r.administratedQuantity && r.administratedQuantity.quantity && desc
            ? `${desc} (${r.administratedQuantity.quantity} ${
                (r.administratedQuantity.administrationUnit ? r.administratedQuantity.administrationUnit.code : r.administratedQuantity.unit) ||
                this.i18n[lang].take_s_
              })`
            : desc) || ''
        )
      },
      regimenToString: (r: models.RegimenItem, lang: string) => {
        let res = r.date
          ? `${this.i18n[lang].the} ${moment(r.date).format('DD/MM/YYYY')}`
          : r.dayNumber
          ? `${this.i18n[lang].onDay} ${r.dayNumber}`
          : r.weekday && r.weekday.weekday
          ? `${this.i18n[lang].on} ${r.weekday.weekday}`
          : null
        if (r.dayPeriod && r.dayPeriod.code && r.dayPeriod.code.length) {
          res = res
            ? `${res} ${this.i18n[lang][r.dayPeriod.code] || this.localize(r.dayPeriod.label, lang) || r.dayPeriod.code}`
            : this.i18n[lang][r.dayPeriod.code] || this.localize(r.dayPeriod.label, lang) || r.dayPeriod.code
        }
        if (r.timeOfDay) {
          const timeOfDay =
            r.timeOfDay === 120000
              ? this.i18n[lang].noon
              : `${Math.floor(r.timeOfDay / 10000)}:${('' + (Math.floor(r.timeOfDay / 100) % 100)).replace(/^(.)$/, '0$1')}`
          res = res ? res + ' ' + this.i18n[lang].at + ' ' + timeOfDay : timeOfDay
        }
        return res
      },
      localize: (s: any, lang: string) => {
        if (!s) {
          return s
        }
        return (
          this.i18n[lang][s] ||
          (this.i18n[lang][s.toLowerCase()] &&
            this.i18n[lang][s.toLowerCase()]
              .split('')
              .map((c: string, idx: number) => (idx >= s.length || s[idx].toLocaleLowerCase() === s[idx] ? c : c.toLocaleUpperCase()))
              .join('')) ||
          s
        ) //Applies the (lower/upper)case to the translated lowercase version of the input string (s)
      },
    }
    return myself
  }
}<|MERGE_RESOLUTION|>--- conflicted
+++ resolved
@@ -12,11 +12,7 @@
 import { ServiceByIdsFilter } from './filters/ServiceByIdsFilter'
 import { IccDataOwnerXApi } from './icc-data-owner-x-api'
 import { truncateTrailingNulls, before } from './utils'
-<<<<<<< HEAD
-import { AuthenticationProvider, NoAuthenticationProvider } from './auth/AuthenticationProvider'
-=======
 import { AuthenticationProvider } from './auth/AuthenticationProvider'
->>>>>>> 9337cf09
 
 export class IccContactXApi extends IccContactApi {
   i18n: any = i18n
@@ -28,11 +24,7 @@
     headers: { [key: string]: string },
     crypto: IccCryptoXApi,
     dataOwnerApi: IccDataOwnerXApi,
-<<<<<<< HEAD
-    authenticationProvider: AuthenticationProvider = new NoAuthenticationProvider(),
-=======
     authenticationProvider: AuthenticationProvider,
->>>>>>> 9337cf09
     fetchImpl: (input: RequestInfo, init?: RequestInit) => Promise<Response> = typeof window !== 'undefined'
       ? window.fetch
       : typeof self !== 'undefined'
