import { iccContactApi } from "../icc-api/iccApi"
import { IccCryptoXApi } from "../icc-x-api/icc-crypto-x-api"

import i18n from "./rsrc/contact.i18n"
import { utils } from "./crypto/utils"
import { AES } from "./crypto/AES"

import * as moment from "moment"
import * as _ from "lodash"
import * as models from "../icc-api/model/models"
import { ContactDto } from "../icc-api/model/models"

export class IccContactXApi extends iccContactApi {
  i18n: any = i18n
  crypto: IccCryptoXApi

  constructor(host: string, headers: { [key: string]: string }, crypto: IccCryptoXApi) {
    super(host, headers)
    this.crypto = crypto
  }

  newInstance(
    user: models.UserDto,
    patient: models.PatientDto,
    c: any
  ): Promise<models.ContactDto> {
    const contact = new models.ContactDto(
      _.extend(
        {
          id: this.crypto.randomUuid(),
          _type: "org.taktik.icure.entities.Contact",
          created: new Date().getTime(),
          modified: new Date().getTime(),
          responsible: user.healthcarePartyId || user.patientId,
          author: user.id,
          codes: [],
          tags: [],
          groupId: this.crypto.randomUuid(),
          subContacts: [],
          services: [],
          openingDate: parseInt(moment().format("YYYYMMDDHHmmss"))
        },
        c || {}
      )
    )

    return this.initDelegationsAndEncryptionKeys(user, patient, contact)
  }

  /**
   * 1. Extract(decrypt) the patient's secretForeignKeys from the
   * "delegations" object.
   * 2. Initialize & encrypt the Contact's delegations & cryptedForeignKeys.
   * 3. Initialize & encrypt the Contact's encryptionKeys.
   * 4. Return the contact with the extended delegations, cryptedForeignKeys
   * & encryptionKeys.
   */
  private initDelegationsAndEncryptionKeys(
    user: models.UserDto,
    patient: models.PatientDto,
    contact: models.ContactDto
  ): Promise<models.ContactDto> {
    const hcpId = user.healthcarePartyId || user.patientId
    return this.crypto
      .extractDelegationsSFKs(patient, hcpId!)
      .then(secretForeignKeys =>
        Promise.all([
          this.crypto.initObjectDelegations(
            contact,
            patient,
            hcpId!,
            secretForeignKeys.extractedKeys[0]
          ),
          this.crypto.initEncryptionKeys(contact, hcpId!)
        ])
      )
      .then(([dels, eks]) => {
        _.extend(contact, {
          delegations: dels.delegations,
          cryptedForeignKeys: dels.cryptedForeignKeys,
          secretForeignKeys: dels.secretForeignKeys,
          encryptionKeys: eks.encryptionKeys
        })

        let promise = Promise.resolve(contact)
        ;(user.autoDelegations
          ? (user.autoDelegations.all || []).concat(user.autoDelegations.medicalInformation || [])
          : []
        ).forEach(
          delegateId =>
            (promise = promise.then(contact =>
              this.crypto
                .addDelegationsAndEncryptionKeys(
                  patient,
                  contact,
                  hcpId!,
                  delegateId,
                  dels.secretId,
                  eks.secretId
                )
                .catch(e => {
                  console.log(e)
                  return contact
                })
            ))
        )
        return promise
      })
  }

  initEncryptionKeys(user: models.UserDto, ctc: models.ContactDto) {
    const hcpId = user.healthcarePartyId || user.patientId
    return this.crypto.initEncryptionKeys(ctc, hcpId!).then(eks => {
      let promise = Promise.resolve(
        _.extend(ctc, {
          encryptionKeys: eks.encryptionKeys
        })
      )
      ;(user.autoDelegations
        ? (user.autoDelegations.all || []).concat(user.autoDelegations.medicalInformation || [])
        : []
      ).forEach(
        delegateId =>
          (promise = promise.then(contact =>
            this.crypto
              .appendEncryptionKeys(contact, hcpId!, delegateId, eks.secretId)
              .then(extraEks => {
                return _.extend(contact, {
                  encryptionKeys: extraEks.encryptionKeys
                })
              })
              .catch(e => {
                console.log(e.message)
                return contact
              })
          ))
      )
      return promise
    })
  }

  /**
   * 1. Check whether there is a delegation with 'hcpartyId' or not.
   * 2. 'fetchHcParty[hcpartyId][1]': is encrypted AES exchange key by RSA public key of him.
   * 3. Obtain the AES exchange key, by decrypting the previous step value with hcparty private key
   *      3.1.  KeyPair should be fetch from cache (in jwk)
   *      3.2.  if it doesn't exist in the cache, it has to be loaded from Browser Local store, and then import it to WebCrypto
   * 4. Obtain the array of delegations which are delegated to his ID (hcpartyId) in this patient
   * 5. Decrypt and collect all keys (secretForeignKeys) within delegations of previous step (with obtained AES key of step 4)
   * 6. Do the REST call to get all contacts with (allSecretForeignKeysDelimitedByComa, hcpartyId)
   *
   * After these painful steps, you have the contacts of the patient.
   *
   * @param hcpartyId
   * @param patient (Promise)
   */
  findBy(hcpartyId: string, patient: models.PatientDto) {
    return this.crypto.extractDelegationsSFKs(patient, hcpartyId).then(secretForeignKeys => {
      return secretForeignKeys &&
        secretForeignKeys.extractedKeys &&
        secretForeignKeys.hcpartyId &&
        secretForeignKeys.extractedKeys.length > 0
        ? this.findByHCPartyPatientSecretFKeys(
            secretForeignKeys.hcpartyId,
            secretForeignKeys.extractedKeys.join(",")
          )
        : Promise.resolve([])
    })
  }

  async findByPatientSFKs(
    hcpartyId: string,
    patients: Array<models.PatientDto>
  ): Promise<Array<models.ContactDto>> {
    let extractedKeys: string[] = []
    for (const patient of patients) {
      const secretForeignKeys = await this.crypto.extractDelegationsSFKs(patient, hcpartyId)

      if (
        secretForeignKeys &&
        secretForeignKeys.extractedKeys &&
        secretForeignKeys.extractedKeys.length > 0
      ) {
        extractedKeys = extractedKeys.concat(secretForeignKeys.extractedKeys)
      }
    }

    const idList = new models.ListOfIdsDto({
      ids: extractedKeys
    })

    return extractedKeys.length > 0 ? this.findByHCPartyPatientForeignKeys(hcpartyId, idList) : []
  }

  filterBy(
    startKey?: string,
    startDocumentId?: string,
    limit?: number,
    body?: models.FilterChain
  ): never {
    throw new Error(
      "Cannot call a method that returns contacts without providing a user for de/encryption"
    )
  }

  listContactsByOpeningDate(
    startKey: number,
    endKey: number,
    hcpartyid: string,
    startDocumentId?: string,
    limit?: number
  ): never {
    throw new Error(
      "Cannot call a method that returns contacts without providing a user for de/encryption"
    )
  }

  findByHCPartyFormId(hcPartyId?: string, formId?: string): never {
    throw new Error(
      "Cannot call a method that returns contacts without providing a user for de/encryption"
    )
  }

  findByHCPartyFormIds(hcPartyId?: string, body?: models.ListOfIdsDto): never {
    throw new Error(
      "Cannot call a method that returns contacts without providing a user for de/encryption"
    )
  }

  getContact(contactId: string): never {
    throw new Error(
      "Cannot call a method that returns contacts without providing a user for de/encryption"
    )
  }

  getContacts(body?: models.ListOfIdsDto): never {
    throw new Error(
      "Cannot call a method that returns contacts without providing a user for de/encryption"
    )
  }

  modifyContact(body?: ContactDto): never {
    throw new Error(
      "Cannot call a method that modify contacts without providing a user for de/encryption"
    )
  }

  modifyContacts(body?: Array<ContactDto>): never {
    throw new Error(
      "Cannot call a method that modify contacts without providing a user for de/encryption"
    )
  }

  createContact(body?: ContactDto): never {
    throw new Error(
      "Cannot call a method that modify contacts without providing a user for de/encryption"
    )
  }

  findByHCPartyPatientSecretFKeys(
    hcPartyId: string,
    secretFKeys?: string,
    planOfActionIds?: string,
    skipClosedContacts?: boolean
  ): Promise<Array<models.ContactDto> | any> {
    return super
      .findByHCPartyPatientSecretFKeys(hcPartyId, secretFKeys, planOfActionIds, skipClosedContacts)
      .then(contacts => this.decrypt(hcPartyId, contacts))
  }

  filterByWithUser(
    user: models.UserDto,
    startKey?: string,
    startDocumentId?: string,
    limit?: number,
    body?: models.FilterChain
  ): Promise<models.ContactPaginatedList | any> {
    return super
      .filterBy(startKey, startDocumentId, limit, body)
<<<<<<< HEAD
      .then(ctcs => this.decrypt((user.healthcarePartyId || user.patientId)!, ctcs))
=======
      .then(ctcs =>
        this.decrypt(user.healthcarePartyId!, ctcs.rows).then(decryptedRows =>
          Object.assign(ctcs, { rows: decryptedRows })
        )
      )
  }

  listContactsByOpeningDateWithUser(
    user: models.UserDto,
    startKey: number,
    endKey: number,
    hcpartyid: string,
    startDocumentId?: string,
    limit?: number
  ): Promise<models.ContactPaginatedList | any> {
    return super
      .listContactsByOpeningDate(startKey, endKey, hcpartyid, startDocumentId, limit)
      .then(ctcs => {
        ctcs.rows = this.decrypt(user.healthcarePartyId!, ctcs.rows)
        return ctcs
      })
>>>>>>> 07b161ef
  }

  findByHCPartyFormIdWithUser(
    user: models.UserDto,
    hcPartyId?: string,
    formId?: string
  ): Promise<Array<models.ContactDto> | any> {
    return super
      .findByHCPartyFormId(hcPartyId, formId)
      .then(ctcs => this.decrypt((user.healthcarePartyId || user.patientId)!, ctcs))
  }

  findByHCPartyFormIdsWithUser(
    user: models.UserDto,
    hcPartyId?: string,
    body?: models.ListOfIdsDto
  ): Promise<Array<models.ContactDto> | any> {
    return super
      .findByHCPartyFormIds(hcPartyId, body)
      .then(ctcs => this.decrypt((user.healthcarePartyId || user.patientId)!, ctcs))
  }

  getContactWithUser(user: models.UserDto, contactId: string): Promise<models.ContactDto | any> {
    return super
      .getContact(contactId)
      .then(ctc => this.decrypt((user.healthcarePartyId || user.patientId)!, [ctc]))
      .then(ctcs => ctcs[0])
  }

  getContactsWithUser(
    user: models.UserDto,
    body?: models.ListOfIdsDto
  ): Promise<Array<models.ContactDto> | any> {
    return super
      .getContacts(body)
      .then(ctcs => this.decrypt((user.healthcarePartyId || user.patientId)!, ctcs))
  }

  modifyContactWithUser(
    user: models.UserDto,
    body?: models.ContactDto
  ): Promise<models.ContactDto | any> {
    return body
      ? this.encrypt(user, [_.cloneDeep(body)])
          .then(ctcs => super.modifyContact(ctcs[0]))
          .then(ctc => this.decrypt((user.healthcarePartyId || user.patientId)!, [ctc]))
          .then(ctcs => ctcs[0])
      : Promise.resolve(null)
  }

  modifyContactsWithUser(
    user: models.UserDto,
    bodies?: Array<models.ContactDto>
  ): Promise<models.ContactDto | any> {
    return bodies
      ? this.encrypt(user, bodies.map(c => _.cloneDeep(c)))
          .then(ctcs => super.modifyContacts(ctcs))
          .then(ctcs => this.decrypt((user.healthcarePartyId || user.patientId)!, ctcs))
      : Promise.resolve(null)
  }

  createContactWithUser(
    user: models.UserDto,
    body?: models.ContactDto
  ): Promise<models.ContactDto | any> {
    return body
      ? this.encrypt(user, [_.cloneDeep(body)])
          .then(ctcs => super.createContact(ctcs[0]))
          .then(ctc => this.decrypt((user.healthcarePartyId || user.patientId)!, [ctc]))
          .then(ctcs => ctcs[0])
      : Promise.resolve(null)
  }

  encrypt(user: models.UserDto, ctcs: Array<models.ContactDto>) {
    const hcpartyId = (user.healthcarePartyId || user.patientId)!
    const bypassEncryption = false //Used for debug

    return Promise.all(
      ctcs.map(ctc =>
        bypassEncryption //Prevent encryption for test ctc
          ? ctc
          : (ctc.encryptionKeys && Object.keys(ctc.encryptionKeys || {}).length
              ? Promise.resolve(ctc)
              : this.initEncryptionKeys(user, ctc)
            )
              .then(ctc =>
                this.crypto.extractKeysFromDelegationsForHcpHierarchy(
                  hcpartyId,
                  ctc.id!,
                  ctc.encryptionKeys!
                )
              )
              .then((sfks: { extractedKeys: Array<string>; hcpartyId: string }) =>
                AES.importKey("raw", utils.hex2ua(sfks.extractedKeys[0].replace(/-/g, "")))
              )
              .then((key: CryptoKey) =>
                Promise.all(
                  ctc.services!.map(svc =>
                    AES.encrypt(key, utils.utf82ua(JSON.stringify({ content: svc.content })))
                  )
                )
                  .then(eSvcs => {
                    console.log("eSvcs ", eSvcs)
                    ctc.services!.forEach((svc, idx) => {
                      svc.encryptedSelf = btoa(utils.ua2text(eSvcs[idx]))
                      delete svc.content
                    })
                  })
                  .then(() => AES.encrypt(key, utils.utf82ua(JSON.stringify({ descr: ctc.descr }))))
                  .then(es => {
                    ctc.encryptedSelf = btoa(utils.ua2text(es))
                    delete ctc.descr
                    return ctc
                  })
              )
      )
    )
  }

  decrypt(hcpartyId: string, ctcs: Array<models.ContactDto>): Promise<Array<models.ContactDto>> {
    return Promise.all(
      ctcs.map(ctc =>
        this.crypto
          .extractKeysFromDelegationsForHcpHierarchy(
            hcpartyId,
            ctc.id!,
            _.size(ctc.encryptionKeys) ? ctc.encryptionKeys! : ctc.delegations!
          )
          .then(({ extractedKeys: sfks }) => {
            if (!sfks || !sfks.length) {
              console.log("Cannot decrypt contact", ctc.id)
              return Promise.resolve(ctc)
            }
            return Promise.all(
              ctc.services!.map(svc => {
                if (svc.encryptedContent || svc.encryptedSelf) {
                  return AES.importKey("raw", utils.hex2ua(sfks[0].replace(/-/g, "")))
                    .then(
                      (key: CryptoKey) =>
                        new Promise((resolve: (value: any) => any) => {
                          svc.encryptedContent
                            ? AES.decrypt(key, utils.text2ua(atob(svc.encryptedContent!))).then(
                                c => {
                                  let jsonContent
                                  try {
                                    jsonContent = utils.ua2utf8(c!).replace(/\0+$/g, "")
                                    resolve(c && { content: JSON.parse(jsonContent) })
                                  } catch (e) {
                                    console.log(
                                      "Cannot parse service",
                                      svc.id,
                                      jsonContent || "<- Invalid encoding"
                                    )
                                    resolve(null)
                                  }
                                },
                                () => {
                                  console.log("Cannot decrypt service", svc.id)
                                  resolve(null)
                                }
                              )
                            : svc.encryptedSelf
                            ? AES.decrypt(key, utils.text2ua(atob(svc.encryptedSelf!))).then(
                                s => {
                                  let jsonContent
                                  try {
                                    jsonContent = utils.ua2utf8(s!).replace(/\0+$/g, "")
                                    resolve(s && JSON.parse(jsonContent))
                                  } catch (e) {
                                    console.log(
                                      "Cannot parse service",
                                      svc.id,
                                      jsonContent || "<- Invalid encoding"
                                    )
                                    resolve(null)
                                  }
                                },
                                () => {
                                  console.log("Cannot decrypt service", svc.id)
                                  resolve(null)
                                }
                              )
                            : resolve(null)
                        })
                    )
                    .then(decrypted => {
                      decrypted && _.assign(svc, decrypted)
                      return svc
                    })
                } else {
                  return svc
                }
              })
            ).then((svcs: Array<models.ServiceDto>) => {
              ctc.services = svcs
              //console.log('ES:'+ctc.encryptedSelf)
              return ctc.encryptedSelf
                ? AES.importKey("raw", utils.hex2ua(sfks[0].replace(/-/g, ""))).then(
                    key =>
                      new Promise<models.ContactDto>(
                        (resolve: (value: models.ContactDto) => any) => {
                          AES.decrypt(key, utils.text2ua(atob(ctc.encryptedSelf!))).then(
                            dec => {
                              let jsonContent
                              try {
                                jsonContent = dec && utils.ua2utf8(dec)
                                jsonContent && _.assign(ctc, JSON.parse(jsonContent))
                              } catch (e) {
                                console.log(
                                  "Cannot parse ctc",
                                  ctc.id,
                                  jsonContent || "<- Invalid encoding"
                                )
                              }
                              resolve(ctc)
                            },
                            () => {
                              console.log("Cannot decrypt contact", ctc.id)
                              resolve(ctc)
                            }
                          )
                        }
                      )
                  )
                : Promise.resolve(ctc)
            })
          })
      )
    )
  }

  decryptServices(
    hcpartyId: string,
    svcs: Array<models.ServiceDto>
  ): Promise<Array<models.ContactDto>> {
    return Promise.all(
      svcs.map(svc =>
        this.crypto
          .extractKeysFromDelegationsForHcpHierarchy(
            hcpartyId,
            svc.id!,
            _.size(svc.encryptionKeys) ? svc.encryptionKeys! : svc.delegations!
          )
          .then(({ extractedKeys: sfks }) =>
            svc.encryptedContent || svc.encryptedSelf
              ? AES.importKey("raw", utils.hex2ua(sfks[0].replace(/-/g, "")))
                  .then(
                    (key: CryptoKey) =>
                      new Promise((resolve: (value: any) => any) => {
                        svc.encryptedContent
                          ? AES.decrypt(key, utils.text2ua(atob(svc.encryptedContent!))).then(
                              c => {
                                let jsonContent
                                try {
                                  jsonContent = utils.ua2utf8(c!).replace(/\0+$/g, "")
                                  resolve(c && { content: JSON.parse(jsonContent) })
                                } catch (e) {
                                  console.log(
                                    "Cannot parse service",
                                    svc.id,
                                    jsonContent || "<- Invalid encoding"
                                  )
                                  resolve(null)
                                }
                              },
                              () => {
                                console.log("Cannot decrypt service", svc.id)
                                resolve(null)
                              }
                            )
                          : svc.encryptedSelf
                          ? AES.decrypt(key, utils.text2ua(atob(svc.encryptedSelf!))).then(
                              s => {
                                let jsonContent
                                try {
                                  jsonContent = utils.ua2utf8(s!).replace(/\0+$/g, "")
                                  resolve(s && JSON.parse(jsonContent))
                                } catch (e) {
                                  console.log(
                                    "Cannot parse service",
                                    svc.id,
                                    jsonContent || "<- Invalid encoding"
                                  )
                                  resolve(null)
                                }
                              },
                              () => {
                                console.log("Cannot decrypt service", svc.id)
                                resolve(null)
                              }
                            )
                          : resolve(null)
                      })
                  )
                  .then(decrypted => {
                    decrypted && _.assign(svc, decrypted)
                    return svc
                  })
              : svc
          )
      )
    )
  }

  contactOfService(ctcs: Array<models.ContactDto>, svcId: string): models.ContactDto | undefined {
    let latestContact: models.ContactDto | undefined = undefined
    let latestService: models.ServiceDto
    ctcs.forEach(c => {
      const s: models.ServiceDto | undefined = c.services!.find(it => svcId === it.id)
      if (s && (!latestService || moment(s.valueDate).isAfter(moment(latestService.valueDate)))) {
        latestContact = c
        latestService = s
      }
    })
    return latestContact
  }

  filteredServices(ctcs: Array<models.ContactDto>, filter: any): Array<models.ServiceDto> {
    const byIds: { [key: string]: models.ServiceDto } = {}
    ctcs.forEach(c =>
      (c.services || [])
        .filter(s => filter(s, c))
        .forEach(s => {
          const ps = byIds[s.id!]
          if (!ps || !ps.modified || (s.modified && ps.modified < s.modified)) {
            byIds[s.id!] = s
            s.contactId = c.id
          }
        })
    )
    return _.values(byIds).filter((s: any) => !s.deleted && !s.endOfLife)
  }

  //Return a promise
  filterServices(ctcs: Array<models.ContactDto>, filter: any): Promise<Array<models.ServiceDto>> {
    return Promise.resolve(this.filteredServices(ctcs, filter))
  }

  services(ctc: models.ContactDto, label: string) {
    return ctc.services!.filter(s => s.label === label)
  }

  preferredContent(svc: models.ServiceDto, lng: string) {
    return (
      svc &&
      svc.content &&
      (svc.content[lng] ||
        svc.content["fr"] ||
        (Object.keys(svc.content)[0] ? svc.content[Object.keys(svc.content)[0]] : null))
    )
  }

  contentValue(c: models.ContentDto) {
    return (
      c.stringValue ||
      ((c.numberValue || c.numberValue === 0) && c.numberValue) ||
      (c.measureValue && (c.measureValue.value || c.measureValue.value === 0)
        ? c.measureValue
        : null) ||
      c.medicationValue ||
      c.booleanValue
    )
  }

  shortServiceDescription(svc: models.ServiceDto, lng: string) {
    const c = this.preferredContent(svc, lng)
    return !c ? "" : this.shortContentDescription(c, lng, svc.label)
  }

  shortContentDescription(c: models.ContentDto, lng: string, label?: string) {
    return (
      c.stringValue ||
      ((c.numberValue || c.numberValue === 0) && c.numberValue) ||
      (c.measureValue &&
        "" +
          (c.measureValue.value || c.measureValue.value === 0 ? c.measureValue.value : "-") +
          (c.measureValue.unit ? " " + c.measureValue.unit : "")) ||
      (c.medicationValue ? this.medication().medicationToString(c.medicationValue, lng) : null) ||
      ((c.booleanValue && label) || "OK")
    )
  }

  medicationValue(svc: models.ServiceDto, lng: string) {
    const c =
      svc &&
      svc.content &&
      (svc.content[lng] ||
        svc.content["fr"] ||
        (Object.keys(svc.content)[0] ? svc.content[Object.keys(svc.content)[0]] : null))
    return c && c.medicationValue
  }

  contentHasData(c: any): boolean {
    return (
      c.stringValue ||
      c.numberValue ||
      c.measureValue ||
      c.booleanValue ||
      c.booleanValue === false ||
      c.medicationValue ||
      c.documentId
    )
  }

  localize(e: any, lng: string) {
    if (!e) {
      return null
    }
    return e[lng] || e.fr || e.en || e.nl
  }

  /**
   * Modifies the subcontacts this svc belongs to while minimizing the number of references to the svcs inside the subcontacts
   * After the invocation, there is at least one subcontact with provided poaId and heId that contains the svc
   * The svc is not removed from a previous subcontact it would belong to except if the new conditions are compatible
   * Note that undefined and null do not have the same meaning for formId
   * If formId is null: the subcontact which refers svc must have a null formId
   * If formId is undefined, the subcontact can have any value for formId
   *
   * When a svc does not exist yet in the current contact but exists in a previous contact, all the scs it was belonging to are
   * copied in the current contact
   *
   * the svc returned is the one that's inside the ctc
   *
   * @param ctc
   * @param user
   * @param ctcs
   * @param svc
   * @param formId
   * @param poaId aMap {heId2: [poaId11, poaId12], heId2: [poaId21] }
   * @param heId an Array of heIds, equivalent to poaIds = {heId: [], ...}
   * @param init
   * @returns {*}
   */

  promoteServiceInContact(
    ctc: models.ContactDto,
    user: models.UserDto,
    ctcs: Array<models.ContactDto>,
    svc: models.ServiceDto,
    formId: string,
    poaIds?: { [key: string]: string[] },
    heIds?: Array<string>,
    init?: any
  ) {
    if (!ctc) {
      return null
    }
    const existing = ctc.services!.find(s => s.id === svc.id)
    const promoted = _.extend(_.extend(existing || {}, svc), {
      author: user.id,
      responsible: user.healthcarePartyId || user.patientId,
      modified: new Date().getTime()
    })
    if (!existing) {
      ;(ctc.services || (ctc.services = [])).push(promoted)
    }
    const allSubcontactsInCurrentContactContainingService = (ctc.subContacts || []).filter(csc =>
      (csc.services || []).some(s => s.serviceId === svc.id)
    )

    //Rearrange poaIds and heIds as a hierarchy
    const hierarchyOfHeAndPoaIds: { [key: string]: Array<any> } = {}
    ;(heIds || []).forEach(id => (hierarchyOfHeAndPoaIds[id || "_"] = []))
    Object.keys(poaIds || {}).forEach((k: string) => {
      const poas = hierarchyOfHeAndPoaIds[k]
      if (poas) {
        hierarchyOfHeAndPoaIds[k] = _.concat(poas, (poaIds || {})[k])
      } else {
        hierarchyOfHeAndPoaIds[k] = (poaIds || {})[k]
      }
    })

    const pastCtc =
      (svc.contactId && svc.contactId !== ctc.id && ctcs.find(c => c.id === svc.contactId)) ||
      ctcs.reduce(
        (
          selected: { s: models.ServiceDto | null; c: models.ContactDto | null },
          c: models.ContactDto
        ) => {
          const candidate = (c.services || []).find(s => s.id === svc.id)
          return ctc.id !== c.id &&
            candidate &&
            (selected.s === null || utils.before(selected.s.modified || 0, candidate.modified || 0))
            ? { s: candidate, c: c }
            : selected
        },
        { s: null, c: null }
      ).c
    //Make sure that all scs the svc was belonging to are copied inside the current contact
    pastCtc &&
      pastCtc
        .subContacts!.filter(psc => psc.services!.some(s => s.serviceId === svc.id))
        .forEach(psc => {
          const sameInCurrent = allSubcontactsInCurrentContactContainingService.find(
            csc =>
              csc.formId === psc.formId &&
              csc.planOfActionId === psc.planOfActionId &&
              csc.healthElementId === psc.healthElementId
          )
          if (sameInCurrent) {
            if (!sameInCurrent.services!.some(s => s.serviceId === svc.id)) {
              sameInCurrent.services!.push({ serviceId: svc.id })
            }
          } else {
            const newSubContact = _.assign(_.assign({}, psc), {
              services: [{ serviceId: svc.id }]
            })
            ctc.subContacts!.push(newSubContact)
            allSubcontactsInCurrentContactContainingService.push(newSubContact)
          }
        })

    if (!Object.keys(hierarchyOfHeAndPoaIds).length) {
      hierarchyOfHeAndPoaIds._ = [] //Default is to have at least one option with heId equals to null (represented by _)
    }

    Object.keys(hierarchyOfHeAndPoaIds).forEach((heId: string | null) => {
      if (heId === "_") {
        heId = null
      }
      const subPoaIds = heId ? hierarchyOfHeAndPoaIds[heId] : []
      ;((subPoaIds || []).length ? subPoaIds : [null]).forEach(poaId => {
        //Create or assign subcontacts for all pairs he/poa (can be null/null)
        let destinationSubcontact = ctc.subContacts!.find(
          sc =>
            (!formId || sc.formId === formId) &&
            ((!poaId && !sc.planOfActionId) || sc.planOfActionId === poaId) &&
            ((!heId && !sc.healthElementId) || sc.healthElementId === heId)
        )
        if (!destinationSubcontact) {
          ctc.subContacts!.push(
            (destinationSubcontact = new models.SubContactDto({
              formId: formId || undefined,
              planOfActionId: poaId,
              healthElementId: heId,
              services: []
            }))
          )
        }

        const redundantSubcontact =
          allSubcontactsInCurrentContactContainingService.find(
            aSc => destinationSubcontact === aSc
          ) ||
          allSubcontactsInCurrentContactContainingService.find(
            aSc =>
              (!aSc.planOfActionId ||
                aSc.planOfActionId === destinationSubcontact!.planOfActionId) &&
              (!aSc.healthElementId ||
                aSc.healthElementId === destinationSubcontact!.healthElementId) &&
              (!aSc.formId || aSc.formId === destinationSubcontact!.formId)
          ) // Find a compatible sc: one that does not contain extra and ≠ information than the destination

        if (redundantSubcontact && redundantSubcontact !== destinationSubcontact) {
          redundantSubcontact.services!.splice(
            redundantSubcontact.services!.findIndex(link => link.serviceId === svc.id),
            1
          )
        }
        if (!destinationSubcontact.services!.some(s => s.serviceId === svc.id)) {
          destinationSubcontact.services!.push({ serviceId: svc.id! })
        }
      })
    })

    return (init && init(promoted)) || promoted
  }

  isNumeric(svc: models.ServiceDto, lng: string) {
    const c = this.preferredContent(svc, lng)
    return c && (c.measureValue || c.numberValue || c.numberValue == 0)
  }

  service() {
    return {
      newInstance: (user: models.UserDto, s: any) =>
        _.extend(
          {
            id: this.crypto.randomUuid(),
            _type: "org.taktik.icure.entities.embed.Service",
            created: new Date().getTime(),
            modified: new Date().getTime(),
            responsible: user.healthcarePartyId || user.patientId,
            author: user.id,
            codes: [],
            tags: [],
            content: {},
            valueDate: parseInt(moment().format("YYYYMMDDHHmmss"))
          },
          s
        )
    }
  }

  medication() {
    const regimenScores: any = {
      beforebreakfast: 70000,
      duringbreakfast: 80000,
      afterbreakfast: 90000,
      morning: 100000,
      betweenbreakfastandlunch: 103000,
      beforelunch: 113000,
      duringlunch: 123000,
      afterlunch: 130000,
      afternoon: 140000,
      betweenlunchanddinner: 160000,
      beforedinner: 180000,
      duringdinner: 190000,
      afterdinner: 200000,
      evening: 210000,
      betweendinnerandsleep: 213000,
      thehourofsleep: 220000,
      night: 230000,
      beforemeals: -30000,
      betweenmeals: -20000,
      aftermeals: -10000
    }

    const myself = {
      regimenScores: function() {
        return regimenScores
      },
      medicationNameToString: function(m: any): string {
        return m && m.compoundPrescription
          ? m.compoundPrescription
          : m && m.substanceProduct
          ? myself.productToString(m && m.substanceProduct)
          : myself.productToString(m && m.medicinalProduct)
      },
      medicationToString: (m: any, lang: string) => {
        let res = `${myself.medicationNameToString(m)}, ${myself.posologyToString(m, lang)}`
        res = m.numberOfPackages
          ? `${m.numberOfPackages} ${
              m.numberOfPackages > 1 ? this.i18n[lang].packagesOf : this.i18n[lang].packageOf
            } ${res}`
          : res
        res = m.duration
          ? `${res} ${this.i18n[lang].during} ${myself.durationToString(m.duration, lang)}`
          : res
        return res
      },
      productToString: (m: any): string => {
        if (!m) {
          return ""
        }
        return m.intendedname
      },
      posologyToString: (m: any, lang: string) => {
        if (m) {
          if (m.instructionForPatient && m.instructionForPatient.length) {
            return m.instructionForPatient
          }
          if (!m.regimen || !m.regimen.length) {
            return ""
          }

          let unit =
            m.regimen[0].administratedQuantity &&
            m.regimen[0].administratedQuantity.administrationUnit
              ? m.regimen[0].administratedQuantity.administrationUnit.code
              : m.regimen[0].administratedQuantity && m.regimen[0].administratedQuantity.unit
          let quantity =
            m.regimen[0].administratedQuantity && m.regimen[0].administratedQuantity.quantity

          m.regimen.slice(1).find((ri: any) => {
            let oUnit =
              ri.administratedQuantity && ri.administratedQuantity.administrationUnit
                ? ri.administratedQuantity.administrationUnit.code
                : ri.administratedQuantity && ri.administratedQuantity.unit
            let oQuantity = ri.administratedQuantity && ri.administratedQuantity.quantity

            if (oQuantity !== quantity) {
              quantity = -1
            }
            return oUnit !== unit && oQuantity !== quantity
          })

          const cplxRegimen = !unit || quantity < 0
          const quantityUnit = cplxRegimen
            ? `1 ${this.i18n[lang].take_s_}`
            : `${quantity} ${unit || this.i18n[lang].take_s_}`

          const dayPeriod = m.regimen.find(
            (r: any) => r.weekday !== null && r.weekday !== undefined
          )
            ? this.i18n[lang].weekly
            : m.regimen.find((r: any) => r.date)
            ? this.i18n[lang].monthly
            : this.i18n[lang].daily

          return `${quantityUnit}, ${m.regimen.length} x ${dayPeriod}, ${_.sortBy(
            m.regimen,
            r =>
              (r.date ? r.date * 1000000 : 29990000000000) +
              (r.dayNumber || 0) * 1000000 +
              ((r.weekday && r.weekday.weekNumber) || 0) * 7 * 1000000 +
              (r.timeOfDay
                ? r.timeOfDay
                : r.dayPeriod && r.dayPeriod.code
                ? (regimenScores[r.dayPeriod.code] as number)
                : 0)
          )
            .map(r =>
              cplxRegimen ? myself.regimenToExtString(r, lang) : myself.regimenToString(r, lang)
            )
            .join(", ")}`
        }
      },
      frequencyToString: (m: any, lang: string) => {
        if (m.instructionForPatient && m.instructionForPatient.length) {
          return m.instructionForPatient
        }
        if (!m.regimen || !m.regimen.length) {
          return ""
        }

        const dayPeriod = m.regimen.find((r: any) => r.weekday !== null && r.weekday !== undefined)
          ? this.i18n[lang].weekly
          : m.regimen.find((r: any) => r.date)
          ? this.i18n[lang].monthly
          : this.i18n[lang].daily

        return `${m.regimen.length} x ${dayPeriod}`
      },
      durationToString: (d: models.DurationDto, lang: string) => {
        return d.value ? `${d.value} ${this.localize(d.unit!.label, lang)}` : ""
      },
      regimenToExtString: (r: models.RegimenItemDto, lang: string) => {
        const desc = myself.regimenToString(r, lang)
        return (
          (r.administratedQuantity && r.administratedQuantity.quantity && desc
            ? `${desc} (${r.administratedQuantity.quantity} ${(r.administratedQuantity
                .administrationUnit
                ? r.administratedQuantity.administrationUnit.code
                : r.administratedQuantity.unit) || this.i18n[lang].take_s_})`
            : desc) || ""
        )
      },
      regimenToString: (r: models.RegimenItemDto, lang: string) => {
        let res = r.date
          ? `${this.i18n[lang].the} ${moment(r.date).format("DD/MM/YYYY")}`
          : r.dayNumber
          ? `${this.i18n[lang].onDay} ${r.dayNumber}`
          : r.weekday && r.weekday.weekday
          ? `${this.i18n[lang].on} ${r.weekday.weekday}`
          : null
        if (r.dayPeriod && r.dayPeriod.code && r.dayPeriod.code.length) {
          res = res
            ? `${res} ${this.i18n[lang][r.dayPeriod.code] ||
                this.localize(r.dayPeriod.label, lang) ||
                r.dayPeriod.code}`
            : this.i18n[lang][r.dayPeriod.code] ||
              this.localize(r.dayPeriod.label, lang) ||
              r.dayPeriod.code
        }
        if (r.timeOfDay) {
          const timeOfDay =
            r.timeOfDay === 120000
              ? this.i18n[lang].noon
              : `${Math.floor(r.timeOfDay / 10000)}:${(
                  "" +
                  (Math.floor(r.timeOfDay / 100) % 100)
                ).replace(/^(.)$/, "0$1")}`
          res = res ? res + " " + this.i18n[lang].at + " " + timeOfDay : timeOfDay
        }
        return res
      },
      localize: (s: any, lang: string) => {
        if (!s) {
          return s
        }
        return (
          this.i18n[lang][s] ||
          (this.i18n[lang][s.toLowerCase()] &&
            this.i18n[lang][s.toLowerCase()]
              .split("")
              .map((c: string, idx: number) =>
                idx >= s.length || s[idx].toLocaleLowerCase() === s[idx] ? c : c.toLocaleUpperCase()
              )
              .join("")) ||
          s
        ) //Applies the (lower/upper)case to the translated lowercase version of the input string (s)
      }
    }
    return myself
  }
}<|MERGE_RESOLUTION|>--- conflicted
+++ resolved
@@ -277,9 +277,6 @@
   ): Promise<models.ContactPaginatedList | any> {
     return super
       .filterBy(startKey, startDocumentId, limit, body)
-<<<<<<< HEAD
-      .then(ctcs => this.decrypt((user.healthcarePartyId || user.patientId)!, ctcs))
-=======
       .then(ctcs =>
         this.decrypt(user.healthcarePartyId!, ctcs.rows).then(decryptedRows =>
           Object.assign(ctcs, { rows: decryptedRows })
@@ -298,10 +295,9 @@
     return super
       .listContactsByOpeningDate(startKey, endKey, hcpartyid, startDocumentId, limit)
       .then(ctcs => {
-        ctcs.rows = this.decrypt(user.healthcarePartyId!, ctcs.rows)
+        ctcs.rows = this.decrypt((user.healthcarePartyId || user.patientId)!, ctcs.rows)
         return ctcs
       })
->>>>>>> 07b161ef
   }
 
   findByHCPartyFormIdWithUser(
@@ -380,43 +376,46 @@
     const bypassEncryption = false //Used for debug
 
     return Promise.all(
-      ctcs.map(ctc =>
-        bypassEncryption //Prevent encryption for test ctc
-          ? ctc
-          : (ctc.encryptionKeys && Object.keys(ctc.encryptionKeys || {}).length
-              ? Promise.resolve(ctc)
-              : this.initEncryptionKeys(user, ctc)
-            )
-              .then(ctc =>
-                this.crypto.extractKeysFromDelegationsForHcpHierarchy(
-                  hcpartyId,
-                  ctc.id!,
-                  ctc.encryptionKeys!
-                )
+      ctcs.map(
+        ctc =>
+          bypassEncryption //Prevent encryption for test ctc
+            ? ctc
+            : (ctc.encryptionKeys && Object.keys(ctc.encryptionKeys || {}).length
+                ? Promise.resolve(ctc)
+                : this.initEncryptionKeys(user, ctc)
               )
-              .then((sfks: { extractedKeys: Array<string>; hcpartyId: string }) =>
-                AES.importKey("raw", utils.hex2ua(sfks.extractedKeys[0].replace(/-/g, "")))
-              )
-              .then((key: CryptoKey) =>
-                Promise.all(
-                  ctc.services!.map(svc =>
-                    AES.encrypt(key, utils.utf82ua(JSON.stringify({ content: svc.content })))
+                .then(ctc =>
+                  this.crypto.extractKeysFromDelegationsForHcpHierarchy(
+                    hcpartyId,
+                    ctc.id!,
+                    ctc.encryptionKeys!
                   )
                 )
-                  .then(eSvcs => {
-                    console.log("eSvcs ", eSvcs)
-                    ctc.services!.forEach((svc, idx) => {
-                      svc.encryptedSelf = btoa(utils.ua2text(eSvcs[idx]))
-                      delete svc.content
+                .then((sfks: { extractedKeys: Array<string>; hcpartyId: string }) =>
+                  AES.importKey("raw", utils.hex2ua(sfks.extractedKeys[0].replace(/-/g, "")))
+                )
+                .then((key: CryptoKey) =>
+                  Promise.all(
+                    ctc.services!.map(svc =>
+                      AES.encrypt(key, utils.utf82ua(JSON.stringify({ content: svc.content })))
+                    )
+                  )
+                    .then(eSvcs => {
+                      console.log("eSvcs ", eSvcs)
+                      ctc.services!.forEach((svc, idx) => {
+                        svc.encryptedSelf = btoa(utils.ua2text(eSvcs[idx]))
+                        delete svc.content
+                      })
                     })
-                  })
-                  .then(() => AES.encrypt(key, utils.utf82ua(JSON.stringify({ descr: ctc.descr }))))
-                  .then(es => {
-                    ctc.encryptedSelf = btoa(utils.ua2text(es))
-                    delete ctc.descr
-                    return ctc
-                  })
-              )
+                    .then(() =>
+                      AES.encrypt(key, utils.utf82ua(JSON.stringify({ descr: ctc.descr })))
+                    )
+                    .then(es => {
+                      ctc.encryptedSelf = btoa(utils.ua2text(es))
+                      delete ctc.descr
+                      return ctc
+                    })
+                )
       )
     )
   }
@@ -464,27 +463,27 @@
                                 }
                               )
                             : svc.encryptedSelf
-                            ? AES.decrypt(key, utils.text2ua(atob(svc.encryptedSelf!))).then(
-                                s => {
-                                  let jsonContent
-                                  try {
-                                    jsonContent = utils.ua2utf8(s!).replace(/\0+$/g, "")
-                                    resolve(s && JSON.parse(jsonContent))
-                                  } catch (e) {
-                                    console.log(
-                                      "Cannot parse service",
-                                      svc.id,
-                                      jsonContent || "<- Invalid encoding"
-                                    )
+                              ? AES.decrypt(key, utils.text2ua(atob(svc.encryptedSelf!))).then(
+                                  s => {
+                                    let jsonContent
+                                    try {
+                                      jsonContent = utils.ua2utf8(s!).replace(/\0+$/g, "")
+                                      resolve(s && JSON.parse(jsonContent))
+                                    } catch (e) {
+                                      console.log(
+                                        "Cannot parse service",
+                                        svc.id,
+                                        jsonContent || "<- Invalid encoding"
+                                      )
+                                      resolve(null)
+                                    }
+                                  },
+                                  () => {
+                                    console.log("Cannot decrypt service", svc.id)
                                     resolve(null)
                                   }
-                                },
-                                () => {
-                                  console.log("Cannot decrypt service", svc.id)
-                                  resolve(null)
-                                }
-                              )
-                            : resolve(null)
+                                )
+                              : resolve(null)
                         })
                     )
                     .then(decrypted => {
@@ -545,62 +544,63 @@
             svc.id!,
             _.size(svc.encryptionKeys) ? svc.encryptionKeys! : svc.delegations!
           )
-          .then(({ extractedKeys: sfks }) =>
-            svc.encryptedContent || svc.encryptedSelf
-              ? AES.importKey("raw", utils.hex2ua(sfks[0].replace(/-/g, "")))
-                  .then(
-                    (key: CryptoKey) =>
-                      new Promise((resolve: (value: any) => any) => {
-                        svc.encryptedContent
-                          ? AES.decrypt(key, utils.text2ua(atob(svc.encryptedContent!))).then(
-                              c => {
-                                let jsonContent
-                                try {
-                                  jsonContent = utils.ua2utf8(c!).replace(/\0+$/g, "")
-                                  resolve(c && { content: JSON.parse(jsonContent) })
-                                } catch (e) {
-                                  console.log(
-                                    "Cannot parse service",
-                                    svc.id,
-                                    jsonContent || "<- Invalid encoding"
-                                  )
+          .then(
+            ({ extractedKeys: sfks }) =>
+              svc.encryptedContent || svc.encryptedSelf
+                ? AES.importKey("raw", utils.hex2ua(sfks[0].replace(/-/g, "")))
+                    .then(
+                      (key: CryptoKey) =>
+                        new Promise((resolve: (value: any) => any) => {
+                          svc.encryptedContent
+                            ? AES.decrypt(key, utils.text2ua(atob(svc.encryptedContent!))).then(
+                                c => {
+                                  let jsonContent
+                                  try {
+                                    jsonContent = utils.ua2utf8(c!).replace(/\0+$/g, "")
+                                    resolve(c && { content: JSON.parse(jsonContent) })
+                                  } catch (e) {
+                                    console.log(
+                                      "Cannot parse service",
+                                      svc.id,
+                                      jsonContent || "<- Invalid encoding"
+                                    )
+                                    resolve(null)
+                                  }
+                                },
+                                () => {
+                                  console.log("Cannot decrypt service", svc.id)
                                   resolve(null)
                                 }
-                              },
-                              () => {
-                                console.log("Cannot decrypt service", svc.id)
-                                resolve(null)
-                              }
-                            )
-                          : svc.encryptedSelf
-                          ? AES.decrypt(key, utils.text2ua(atob(svc.encryptedSelf!))).then(
-                              s => {
-                                let jsonContent
-                                try {
-                                  jsonContent = utils.ua2utf8(s!).replace(/\0+$/g, "")
-                                  resolve(s && JSON.parse(jsonContent))
-                                } catch (e) {
-                                  console.log(
-                                    "Cannot parse service",
-                                    svc.id,
-                                    jsonContent || "<- Invalid encoding"
-                                  )
-                                  resolve(null)
-                                }
-                              },
-                              () => {
-                                console.log("Cannot decrypt service", svc.id)
-                                resolve(null)
-                              }
-                            )
-                          : resolve(null)
-                      })
-                  )
-                  .then(decrypted => {
-                    decrypted && _.assign(svc, decrypted)
-                    return svc
-                  })
-              : svc
+                              )
+                            : svc.encryptedSelf
+                              ? AES.decrypt(key, utils.text2ua(atob(svc.encryptedSelf!))).then(
+                                  s => {
+                                    let jsonContent
+                                    try {
+                                      jsonContent = utils.ua2utf8(s!).replace(/\0+$/g, "")
+                                      resolve(s && JSON.parse(jsonContent))
+                                    } catch (e) {
+                                      console.log(
+                                        "Cannot parse service",
+                                        svc.id,
+                                        jsonContent || "<- Invalid encoding"
+                                      )
+                                      resolve(null)
+                                    }
+                                  },
+                                  () => {
+                                    console.log("Cannot decrypt service", svc.id)
+                                    resolve(null)
+                                  }
+                                )
+                              : resolve(null)
+                        })
+                    )
+                    .then(decrypted => {
+                      decrypted && _.assign(svc, decrypted)
+                      return svc
+                    })
+                : svc
           )
       )
     )
@@ -622,15 +622,13 @@
   filteredServices(ctcs: Array<models.ContactDto>, filter: any): Array<models.ServiceDto> {
     const byIds: { [key: string]: models.ServiceDto } = {}
     ctcs.forEach(c =>
-      (c.services || [])
-        .filter(s => filter(s, c))
-        .forEach(s => {
-          const ps = byIds[s.id!]
-          if (!ps || !ps.modified || (s.modified && ps.modified < s.modified)) {
-            byIds[s.id!] = s
-            s.contactId = c.id
-          }
-        })
+      (c.services || []).filter(s => filter(s, c)).forEach(s => {
+        const ps = byIds[s.id!]
+        if (!ps || !ps.modified || (s.modified && ps.modified < s.modified)) {
+          byIds[s.id!] = s
+          s.contactId = c.id
+        }
+      })
     )
     return _.values(byIds).filter((s: any) => !s.deleted && !s.endOfLife)
   }
@@ -929,8 +927,8 @@
         return m && m.compoundPrescription
           ? m.compoundPrescription
           : m && m.substanceProduct
-          ? myself.productToString(m && m.substanceProduct)
-          : myself.productToString(m && m.medicinalProduct)
+            ? myself.productToString(m && m.substanceProduct)
+            : myself.productToString(m && m.medicinalProduct)
       },
       medicationToString: (m: any, lang: string) => {
         let res = `${myself.medicationNameToString(m)}, ${myself.posologyToString(m, lang)}`
@@ -990,8 +988,8 @@
           )
             ? this.i18n[lang].weekly
             : m.regimen.find((r: any) => r.date)
-            ? this.i18n[lang].monthly
-            : this.i18n[lang].daily
+              ? this.i18n[lang].monthly
+              : this.i18n[lang].daily
 
           return `${quantityUnit}, ${m.regimen.length} x ${dayPeriod}, ${_.sortBy(
             m.regimen,
@@ -1002,11 +1000,12 @@
               (r.timeOfDay
                 ? r.timeOfDay
                 : r.dayPeriod && r.dayPeriod.code
-                ? (regimenScores[r.dayPeriod.code] as number)
-                : 0)
+                  ? (regimenScores[r.dayPeriod.code] as number)
+                  : 0)
           )
-            .map(r =>
-              cplxRegimen ? myself.regimenToExtString(r, lang) : myself.regimenToString(r, lang)
+            .map(
+              r =>
+                cplxRegimen ? myself.regimenToExtString(r, lang) : myself.regimenToString(r, lang)
             )
             .join(", ")}`
         }
@@ -1022,8 +1021,8 @@
         const dayPeriod = m.regimen.find((r: any) => r.weekday !== null && r.weekday !== undefined)
           ? this.i18n[lang].weekly
           : m.regimen.find((r: any) => r.date)
-          ? this.i18n[lang].monthly
-          : this.i18n[lang].daily
+            ? this.i18n[lang].monthly
+            : this.i18n[lang].daily
 
         return `${m.regimen.length} x ${dayPeriod}`
       },
@@ -1045,10 +1044,10 @@
         let res = r.date
           ? `${this.i18n[lang].the} ${moment(r.date).format("DD/MM/YYYY")}`
           : r.dayNumber
-          ? `${this.i18n[lang].onDay} ${r.dayNumber}`
-          : r.weekday && r.weekday.weekday
-          ? `${this.i18n[lang].on} ${r.weekday.weekday}`
-          : null
+            ? `${this.i18n[lang].onDay} ${r.dayNumber}`
+            : r.weekday && r.weekday.weekday
+              ? `${this.i18n[lang].on} ${r.weekday.weekday}`
+              : null
         if (r.dayPeriod && r.dayPeriod.code && r.dayPeriod.code.length) {
           res = res
             ? `${res} ${this.i18n[lang][r.dayPeriod.code] ||
@@ -1079,8 +1078,11 @@
           (this.i18n[lang][s.toLowerCase()] &&
             this.i18n[lang][s.toLowerCase()]
               .split("")
-              .map((c: string, idx: number) =>
-                idx >= s.length || s[idx].toLocaleLowerCase() === s[idx] ? c : c.toLocaleUpperCase()
+              .map(
+                (c: string, idx: number) =>
+                  idx >= s.length || s[idx].toLocaleLowerCase() === s[idx]
+                    ? c
+                    : c.toLocaleUpperCase()
               )
               .join("")) ||
           s
