import { IccContactApi } from '../icc-api'
import { IccCryptoXApi } from './icc-crypto-x-api'

import i18n from './rsrc/contact.i18n'

import * as moment from 'moment'
import * as _ from 'lodash'
import * as models from '../icc-api/model/models'
import { Contact, FilterChainService, ListOfIds, Service } from '../icc-api/model/models'
import { PaginatedListContact } from '../icc-api/model/PaginatedListContact'
import { a2b, b2a, hex2ua, string2ua, ua2string, ua2utf8, utf8_2ua } from './utils/binary-utils'
import { ServiceByIdsFilter } from './filters/ServiceByIdsFilter'
<<<<<<< HEAD
import { IccUserXApi } from './icc-user-x-api'
import { truncateTrailingNulls, before } from './utils'
=======
import { IccDataOwnerXApi } from './icc-data-owner-x-api'
>>>>>>> 09653d1e

export class IccContactXApi extends IccContactApi {
  i18n: any = i18n
  crypto: IccCryptoXApi
  dataOwnerApi: IccDataOwnerXApi

  constructor(
    host: string,
    headers: { [key: string]: string },
    crypto: IccCryptoXApi,
    dataOwnerApi: IccDataOwnerXApi,
    fetchImpl: (input: RequestInfo, init?: RequestInit) => Promise<Response> = typeof window !== 'undefined'
      ? window.fetch
      : typeof self !== 'undefined'
      ? self.fetch
      : fetch
  ) {
    super(host, headers, fetchImpl)
    this.crypto = crypto
    this.dataOwnerApi = dataOwnerApi
  }

  newInstance(user: models.User, patient: models.Patient, c: any, confidential = false, delegates: string[] = []): Promise<models.Contact> {
    const contact = new models.Contact(
      _.extend(
        {
          id: this.crypto.randomUuid(),
          _type: 'org.taktik.icure.entities.Contact',
          created: new Date().getTime(),
          modified: new Date().getTime(),
          responsible: this.dataOwnerApi.getDataOwnerOf(user),
          author: user.id,
          codes: [],
          tags: [],
          groupId: this.crypto.randomUuid(),
          subContacts: [],
          services: [],
          openingDate: parseInt(moment().format('YYYYMMDDHHmmss')),
        },
        c || {}
      )
    )

    return this.initDelegationsAndEncryptionKeys(user, patient, contact, confidential, delegates)
  }

  /**
   * 1. Extract(decrypt) the patient's secretForeignKeys from the
   * "delegations" object.
   * 2. Initialize & encrypt the Contact's delegations & cryptedForeignKeys.
   * 3. Initialize & encrypt the Contact's encryptionKeys.
   * 4. Return the contact with the extended delegations, cryptedForeignKeys
   * & encryptionKeys.
   */
  private initDelegationsAndEncryptionKeys(
    user: models.User,
    patient: models.Patient,
    contact: models.Contact,
    confidential = false,
    delegates: string[] = []
  ): Promise<models.Contact> {
    const dataOwnerId = this.dataOwnerApi.getDataOwnerOf(user)

    return this.crypto.extractPreferredSfk(patient, dataOwnerId!, confidential).then(async (key) => {
      if (!key) {
        console.error(`SFK cannot be found for Contact ${key}. The contact will not be reachable from the patient side`)
      }
      const dels = await this.crypto.initObjectDelegations(contact, patient, dataOwnerId!, key ?? null)
      const eks = await this.crypto.initEncryptionKeys(contact, dataOwnerId!)
      _.extend(contact, {
        delegations: dels.delegations,
        cryptedForeignKeys: dels.cryptedForeignKeys,
        secretForeignKeys: dels.secretForeignKeys,
        encryptionKeys: eks.encryptionKeys,
      })

      let promise = Promise.resolve(contact)
      _.uniq(
        delegates.concat(user.autoDelegations ? (user.autoDelegations.all || []).concat(user.autoDelegations.medicalInformation || []) : [])
      ).forEach(
        (delegateId) =>
          (promise = promise.then((contact) =>
            this.crypto.addDelegationsAndEncryptionKeys(patient, contact, dataOwnerId!, delegateId, dels.secretId, eks.secretId).catch((e) => {
              console.log(e)
              return contact
            })
          ))
      )
      ;(user.autoDelegations && user.autoDelegations.anonymousMedicalInformation ? user.autoDelegations.anonymousMedicalInformation : []).forEach(
        (delegateId) =>
          (promise = promise.then((contact) =>
            this.crypto.addDelegationsAndEncryptionKeys(patient, contact, dataOwnerId!, delegateId, null, eks.secretId).catch((e) => {
              console.log(e)
              return contact
            })
          ))
      )
      return promise
    })
  }

  initEncryptionKeys(user: models.User, ctc: models.Contact) {
    const dataOwnerId = this.dataOwnerApi.getDataOwnerOf(user)

    return this.crypto.initEncryptionKeys(ctc, dataOwnerId!).then((eks) => {
      let promise = Promise.resolve(
        _.extend(ctc, {
          encryptionKeys: eks.encryptionKeys,
        })
      )
      ;(user.autoDelegations
        ? (user.autoDelegations.all || [])
            .concat(user.autoDelegations.medicalInformation || [])
            .concat(user.autoDelegations.anonymousMedicalInformation || [])
        : []
      ).forEach(
        (delegateId) =>
          (promise = promise.then((contact) =>
            this.crypto
              .appendEncryptionKeys(contact, dataOwnerId!, delegateId, eks.secretId)
              .then((extraEks) => {
                return _.extend(contact, {
                  encryptionKeys: extraEks.encryptionKeys,
                })
              })
              .catch((e) => {
                console.log(e.message)
                return contact
              })
          ))
      )
      return promise
    })
  }

  /**
   * 1. Check whether there is a delegation with 'hcpartyId' or not.
   * 2. 'fetchHcParty[hcpartyId][1]': is encrypted AES exchange key by RSA public key of him.
   * 3. Obtain the AES exchange key, by decrypting the previous step value with hcparty private key
   *      3.1.  KeyPair should be fetch from cache (in jwk)
   *      3.2.  if it doesn't exist in the cache, it has to be loaded from Browser Local store, and then import it to WebCrypto
   * 4. Obtain the array of delegations which are delegated to his ID (hcpartyId) in this patient
   * 5. Decrypt and collect all keys (secretForeignKeys) within delegations of previous step (with obtained AES key of step 4)
   * 6. Do the REST call to get all contacts with (allSecretForeignKeysDelimitedByComa, hcpartyId)
   *
   * After these painful steps, you have the contacts of the patient.
   *
   * @param hcpartyId
   * @param patient (Promise)
   */
  findBy(hcpartyId: string, patient: models.Patient) {
    return this.crypto.extractSFKsHierarchyFromDelegations(patient, hcpartyId).then((secretForeignKeys) =>
      secretForeignKeys && secretForeignKeys.length > 0
        ? Promise.all(
            secretForeignKeys
              .reduce((acc, level) => {
                return acc.concat([
                  {
                    hcpartyId: level.hcpartyId,
                    extractedKeys: level.extractedKeys.filter((key) => !acc.some((previousLevel) => previousLevel.extractedKeys.includes(key))),
                  },
                ])
              }, [] as Array<{ hcpartyId: string; extractedKeys: Array<string> }>)
              .filter((l) => l.extractedKeys.length > 0)
              .map(({ hcpartyId, extractedKeys }) => this.findByHCPartyPatientSecretFKeys(hcpartyId, _.uniq(extractedKeys).join(',')))
          ).then((results) => _.uniqBy(_.flatMap(results), (x) => x.id))
        : Promise.resolve([])
    )
  }

  async findByPatientSFKs(hcpartyId: string, patients: Array<models.Patient>): Promise<Array<models.Contact>> {
    const perHcpId: { [key: string]: string[] } = {}
    for (const patient of patients) {
      ;(await this.crypto.extractSFKsHierarchyFromDelegations(patient, hcpartyId))
        .reduce((acc, level) => {
          return acc.concat([
            {
              hcpartyId: level.hcpartyId,
              extractedKeys: level.extractedKeys.filter((key) => !acc.some((previousLevel) => previousLevel.extractedKeys.includes(key))),
            },
          ])
        }, [] as Array<{ hcpartyId: string; extractedKeys: Array<string> }>)
        .filter((l) => l.extractedKeys.length > 0)
        .forEach(({ hcpartyId, extractedKeys }) => {
          ;(perHcpId[hcpartyId] || (perHcpId[hcpartyId] = [])).push(...extractedKeys)
        })
    }

    return _.uniqBy(
      _.flatMap(
        await Promise.all(
          Object.keys(perHcpId).map((hcpId) =>
            this.findContactsByHCPartyPatientForeignKeys(
              hcpartyId,
              new models.ListOfIds({
                ids: perHcpId[hcpId],
              })
            )
          )
        )
      ),
      (x) => x.id
    )
  }

  filterBy(startKey?: string, startDocumentId?: string, limit?: number, body?: models.FilterChainContact): never {
    throw new Error('Cannot call a method that returns contacts without providing a user for de/encryption')
  }

  listContactsByOpeningDate(startKey: number, endKey: number, hcpartyid: string, startDocumentId?: string, limit?: number): never {
    throw new Error('Cannot call a method that returns contacts without providing a user for de/encryption')
  }

  listServices(body?: ListOfIds): Promise<Array<Service>> {
    throw new Error('Cannot call a method that returns services without providing a user for de/encryption')
  }

  findByHCPartyFormId(hcPartyId?: string, formId?: string): never {
    throw new Error('Cannot call a method that returns contacts without providing a user for de/encryption')
  }

  findByHCPartyFormIds(hcPartyId?: string, body?: models.ListOfIds): never {
    throw new Error('Cannot call a method that returns contacts without providing a user for de/encryption')
  }

  getContact(contactId: string): never {
    throw new Error('Cannot call a method that returns contacts without providing a user for de/encryption')
  }

  getContacts(body?: models.ListOfIds): never {
    throw new Error('Cannot call a method that returns contacts without providing a user for de/encryption')
  }

  modifyContact(body?: Contact): never {
    throw new Error('Cannot call a method that modify contacts without providing a user for de/encryption')
  }

  modifyContacts(body?: Array<Contact>): never {
    throw new Error('Cannot call a method that modify contacts without providing a user for de/encryption')
  }

  createContact(body?: Contact): never {
    throw new Error('Cannot call a method that modify contacts without providing a user for de/encryption')
  }

  findByHCPartyPatientSecretFKeys(
    hcPartyId: string,
    secretFKeys: string,
    planOfActionIds?: string,
    skipClosedContacts?: boolean
  ): Promise<Array<models.Contact> | any> {
    return super
      .findByHCPartyPatientSecretFKeys(hcPartyId, secretFKeys, planOfActionIds, skipClosedContacts)
      .then((contacts) => this.decrypt(hcPartyId, contacts))
  }

  filterByWithUser(
    user: models.User,
    startDocumentId?: string,
    limit?: number,
    body?: models.FilterChainContact
  ): Promise<PaginatedListContact | any> {
    return super
      .filterContactsBy(startDocumentId, limit, body)
      .then((ctcs) =>
        this.decrypt(user.healthcarePartyId! || user.patientId!, ctcs.rows!).then((decryptedRows) => Object.assign(ctcs, { rows: decryptedRows }))
      )
  }

  listContactsByOpeningDateWithUser(
    user: models.User,
    startKey: number,
    endKey: number,
    hcpartyid: string,
    startDocumentId?: string,
    limit?: number
  ): Promise<PaginatedListContact | any> {
    return super
      .listContactsByOpeningDate(startKey, endKey, hcpartyid, startDocumentId, limit)
      .then((ctcs) =>
        this.decrypt(user.healthcarePartyId! || user.patientId!, ctcs.rows!).then((decryptedRows) => Object.assign(ctcs, { rows: decryptedRows }))
      )
  }

  listServicesWithUser(user: models.User, serviceIds: ListOfIds): Promise<Array<Service> | any> {
    return super
      .filterServicesBy(undefined, serviceIds.ids?.length, new FilterChainService({ filter: new ServiceByIdsFilter({ ids: serviceIds.ids }) }))
      .then((paginatedList) => this.decryptServices(user.healthcarePartyId! || user.patientId!, paginatedList.rows ?? [], undefined, undefined))
  }

  findByHCPartyFormIdWithUser(user: models.User, hcPartyId: string, formId: string): Promise<Array<models.Contact> | any> {
    return super.findByHCPartyFormId(hcPartyId, formId).then((ctcs) => this.decrypt(this.dataOwnerApi.getDataOwnerOf(user)!, ctcs))
  }

  findByHCPartyFormIdsWithUser(user: models.User, hcPartyId: string, body: models.ListOfIds): Promise<Array<models.Contact> | any> {
    return super.findByHCPartyFormIds(hcPartyId, body).then((ctcs) => this.decrypt(this.dataOwnerApi.getDataOwnerOf(user)!, ctcs))
  }

  getContactWithUser(user: models.User, contactId: string): Promise<models.Contact | any> {
    return super
      .getContact(contactId)
      .then((ctc) => this.decrypt(this.dataOwnerApi.getDataOwnerOf(user)!, [ctc]))
      .then((ctcs) => ctcs[0])
  }

  getContactsWithUser(user: models.User, body?: models.ListOfIds): Promise<Array<models.Contact> | any> {
    return super.getContacts(body).then((ctcs) => this.decrypt(this.dataOwnerApi.getDataOwnerOf(user)!, ctcs))
  }

  async modifyContactWithUser(user: models.User, body?: models.Contact): Promise<models.Contact | any> {
    return body
      ? this.encrypt(user, [_.cloneDeep(body)])
          .then((ctcs) => super.modifyContact(ctcs[0]))
          .then((ctc) => this.decrypt(this.dataOwnerApi.getDataOwnerOf(user)!, [ctc]))
          .then((ctcs) => ctcs[0])
      : null
  }

  async modifyContactsWithUser(user: models.User, bodies?: Array<models.Contact>): Promise<models.Contact[] | any> {
    return bodies
      ? this.encrypt(
          user,
          bodies.map((c) => _.cloneDeep(c))
        )
          .then((ctcs) => super.modifyContacts(ctcs))
<<<<<<< HEAD
          .then((ctcs) => this.decrypt(this.userApi.getDataOwnerOf(user)!, ctcs))
      : null
=======
          .then((ctcs) => this.decrypt(this.dataOwnerApi.getDataOwnerOf(user)!, ctcs))
      : Promise.resolve(null)
>>>>>>> 09653d1e
  }

  async createContactWithUser(user: models.User, body?: models.Contact): Promise<models.Contact | any> {
    return body
      ? this.encrypt(user, [_.cloneDeep(body)])
          .then((ctcs) => super.createContact(ctcs[0]))
          .then((ctc) => this.decrypt(this.dataOwnerApi.getDataOwnerOf(user)!, [ctc]))
          .then((ctcs) => ctcs[0])
      : null
  }

  async createContactsWithUser(user: models.User, bodies?: Array<models.Contact>): Promise<models.Contact[] | any> {
    return bodies
      ? this.encrypt(
          user,
          bodies.map((c) => _.cloneDeep(c))
        )
          .then((ctcs) => super.createContacts(ctcs))
<<<<<<< HEAD
          .then((ctcs) => this.decrypt(this.userApi.getDataOwnerOf(user)!, ctcs))
      : null
=======
          .then((ctcs) => this.decrypt(this.dataOwnerApi.getDataOwnerOf(user)!, ctcs))
      : Promise.resolve(null)
>>>>>>> 09653d1e
  }

  encryptServices(key: CryptoKey, rawKey: string, services: Service[]): PromiseLike<Service[]> {
    return Promise.all(
      services.map(async (svc) => {
        if (!svc.content) {
          return svc
        }

        if (
          Object.values(svc.content).every(
            (c) =>
              c.compoundValue &&
              !c.stringValue &&
              !c.documentId &&
              !c.measureValue &&
              !c.medicationValue &&
              (c.booleanValue === null || c.booleanValue === undefined) &&
              (c.numberValue === null || c.numberValue === undefined) &&
              !c.instantValue &&
              !c.fuzzyDateValue &&
              !c.binaryValue
          )
        ) {
          svc.content = _.fromPairs(
            await Promise.all(
              _.toPairs(svc.content).map(async (p) => {
                if (p[1].compoundValue?.length) {
                  p[1].compoundValue = await this.encryptServices(key, rawKey, p[1].compoundValue!)
                }
                return p
              })
            )
          )
        } else {
          svc.encryptedSelf = b2a(ua2string(await this.crypto.AES.encrypt(key, utf8_2ua(JSON.stringify({ content: svc.content })), rawKey)))
          delete svc.content
        }
        return svc
      })
    )
  }

  encrypt(user: models.User, ctcs: Array<models.Contact>) {
    const hcpartyId = this.dataOwnerApi.getDataOwnerOf(user)!
    const bypassEncryption = false //Used for debug

    return Promise.all(
      ctcs.map(async (ctc) => {
        const initialisedCtc = bypassEncryption //Prevent encryption for test ctc
          ? ctc
          : await (ctc.encryptionKeys && Object.keys(ctc.encryptionKeys || {}).length ? Promise.resolve(ctc) : this.initEncryptionKeys(user, ctc))

        const sfks: {
          extractedKeys: Array<string>
          hcpartyId: string
        } = await this.crypto.extractKeysFromDelegationsForHcpHierarchy(hcpartyId, initialisedCtc.id!, initialisedCtc.encryptionKeys!)
        const rawKey = sfks.extractedKeys[0].replace(/-/g, '')
        const key = await this.crypto.AES.importKey('raw', hex2ua(rawKey))

        initialisedCtc.services = await this.encryptServices(key, rawKey, ctc.services || [])
        initialisedCtc.encryptedSelf = b2a(ua2string(await this.crypto.AES.encrypt(key, utf8_2ua(JSON.stringify({ descr: ctc.descr })), rawKey)))
        delete initialisedCtc.descr

        return initialisedCtc
      })
    )
  }

  decrypt(hcpartyId: string, ctcs: Array<models.Contact>): Promise<Array<models.Contact>> {
    return Promise.all(
      ctcs.map(async (ctc) => {
        const { extractedKeys: sfks } = await this.crypto.extractKeysFromDelegationsForHcpHierarchy(
          hcpartyId,
          ctc.id!,
          _.size(ctc.encryptionKeys) ? ctc.encryptionKeys! : ctc.delegations!
        )
        if (!sfks || !sfks.length) {
          console.log('Cannot decrypt contact', ctc.id)
          return ctc
        }
        const rawKey = sfks[0].replace(/-/g, '')
        const key = await this.crypto.AES.importKey('raw', hex2ua(rawKey))

        ctc.services = await this.decryptServices(hcpartyId, ctc.services || [], key, rawKey)
        if (ctc.encryptedSelf) {
          try {
            const dec = await this.crypto.AES.decrypt(key, string2ua(a2b(ctc.encryptedSelf!)), rawKey)
            let jsonContent
            try {
              jsonContent = dec && ua2utf8(dec)
              jsonContent && _.assign(ctc, JSON.parse(jsonContent))
            } catch (e) {
              console.log('Cannot parse ctc', ctc.id, jsonContent || '<- Invalid encoding')
            }
          } catch {
            console.log('Cannot decrypt contact', ctc.id)
          }
        }
        return ctc
      })
    )
  }

  decryptServices(hcpartyId: string, svcs: Array<models.Service>, key?: CryptoKey, rawKey?: string): Promise<Array<models.Service>> {
    return Promise.all(
      svcs.map(async (svc) => {
        if (!key) {
          const { extractedKeys: sfks } = await this.crypto.extractKeysFromDelegationsForHcpHierarchy(
            hcpartyId,
            svc.id!,
            _.size(svc.encryptionKeys) ? svc.encryptionKeys! : svc.delegations!
          )
          key = await this.crypto.AES.importKey('raw', hex2ua(sfks[0].replace(/-/g, '')))
        }

        if (svc.encryptedContent) {
          try {
            const dec = await this.crypto.AES.decrypt(key, string2ua(a2b(svc.encryptedContent!)))
            let jsonContent
            try {
              jsonContent = ua2utf8(truncateTrailingNulls(new Uint8Array(dec)))
              Object.assign(svc, { content: JSON.parse(jsonContent) })
            } catch (e) {
              console.log('Cannot parse service', svc.id, jsonContent || '<- Invalid encoding')
            }
          } catch {
            console.log('Cannot decrypt service', svc.id)
          }
        } else if (svc.encryptedSelf) {
          try {
            const dec = await this.crypto.AES.decrypt(key, string2ua(a2b(svc.encryptedSelf!)))
            let jsonContent
            try {
              jsonContent = ua2utf8(truncateTrailingNulls(new Uint8Array(dec)))
              Object.assign(svc, JSON.parse(jsonContent))
            } catch (e) {
              console.log('Cannot parse service', svc.id, jsonContent || '<- Invalid encoding')
            }
          } catch {
            console.log('Cannot decrypt service', svc.id)
          }
        } else {
          svc.content = _.fromPairs(
            await Promise.all(
              _.toPairs(svc.content).map(async (p) => {
                if (p[1].compoundValue) {
                  p[1].compoundValue = await this.decryptServices(hcpartyId, p[1].compoundValue, key, rawKey)
                }
                return p
              })
            )
          )
        }
        return svc
      })
    )
  }

  contactOfService(ctcs: Array<models.Contact>, svcId: string): models.Contact | undefined {
    let latestContact: models.Contact | undefined = undefined
    let latestService: models.Service
    ctcs.forEach((c) => {
      const s: models.Service | undefined = c.services!.find((it) => svcId === it.id)
      if (s && (!latestService || moment(s.valueDate).isAfter(moment(latestService.valueDate)))) {
        latestContact = c
        latestService = s
      }
    })
    return latestContact
  }

  filteredServices(ctcs: Array<models.Contact>, filter: any): Array<models.Service> {
    const byIds: { [key: string]: models.Service } = {}
    ctcs.forEach((c) =>
      (c.services || [])
        .filter((s) => filter(s, c))
        .forEach((s) => {
          const ps = byIds[s.id!]
          if (!ps || !ps.modified || (s.modified && ps.modified < s.modified)) {
            byIds[s.id!] = s
            s.contactId = c.id
          }
        })
    )
    return _.values(byIds).filter((s: any) => !s.deleted && !s.endOfLife)
  }

  //Return a promise
  filterServices(ctcs: Array<models.Contact>, filter: any): Promise<Array<models.Service>> {
    return Promise.resolve(this.filteredServices(ctcs, filter))
  }

  services(ctc: models.Contact, label: string) {
    return ctc.services!.filter((s) => s.label === label)
  }

  preferredContent(svc: models.Service, lng: string) {
    return (
      svc && svc.content && (svc.content[lng] || svc.content['fr'] || (Object.keys(svc.content)[0] ? svc.content[Object.keys(svc.content)[0]] : null))
    )
  }

  contentValue(c: models.Content) {
    return (
      c.stringValue ||
      ((c.numberValue || c.numberValue === 0) && c.numberValue) ||
      (c.measureValue && (c.measureValue.value || c.measureValue.value === 0) ? c.measureValue : null) ||
      c.medicationValue ||
      c.booleanValue
    )
  }

  shortServiceDescription(svc: models.Service, lng: string) {
    const c = this.preferredContent(svc, lng)
    return !c ? '' : this.shortContentDescription(c, lng, svc.label)
  }

  shortContentDescription(c: models.Content, lng: string, label?: string) {
    return (
      c.stringValue ||
      ((c.numberValue || c.numberValue === 0) && c.numberValue) ||
      (c.measureValue &&
        '' +
          (c.measureValue.value || c.measureValue.value === 0 ? c.measureValue.value : '-') +
          (c.measureValue.unit ? ' ' + c.measureValue.unit : '')) ||
      (c.medicationValue ? this.medication().medicationToString(c.medicationValue, lng) : null) ||
      (c.booleanValue && label) ||
      'OK'
    )
  }

  medicationValue(svc: models.Service, lng: string) {
    const c =
      svc && svc.content && (svc.content[lng] || svc.content['fr'] || (Object.keys(svc.content)[0] ? svc.content[Object.keys(svc.content)[0]] : null))
    return c && c.medicationValue
  }

  contentHasData(c: any): boolean {
    return c.stringValue || c.numberValue || c.measureValue || c.booleanValue || c.booleanValue === false || c.medicationValue || c.documentId
  }

  localize(e: any, lng: string) {
    if (!e) {
      return null
    }
    return e[lng] || e.fr || e.en || e.nl
  }

  /**
   * Modifies the subcontacts this svc belongs to while minimizing the number of references to the svcs inside the subcontacts
   * After the invocation, there is at least one subcontact with provided poaId and heId that contains the svc
   * The svc is not removed from a previous subcontact it would belong to except if the new conditions are compatible
   * Note that undefined and null do not have the same meaning for formId
   * If formId is null: the subcontact which refers svc must have a null formId
   * If formId is undefined, the subcontact can have any value for formId
   *
   * When a svc does not exist yet in the current contact but exists in a previous contact, all the scs it was belonging to are
   * copied in the current contact
   *
   * the svc returned is the one that's inside the ctc
   *
   * @param ctc
   * @param user
   * @param ctcs
   * @param svc
   * @param formId
   * @param poaId aMap {heId2: [poaId11, poaId12], heId2: [poaId21] }
   * @param heId an Array of heIds, equivalent to poaIds = {heId: [], ...}
   * @param init
   * @returns {*}
   */

  promoteServiceInContact(
    ctc: models.Contact,
    user: models.User,
    ctcs: Array<models.Contact>,
    svc: models.Service,
    formId: string,
    poaIds?: { [key: string]: string[] },
    heIds?: Array<string>,
    init?: any
  ) {
    if (!ctc) {
      return null
    }
    const existing = ctc.services!.find((s) => s.id === svc.id)
    const promoted = _.extend(_.extend(existing || {}, svc), {
      author: user.id,
      responsible: this.dataOwnerApi.getDataOwnerOf(user),
      modified: new Date().getTime(),
    })
    if (!existing) {
      ;(ctc.services || (ctc.services = [])).push(promoted)
    }
    const allSubcontactsInCurrentContactContainingService = (ctc.subContacts || []).filter((csc) =>
      (csc.services || []).some((s) => s.serviceId === svc.id)
    )

    //Rearrange poaIds and heIds as a hierarchy
    const hierarchyOfHeAndPoaIds: { [key: string]: Array<any> } = {}
    ;(heIds || []).forEach((id) => (hierarchyOfHeAndPoaIds[id || '_'] = []))
    Object.keys(poaIds || {}).forEach((k: string) => {
      const poas = hierarchyOfHeAndPoaIds[k]
      if (poas) {
        hierarchyOfHeAndPoaIds[k] = _.concat(poas, (poaIds || {})[k])
      } else {
        hierarchyOfHeAndPoaIds[k] = (poaIds || {})[k]
      }
    })

    const pastCtc =
      (svc.contactId && svc.contactId !== ctc.id && ctcs.find((c) => c.id === svc.contactId)) ||
      ctcs.reduce(
        (selected: { s: models.Service | null; c: models.Contact | null }, c: models.Contact) => {
          const candidate = (c.services || []).find((s) => s.id === svc.id)
          return ctc.id !== c.id && candidate && (selected.s === null || before(selected.s.modified || 0, candidate.modified || 0))
            ? { s: candidate, c: c }
            : selected
        },
        { s: null, c: null }
      ).c
    //Make sure that all scs the svc was belonging to are copied inside the current contact
    pastCtc &&
      pastCtc
        .subContacts!.filter((psc) => psc.services!.some((s) => s.serviceId === svc.id))
        .forEach((psc) => {
          const sameInCurrent = allSubcontactsInCurrentContactContainingService.find(
            (csc) => csc.formId === psc.formId && csc.planOfActionId === psc.planOfActionId && csc.healthElementId === psc.healthElementId
          )
          if (sameInCurrent) {
            if (!sameInCurrent.services!.some((s) => s.serviceId === svc.id)) {
              sameInCurrent.services!.push({ serviceId: svc.id })
            }
          } else {
            const newSubContact = _.assign(_.assign({}, psc), {
              services: [{ serviceId: svc.id }],
            })
            ctc.subContacts!.push(newSubContact)
            allSubcontactsInCurrentContactContainingService.push(newSubContact)
          }
        })

    if (!Object.keys(hierarchyOfHeAndPoaIds).length) {
      hierarchyOfHeAndPoaIds._ = [] //Default is to have at least one option with heId equals to null (represented by _)
    }

    Object.keys(hierarchyOfHeAndPoaIds).forEach((heId: string | null) => {
      if (heId === '_') {
        heId = null
      }
      const subPoaIds = heId ? hierarchyOfHeAndPoaIds[heId] : []
      ;((subPoaIds || []).length ? subPoaIds : [null]).forEach((poaId) => {
        //Create or assign subcontacts for all pairs he/poa (can be null/null)
        let destinationSubcontact = ctc.subContacts!.find(
          (sc) =>
            (!formId || sc.formId === formId) &&
            ((!poaId && !sc.planOfActionId) || sc.planOfActionId === poaId) &&
            ((!heId && !sc.healthElementId) || sc.healthElementId === heId)
        )
        if (!destinationSubcontact) {
          ctc.subContacts!.push(
            (destinationSubcontact = new models.SubContact({
              formId: formId || undefined,
              planOfActionId: poaId,
              healthElementId: heId,
              services: [],
            }))
          )
        }

        const redundantSubcontact =
          allSubcontactsInCurrentContactContainingService.find((aSc) => destinationSubcontact === aSc) ||
          allSubcontactsInCurrentContactContainingService.find(
            (aSc) =>
              (!aSc.planOfActionId || aSc.planOfActionId === destinationSubcontact!.planOfActionId) &&
              (!aSc.healthElementId || aSc.healthElementId === destinationSubcontact!.healthElementId) &&
              (!aSc.formId || aSc.formId === destinationSubcontact!.formId)
          ) // Find a compatible sc: one that does not contain extra and ≠ information than the destination

        if (redundantSubcontact && redundantSubcontact !== destinationSubcontact) {
          redundantSubcontact.services!.splice(
            redundantSubcontact.services!.findIndex((link) => link.serviceId === svc.id),
            1
          )
        }
        if (!destinationSubcontact.services!.some((s) => s.serviceId === svc.id)) {
          destinationSubcontact.services!.push({ serviceId: svc.id! })
        }
      })
    })

    return (init && init(promoted)) || promoted
  }

  isNumeric(svc: models.Service, lng: string) {
    const c = this.preferredContent(svc, lng)
    return c && (c.measureValue || c.numberValue || c.numberValue == 0)
  }

  service() {
    return {
      newInstance: (user: models.User, s: any) =>
        _.extend(
          {
            id: this.crypto.randomUuid(),
            _type: 'org.taktik.icure.entities.embed.Service',
            created: new Date().getTime(),
            modified: new Date().getTime(),
            responsible: this.dataOwnerApi.getDataOwnerOf(user),
            author: user.id,
            codes: [],
            tags: [],
            content: {},
            valueDate: parseInt(moment().format('YYYYMMDDHHmmss')),
          },
          s
        ),
    }
  }

  medication() {
    const regimenScores: any = {
      afterwakingup: 63000,
      beforebreakfast: 70000,
      duringbreakfast: 80000,
      afterbreakfast: 90000,
      morning: 100000,
      betweenbreakfastandlunch: 103000,
      beforelunch: 113000,
      midday: 120000,
      duringlunch: 123000,
      afterlunch: 130000,
      afternoon: 140000,
      betweenlunchanddinner: 160000,
      beforedinner: 180000,
      duringdinner: 190000,
      afterdinner: 200000,
      evening: 210000,
      betweendinnerandsleep: 213000,
      thehourofsleep: 220000,
      night: 230000,
      beforemeals: -30000,
      betweenmeals: -20000,
      aftermeals: -10000,
    }

    const myself = {
      regimenScores: function () {
        return regimenScores
      },
      medicationNameToString: function (m: any): string {
        return m && m.compoundPrescription
          ? m.compoundPrescription
          : m && m.substanceProduct
          ? myself.productToString(m && m.substanceProduct)
          : myself.productToString(m && m.medicinalProduct)
      },
      reimbursementReasonToString: (m: any, lang: string) => {
        return m && m.reimbursementReason && m.reimbursementReason.label && m.reimbursementReason.label.hasOwnProperty(lang)
          ? m.reimbursementReason.label[lang]
          : ''
      },
      medicationToString: (m: any, lang: string) => {
        let res = `${myself.medicationNameToString(m)}, ${myself.posologyToString(m, lang)}`
        const reason = myself.reimbursementReasonToString(m, lang)
        res = m.numberOfPackages
          ? `${m.numberOfPackages} ${m.numberOfPackages > 1 ? this.i18n[lang].packagesOf : this.i18n[lang].packageOf} ${res}`
          : res
        res = m.duration ? `${res} ${this.i18n[lang].during} ${myself.durationToString(m.duration, lang)}` : res
        res = reason ? `${res} (${reason})` : res
        return res
      },
      productToString: (m: any): string => {
        if (!m) {
          return ''
        }
        return m.intendedname
      },
      posologyToString: (m: any, lang: string) => {
        if (m) {
          if (m.instructionForPatient && m.instructionForPatient.length) {
            return m.instructionForPatient
          }
          if (!m.regimen || !m.regimen.length) {
            return ''
          }

          const unit =
            m.regimen[0].administratedQuantity && m.regimen[0].administratedQuantity.administrationUnit
              ? m.regimen[0].administratedQuantity.administrationUnit.code
              : m.regimen[0].administratedQuantity && m.regimen[0].administratedQuantity.unit
          let quantity = m.regimen[0].administratedQuantity && m.regimen[0].administratedQuantity.quantity

          m.regimen.slice(1).find((ri: any) => {
            const oUnit =
              ri.administratedQuantity && ri.administratedQuantity.administrationUnit
                ? ri.administratedQuantity.administrationUnit.code
                : ri.administratedQuantity && ri.administratedQuantity.unit
            const oQuantity = ri.administratedQuantity && ri.administratedQuantity.quantity

            if (oQuantity !== quantity) {
              quantity = -1
            }
            return oUnit !== unit && oQuantity !== quantity
          })

          const cplxRegimen = !unit || quantity < 0
          const quantityUnit = cplxRegimen ? `1 ${this.i18n[lang].take_s_}` : `${quantity} ${unit || this.i18n[lang].take_s_}`

          const dayPeriod = m.regimen.find((r: any) => r.weekday !== null && r.weekday !== undefined)
            ? this.i18n[lang].weekly
            : m.regimen.find((r: any) => r.date)
            ? this.i18n[lang].monthly
            : this.i18n[lang].daily

          return `${quantityUnit}, ${m.regimen.length} x ${dayPeriod}, ${_.sortBy(
            m.regimen,
            (r) =>
              (r.date ? r.date * 1000000 : 29990000000000) +
              (r.dayNumber || 0) * 1000000 +
              ((r.weekday && r.weekday.weekNumber) || 0) * 7 * 1000000 +
              (r.timeOfDay ? r.timeOfDay : r.dayPeriod && r.dayPeriod.code ? (regimenScores[r.dayPeriod.code] as number) : 0)
          )
            .map((r) => (cplxRegimen ? myself.regimenToExtString(r, lang) : myself.regimenToString(r, lang)))
            .join(', ')}`
        }
      },
      frequencyToString: (m: any, lang: string) => {
        if (m.instructionForPatient && m.instructionForPatient.length) {
          return m.instructionForPatient
        }
        if (!m.regimen || !m.regimen.length) {
          return ''
        }

        const dayPeriod = m.regimen.find((r: any) => r.weekday !== null && r.weekday !== undefined)
          ? this.i18n[lang].weekly
          : m.regimen.find((r: any) => r.date)
          ? this.i18n[lang].monthly
          : this.i18n[lang].daily

        return `${m.regimen.length} x ${dayPeriod}`
      },
      durationToString: (d: models.Duration, lang: string) => {
        return d.value ? `${d.value} ${this.localize(d.unit!.label, lang)}` : ''
      },
      regimenToExtString: (r: models.RegimenItem, lang: string) => {
        const desc = myself.regimenToString(r, lang)
        return (
          (r.administratedQuantity && r.administratedQuantity.quantity && desc
            ? `${desc} (${r.administratedQuantity.quantity} ${
                (r.administratedQuantity.administrationUnit ? r.administratedQuantity.administrationUnit.code : r.administratedQuantity.unit) ||
                this.i18n[lang].take_s_
              })`
            : desc) || ''
        )
      },
      regimenToString: (r: models.RegimenItem, lang: string) => {
        let res = r.date
          ? `${this.i18n[lang].the} ${moment(r.date).format('DD/MM/YYYY')}`
          : r.dayNumber
          ? `${this.i18n[lang].onDay} ${r.dayNumber}`
          : r.weekday && r.weekday.weekday
          ? `${this.i18n[lang].on} ${r.weekday.weekday}`
          : null
        if (r.dayPeriod && r.dayPeriod.code && r.dayPeriod.code.length) {
          res = res
            ? `${res} ${this.i18n[lang][r.dayPeriod.code] || this.localize(r.dayPeriod.label, lang) || r.dayPeriod.code}`
            : this.i18n[lang][r.dayPeriod.code] || this.localize(r.dayPeriod.label, lang) || r.dayPeriod.code
        }
        if (r.timeOfDay) {
          const timeOfDay =
            r.timeOfDay === 120000
              ? this.i18n[lang].noon
              : `${Math.floor(r.timeOfDay / 10000)}:${('' + (Math.floor(r.timeOfDay / 100) % 100)).replace(/^(.)$/, '0$1')}`
          res = res ? res + ' ' + this.i18n[lang].at + ' ' + timeOfDay : timeOfDay
        }
        return res
      },
      localize: (s: any, lang: string) => {
        if (!s) {
          return s
        }
        return (
          this.i18n[lang][s] ||
          (this.i18n[lang][s.toLowerCase()] &&
            this.i18n[lang][s.toLowerCase()]
              .split('')
              .map((c: string, idx: number) => (idx >= s.length || s[idx].toLocaleLowerCase() === s[idx] ? c : c.toLocaleUpperCase()))
              .join('')) ||
          s
        ) //Applies the (lower/upper)case to the translated lowercase version of the input string (s)
      },
    }
    return myself
  }
}<|MERGE_RESOLUTION|>--- conflicted
+++ resolved
@@ -10,12 +10,8 @@
 import { PaginatedListContact } from '../icc-api/model/PaginatedListContact'
 import { a2b, b2a, hex2ua, string2ua, ua2string, ua2utf8, utf8_2ua } from './utils/binary-utils'
 import { ServiceByIdsFilter } from './filters/ServiceByIdsFilter'
-<<<<<<< HEAD
-import { IccUserXApi } from './icc-user-x-api'
+import { IccDataOwnerXApi } from './icc-data-owner-x-api'
 import { truncateTrailingNulls, before } from './utils'
-=======
-import { IccDataOwnerXApi } from './icc-data-owner-x-api'
->>>>>>> 09653d1e
 
 export class IccContactXApi extends IccContactApi {
   i18n: any = i18n
@@ -341,13 +337,8 @@
           bodies.map((c) => _.cloneDeep(c))
         )
           .then((ctcs) => super.modifyContacts(ctcs))
-<<<<<<< HEAD
-          .then((ctcs) => this.decrypt(this.userApi.getDataOwnerOf(user)!, ctcs))
+          .then((ctcs) => this.decrypt(this.dataOwnerApi.getDataOwnerOf(user)!, ctcs))
       : null
-=======
-          .then((ctcs) => this.decrypt(this.dataOwnerApi.getDataOwnerOf(user)!, ctcs))
-      : Promise.resolve(null)
->>>>>>> 09653d1e
   }
 
   async createContactWithUser(user: models.User, body?: models.Contact): Promise<models.Contact | any> {
@@ -366,13 +357,8 @@
           bodies.map((c) => _.cloneDeep(c))
         )
           .then((ctcs) => super.createContacts(ctcs))
-<<<<<<< HEAD
-          .then((ctcs) => this.decrypt(this.userApi.getDataOwnerOf(user)!, ctcs))
+          .then((ctcs) => this.decrypt(this.dataOwnerApi.getDataOwnerOf(user)!, ctcs))
       : null
-=======
-          .then((ctcs) => this.decrypt(this.dataOwnerApi.getDataOwnerOf(user)!, ctcs))
-      : Promise.resolve(null)
->>>>>>> 09653d1e
   }
 
   encryptServices(key: CryptoKey, rawKey: string, services: Service[]): PromiseLike<Service[]> {
