import { IccContactApi } from '../icc-api'
import { IccCryptoXApi } from './icc-crypto-x-api'

import i18n from './rsrc/contact.i18n'
import { utils } from './crypto/utils'

import * as moment from 'moment'
import * as _ from 'lodash'
import * as models from '../icc-api/model/models'
import { Contact, Service } from '../icc-api/model/models'
import { PaginatedListContact } from '../icc-api/model/PaginatedListContact'
import { a2b, b2a, hex2ua, string2ua, ua2string, ua2utf8, utf8_2ua } from './utils/binary-utils'

export class IccContactXApi extends IccContactApi {
  i18n: any = i18n
  crypto: IccCryptoXApi

  constructor(
    host: string,
    headers: { [key: string]: string },
    crypto: IccCryptoXApi,
    fetchImpl: (input: RequestInfo, init?: RequestInit) => Promise<Response> = typeof window !== 'undefined'
      ? window.fetch
<<<<<<< HEAD
      : typeof self !== 'undefined'
=======
      : typeof self !== "undefined"
>>>>>>> c904d2fd
      ? self.fetch
      : fetch
  ) {
    super(host, headers, fetchImpl)
    this.crypto = crypto
  }

  newInstance(user: models.User, patient: models.Patient, c: any, confidential = false): Promise<models.Contact> {
    const contact = new models.Contact(
      _.extend(
        {
          id: this.crypto.randomUuid(),
          _type: 'org.taktik.icure.entities.Contact',
          created: new Date().getTime(),
          modified: new Date().getTime(),
          responsible: user.healthcarePartyId || user.patientId,
          author: user.id,
          codes: [],
          tags: [],
          groupId: this.crypto.randomUuid(),
          subContacts: [],
          services: [],
<<<<<<< HEAD
          openingDate: parseInt(moment().format('YYYYMMDDHHmmss')),
=======
          openingDate: parseInt(moment().format("YYYYMMDDHHmmss")),
>>>>>>> c904d2fd
        },
        c || {}
      )
    )

    return this.initDelegationsAndEncryptionKeys(user, patient, contact, confidential)
  }

  /**
   * 1. Extract(decrypt) the patient's secretForeignKeys from the
   * "delegations" object.
   * 2. Initialize & encrypt the Contact's delegations & cryptedForeignKeys.
   * 3. Initialize & encrypt the Contact's encryptionKeys.
   * 4. Return the contact with the extended delegations, cryptedForeignKeys
   * & encryptionKeys.
   */
  private initDelegationsAndEncryptionKeys(
    user: models.User,
    patient: models.Patient,
    contact: models.Contact,
    confidential = false
  ): Promise<models.Contact> {
    const hcpId = user.healthcarePartyId || user.patientId
    return this.crypto
<<<<<<< HEAD
      .extractPreferredSfk(patient, hcpId!, confidential)
=======
      .extractPreferredSfk(patient, hcpId!!, confidential)
>>>>>>> c904d2fd
      .then((key) => {
        if (!key) {
          console.error(`SFK cannot be found for HealthElement ${key}. The health element will not be reachable from the patient side`)
        }
<<<<<<< HEAD
        return Promise.all([this.crypto.initObjectDelegations(contact, patient, hcpId!, key), this.crypto.initEncryptionKeys(contact, hcpId!)])
=======
        return Promise.all([
          this.crypto.initObjectDelegations(contact, patient, hcpId!, key),
          this.crypto.initEncryptionKeys(contact, hcpId!),
        ])
>>>>>>> c904d2fd
      })
      .then(([dels, eks]) => {
        _.extend(contact, {
          delegations: dels.delegations,
          cryptedForeignKeys: dels.cryptedForeignKeys,
          secretForeignKeys: dels.secretForeignKeys,
          encryptionKeys: eks.encryptionKeys,
        })

        let promise = Promise.resolve(contact)
<<<<<<< HEAD
        ;(user.autoDelegations ? (user.autoDelegations.all || []).concat(user.autoDelegations.medicalInformation || []) : []).forEach(
          (delegateId) =>
            (promise = promise.then((contact) =>
              this.crypto.addDelegationsAndEncryptionKeys(patient, contact, hcpId!, delegateId, dels.secretId, eks.secretId).catch((e) => {
                console.log(e)
                return contact
              })
            ))
        )
        ;(user.autoDelegations ? user.autoDelegations.anonymousMedicalInformation : []).forEach(
          (delegateId) =>
            (promise = promise.then((contact) =>
              this.crypto.addDelegationsAndEncryptionKeys(patient, contact, hcpId!, delegateId, null, eks.secretId).catch((e) => {
                console.log(e)
                return contact
              })
=======
        ;(user.autoDelegations
          ? (user.autoDelegations.all || []).concat(user.autoDelegations.medicalInformation || [])
          : []
        ).forEach(
          (delegateId) =>
            (promise = promise.then((contact) =>
              this.crypto
                .addDelegationsAndEncryptionKeys(
                  patient,
                  contact,
                  hcpId!,
                  delegateId,
                  dels.secretId,
                  eks.secretId
                )
                .catch((e) => {
                  console.log(e)
                  return contact
                })
            ))
        )
        ;(user.autoDelegations && user.autoDelegations.anonymousMedicalInformation
          ? user.autoDelegations.anonymousMedicalInformation
          : []
        ).forEach(
          (delegateId) =>
            (promise = promise.then((contact) =>
              this.crypto
                .addDelegationsAndEncryptionKeys(
                  patient,
                  contact,
                  hcpId!,
                  delegateId,
                  null,
                  eks.secretId
                )
                .catch((e) => {
                  console.log(e)
                  return contact
                })
>>>>>>> c904d2fd
            ))
        )
        return promise
      })
  }

  initEncryptionKeys(user: models.User, ctc: models.Contact) {
    const hcpId = user.healthcarePartyId || user.patientId
    return this.crypto.initEncryptionKeys(ctc, hcpId!).then((eks) => {
      let promise = Promise.resolve(
        _.extend(ctc, {
          encryptionKeys: eks.encryptionKeys,
        })
      )
<<<<<<< HEAD
      ;(user.autoDelegations ? (user.autoDelegations.all || []).concat(user.autoDelegations.medicalInformation || []) : []).forEach(
=======
      ;(user.autoDelegations
        ? (user.autoDelegations.all || [])
            .concat(user.autoDelegations.medicalInformation || [])
            .concat(user.autoDelegations.anonymousMedicalInformation || [])
        : []
      ).forEach(
>>>>>>> c904d2fd
        (delegateId) =>
          (promise = promise.then((contact) =>
            this.crypto
              .appendEncryptionKeys(contact, hcpId!, delegateId, eks.secretId)
              .then((extraEks) => {
                return _.extend(contact, {
                  encryptionKeys: extraEks.encryptionKeys,
                })
              })
              .catch((e) => {
                console.log(e.message)
                return contact
              })
          ))
      )
      return promise
    })
  }

  /**
   * 1. Check whether there is a delegation with 'hcpartyId' or not.
   * 2. 'fetchHcParty[hcpartyId][1]': is encrypted AES exchange key by RSA public key of him.
   * 3. Obtain the AES exchange key, by decrypting the previous step value with hcparty private key
   *      3.1.  KeyPair should be fetch from cache (in jwk)
   *      3.2.  if it doesn't exist in the cache, it has to be loaded from Browser Local store, and then import it to WebCrypto
   * 4. Obtain the array of delegations which are delegated to his ID (hcpartyId) in this patient
   * 5. Decrypt and collect all keys (secretForeignKeys) within delegations of previous step (with obtained AES key of step 4)
   * 6. Do the REST call to get all contacts with (allSecretForeignKeysDelimitedByComa, hcpartyId)
   *
   * After these painful steps, you have the contacts of the patient.
   *
   * @param hcpartyId
   * @param patient (Promise)
   */
<<<<<<< HEAD
  findBy(hcpartyId: string, patient: models.Patient) {
    return this.crypto.extractSFKsHierarchyFromDelegations(patient, hcpartyId).then((secretForeignKeys) =>
      secretForeignKeys && secretForeignKeys.length > 0
        ? Promise.all(
            secretForeignKeys
              .reduce((acc, level) => {
                return acc.concat([
                  {
                    hcpartyId: level.hcpartyId,
                    extractedKeys: level.extractedKeys.filter((key) => !acc.some((previousLevel) => previousLevel.extractedKeys.includes(key))),
                  },
                ])
              }, [] as Array<{ hcpartyId: string; extractedKeys: Array<string> }>)
              .filter((l) => l.extractedKeys.length > 0)
              .map(({ hcpartyId, extractedKeys }) => this.findByHCPartyPatientSecretFKeys(hcpartyId, extractedKeys.join(',')))
          ).then((results) => _.uniqBy(_.flatMap(results), (x) => x.id))
        : Promise.resolve([])
    )
=======
  findBy(hcpartyId: string, patient: models.PatientDto) {
    return this.crypto
      .extractSFKsHierarchyFromDelegations(patient, hcpartyId)
      .then((secretForeignKeys) =>
        secretForeignKeys && secretForeignKeys.length > 0
          ? Promise.all(
              secretForeignKeys
                .reduce((acc, level) => {
                  return acc.concat([
                    {
                      hcpartyId: level.hcpartyId,
                      extractedKeys: level.extractedKeys.filter(
                        (key) =>
                          !acc.some((previousLevel) => previousLevel.extractedKeys.includes(key))
                      ),
                    },
                  ])
                }, [] as Array<{ hcpartyId: string; extractedKeys: Array<string> }>)
                .filter((l) => l.extractedKeys.length > 0)
                .map(({ hcpartyId, extractedKeys }) =>
                  this.findByHCPartyPatientSecretFKeys(hcpartyId, extractedKeys.join(","))
                )
            ).then((results) => _.uniqBy(_.flatMap(results), (x) => x.id))
          : Promise.resolve([])
      )
>>>>>>> c904d2fd
  }

  async findByPatientSFKs(hcpartyId: string, patients: Array<models.Patient>): Promise<Array<models.Contact>> {
    const perHcpId: { [key: string]: string[] } = {}
    for (const patient of patients) {
      ;(await this.crypto.extractSFKsHierarchyFromDelegations(patient, hcpartyId))
        .reduce((acc, level) => {
          return acc.concat([
            {
              hcpartyId: level.hcpartyId,
<<<<<<< HEAD
              extractedKeys: level.extractedKeys.filter((key) => !acc.some((previousLevel) => previousLevel.extractedKeys.includes(key))),
=======
              extractedKeys: level.extractedKeys.filter(
                (key) => !acc.some((previousLevel) => previousLevel.extractedKeys.includes(key))
              ),
>>>>>>> c904d2fd
            },
          ])
        }, [] as Array<{ hcpartyId: string; extractedKeys: Array<string> }>)
        .filter((l) => l.extractedKeys.length > 0)
        .forEach(({ hcpartyId, extractedKeys }) => {
          ;(perHcpId[hcpartyId] || (perHcpId[hcpartyId] = [])).push(...extractedKeys)
        })
    }

    return _.uniqBy(
      _.flatMap(
        await Promise.all(
          Object.keys(perHcpId).map((hcpId) =>
            this.findContactsByHCPartyPatientForeignKeys(
              hcpartyId,
<<<<<<< HEAD
              new models.ListOfIds({
=======
              new models.ListOfIdsDto({
>>>>>>> c904d2fd
                ids: perHcpId[hcpId],
              })
            )
          )
        )
      ),
      (x) => x.id
    )
  }

  filterBy(startKey?: string, startDocumentId?: string, limit?: number, body?: models.FilterChainContact): never {
    throw new Error('Cannot call a method that returns contacts without providing a user for de/encryption')
  }

  listContactsByOpeningDate(startKey: number, endKey: number, hcpartyid: string, startDocumentId?: string, limit?: number): never {
    throw new Error('Cannot call a method that returns contacts without providing a user for de/encryption')
  }

  findByHCPartyFormId(hcPartyId?: string, formId?: string): never {
    throw new Error('Cannot call a method that returns contacts without providing a user for de/encryption')
  }

  findByHCPartyFormIds(hcPartyId?: string, body?: models.ListOfIds): never {
    throw new Error('Cannot call a method that returns contacts without providing a user for de/encryption')
  }

  getContact(contactId: string): never {
    throw new Error('Cannot call a method that returns contacts without providing a user for de/encryption')
  }

  getContacts(body?: models.ListOfIds): never {
    throw new Error('Cannot call a method that returns contacts without providing a user for de/encryption')
  }

  modifyContact(body?: Contact): never {
    throw new Error('Cannot call a method that modify contacts without providing a user for de/encryption')
  }

  modifyContacts(body?: Array<Contact>): never {
    throw new Error('Cannot call a method that modify contacts without providing a user for de/encryption')
  }

  createContact(body?: Contact): never {
    throw new Error('Cannot call a method that modify contacts without providing a user for de/encryption')
  }

  findByHCPartyPatientSecretFKeys(
    hcPartyId: string,
    secretFKeys: string,
    planOfActionIds?: string,
    skipClosedContacts?: boolean
  ): Promise<Array<models.Contact> | any> {
    return super
      .findByHCPartyPatientSecretFKeys(hcPartyId, secretFKeys, planOfActionIds, skipClosedContacts)
      .then((contacts) => this.decrypt(hcPartyId, contacts))
  }

  filterByWithUser(
    user: models.User,
    startDocumentId?: string,
    limit?: number,
    body?: models.FilterChainContact
  ): Promise<PaginatedListContact | any> {
    return super
      .filterContactsBy(startDocumentId, limit, body)
<<<<<<< HEAD
      .then((ctcs) => this.decrypt(user.healthcarePartyId!, ctcs.rows!).then((decryptedRows) => Object.assign(ctcs, { rows: decryptedRows })))
=======
      .then((ctcs) =>
        this.decrypt(user.healthcarePartyId! || user.patientId!, ctcs.rows!).then((decryptedRows) =>
          Object.assign(ctcs, { rows: decryptedRows })
        )
      )
>>>>>>> c904d2fd
  }

  listContactsByOpeningDateWithUser(
    user: models.User,
    startKey: number,
    endKey: number,
    hcpartyid: string,
    startDocumentId?: string,
    limit?: number
<<<<<<< HEAD
  ): Promise<PaginatedListContact | any> {
    return super.listContactsByOpeningDate(startKey, endKey, hcpartyid, startDocumentId, limit).then((ctcs) => {
      ;(ctcs as any).rows = this.decrypt((user.healthcarePartyId || user.patientId)!, ctcs.rows!)
      return ctcs
    })
  }

  findByHCPartyFormIdWithUser(user: models.User, hcPartyId: string, formId: string): Promise<Array<models.Contact> | any> {
    return super.findByHCPartyFormId(hcPartyId, formId).then((ctcs) => this.decrypt((user.healthcarePartyId || user.patientId)!, ctcs))
  }

  findByHCPartyFormIdsWithUser(user: models.User, hcPartyId: string, body: models.ListOfIds): Promise<Array<models.Contact> | any> {
    return super.findByHCPartyFormIds(hcPartyId, body).then((ctcs) => this.decrypt((user.healthcarePartyId || user.patientId)!, ctcs))
=======
  ): Promise<PaginatedListContactDto | any> {
    return super
      .listContactsByOpeningDate(startKey, endKey, hcpartyid, startDocumentId, limit)
      .then((ctcs) =>
        this.decrypt(user.healthcarePartyId! || user.patientId!, ctcs.rows!).then((decryptedRows) =>
          Object.assign(ctcs, { rows: decryptedRows })
        )
      )
  }

  findByHCPartyFormIdWithUser(
    user: models.UserDto,
    hcPartyId: string,
    formId: string
  ): Promise<Array<models.ContactDto> | any> {
    return super
      .findByHCPartyFormId(hcPartyId, formId)
      .then((ctcs) => this.decrypt((user.healthcarePartyId || user.patientId)!, ctcs))
  }

  findByHCPartyFormIdsWithUser(
    user: models.UserDto,
    hcPartyId: string,
    body: models.ListOfIdsDto
  ): Promise<Array<models.ContactDto> | any> {
    return super
      .findByHCPartyFormIds(hcPartyId, body)
      .then((ctcs) => this.decrypt((user.healthcarePartyId || user.patientId)!, ctcs))
>>>>>>> c904d2fd
  }

  getContactWithUser(user: models.User, contactId: string): Promise<models.Contact | any> {
    return super
      .getContact(contactId)
      .then((ctc) => this.decrypt((user.healthcarePartyId || user.patientId)!, [ctc]))
      .then((ctcs) => ctcs[0])
  }

<<<<<<< HEAD
  getContactsWithUser(user: models.User, body?: models.ListOfIds): Promise<Array<models.Contact> | any> {
    return super.getContacts(body).then((ctcs) => this.decrypt((user.healthcarePartyId || user.patientId)!, ctcs))
=======
  getContactsWithUser(
    user: models.UserDto,
    body?: models.ListOfIdsDto
  ): Promise<Array<models.ContactDto> | any> {
    return super
      .getContacts(body)
      .then((ctcs) => this.decrypt((user.healthcarePartyId || user.patientId)!, ctcs))
>>>>>>> c904d2fd
  }

  modifyContactWithUser(user: models.User, body?: models.Contact): Promise<models.Contact | any> {
    return body
      ? this.encrypt(user, [_.cloneDeep(body)])
          .then((ctcs) => super.modifyContact(ctcs[0]))
          .then((ctc) => this.decrypt((user.healthcarePartyId || user.patientId)!, [ctc]))
          .then((ctcs) => ctcs[0])
      : Promise.resolve(null)
  }

  modifyContactsWithUser(user: models.User, bodies?: Array<models.Contact>): Promise<models.Contact | any> {
    return bodies
      ? this.encrypt(
          user,
          bodies.map((c) => _.cloneDeep(c))
        )
          .then((ctcs) => super.modifyContacts(ctcs))
          .then((ctcs) => this.decrypt((user.healthcarePartyId || user.patientId)!, ctcs))
      : Promise.resolve(null)
  }

  createContactWithUser(user: models.User, body?: models.Contact): Promise<models.Contact | any> {
    return body
      ? this.encrypt(user, [_.cloneDeep(body)])
          .then((ctcs) => super.createContact(ctcs[0]))
          .then((ctc) => this.decrypt((user.healthcarePartyId || user.patientId)!, [ctc]))
          .then((ctcs) => ctcs[0])
      : Promise.resolve(null)
  }

  encryptServices(key: CryptoKey, rawKey: string, services: Service[]): PromiseLike<Service[]> {
    return Promise.all(
      services.map(async (svc) => {
        if (!svc.content) {
          return svc
        }

        if (
          Object.values(svc.content).every(
            (c) =>
              c.compoundValue &&
              !c.stringValue &&
              !c.documentId &&
              !c.measureValue &&
              !c.medicationValue &&
              (c.booleanValue === null || c.booleanValue === undefined) &&
              (c.numberValue === null || c.numberValue === undefined) &&
              !c.instantValue &&
              !c.fuzzyDateValue &&
              !c.binaryValue
          )
        ) {
          svc.content = _.fromPairs(
            await Promise.all(
              _.toPairs(svc.content).map(async (p) => {
                p[1].compoundValue = await this.encryptServices(key, rawKey, p[1].compoundValue!)
                return p
              })
            )
          )
        } else {
          svc.encryptedSelf = b2a(ua2string(await this.crypto.AES.encrypt(key, utf8_2ua(JSON.stringify({ content: svc.content })), rawKey)))
          delete svc.content
        }
        return svc
      })
    )
  }

  encrypt(user: models.User, ctcs: Array<models.Contact>) {
    const hcpartyId = (user.healthcarePartyId || user.patientId)!
    const bypassEncryption = false //Used for debug

    return Promise.all(
      ctcs.map(async (ctc) => {
        const initialisedCtc = bypassEncryption //Prevent encryption for test ctc
          ? ctc
          : await (ctc.encryptionKeys && Object.keys(ctc.encryptionKeys || {}).length ? Promise.resolve(ctc) : this.initEncryptionKeys(user, ctc))

        const sfks: {
          extractedKeys: Array<string>
          hcpartyId: string
        } = await this.crypto.extractKeysFromDelegationsForHcpHierarchy(hcpartyId, initialisedCtc.id!, initialisedCtc.encryptionKeys!)
        const rawKey = sfks.extractedKeys[0].replace(/-/g, '')
        const key = await this.crypto.AES.importKey('raw', hex2ua(rawKey))

        initialisedCtc.services = await this.encryptServices(key, rawKey, ctc.services || [])
        initialisedCtc.encryptedSelf = b2a(ua2string(await this.crypto.AES.encrypt(key, utf8_2ua(JSON.stringify({ descr: ctc.descr })), rawKey)))
        delete initialisedCtc.descr

        return initialisedCtc
      })
    )
  }

  decrypt(hcpartyId: string, ctcs: Array<models.Contact>): Promise<Array<models.Contact>> {
    return Promise.all(
      ctcs.map(async (ctc) => {
        const { extractedKeys: sfks } = await this.crypto.extractKeysFromDelegationsForHcpHierarchy(
          hcpartyId,
          ctc.id!,
          _.size(ctc.encryptionKeys) ? ctc.encryptionKeys! : ctc.delegations!
        )
        if (!sfks || !sfks.length) {
          console.log('Cannot decrypt contact', ctc.id)
          return ctc
        }
        const rawKey = sfks[0].replace(/-/g, '')
        const key = await this.crypto.AES.importKey('raw', hex2ua(rawKey))

        ctc.services = await this.decryptServices(hcpartyId, ctc.services || [], key, rawKey)
        if (ctc.encryptedSelf) {
          try {
            const dec = await this.crypto.AES.decrypt(key, string2ua(a2b(ctc.encryptedSelf!)), rawKey)
            let jsonContent
            try {
              jsonContent = dec && ua2utf8(dec)
              jsonContent && _.assign(ctc, JSON.parse(jsonContent))
            } catch (e) {
              console.log('Cannot parse ctc', ctc.id, jsonContent || '<- Invalid encoding')
            }
          } catch {
            console.log('Cannot decrypt contact', ctc.id)
          }
        }
        return ctc
      })
    )
  }

  decryptServices(hcpartyId: string, svcs: Array<models.Service>, key?: CryptoKey, rawKey?: string): Promise<Array<models.Service>> {
    return Promise.all(
      svcs.map(async (svc) => {
        if (!key) {
<<<<<<< HEAD
          const { extractedKeys: sfks } = await this.crypto.extractKeysFromDelegationsForHcpHierarchy(
            hcpartyId,
            svc.id!,
            _.size(svc.encryptionKeys) ? svc.encryptionKeys! : svc.delegations!
          )
          key = await this.crypto.AES.importKey('raw', hex2ua(sfks[0].replace(/-/g, '')))
=======
          const { extractedKeys: sfks } =
            await this.crypto.extractKeysFromDelegationsForHcpHierarchy(
              hcpartyId,
              svc.id!,
              _.size(svc.encryptionKeys) ? svc.encryptionKeys! : svc.delegations!
            )
          key = await this.crypto.AES.importKey("raw", utils.hex2ua(sfks[0].replace(/-/g, "")))
>>>>>>> c904d2fd
        }

        if (svc.encryptedContent) {
          try {
            const dec = await this.crypto.AES.decrypt(key, string2ua(a2b(svc.encryptedContent!)))
            let jsonContent
            try {
              jsonContent = ua2utf8(utils.truncateTrailingNulls(new Uint8Array(dec)))
              Object.assign(svc, { content: JSON.parse(jsonContent) })
            } catch (e) {
              console.log('Cannot parse service', svc.id, jsonContent || '<- Invalid encoding')
            }
          } catch {
            console.log('Cannot decrypt service', svc.id)
          }
        } else if (svc.encryptedSelf) {
          try {
            const dec = await this.crypto.AES.decrypt(key, string2ua(a2b(svc.encryptedSelf!)))
            let jsonContent
            try {
              jsonContent = ua2utf8(utils.truncateTrailingNulls(new Uint8Array(dec)))
              Object.assign(svc, JSON.parse(jsonContent))
            } catch (e) {
              console.log('Cannot parse service', svc.id, jsonContent || '<- Invalid encoding')
            }
          } catch {
            console.log('Cannot decrypt service', svc.id)
          }
        } else {
          svc.content = _.fromPairs(
            await Promise.all(
              _.toPairs(svc.content).map(async (p) => {
                if (p[1].compoundValue) {
                  p[1].compoundValue = await this.decryptServices(hcpartyId, p[1].compoundValue, key, rawKey)
                }
                return p
              })
            )
          )
        }
        return svc
      })
    )
  }

<<<<<<< HEAD
  contactOfService(ctcs: Array<models.Contact>, svcId: string): models.Contact | undefined {
    let latestContact: models.Contact | undefined = undefined
    let latestService: models.Service
    ctcs.forEach((c) => {
      const s: models.Service | undefined = c.services!.find((it) => svcId === it.id)
=======
  contactOfService(ctcs: Array<models.ContactDto>, svcId: string): models.ContactDto | undefined {
    let latestContact: models.ContactDto | undefined = undefined
    let latestService: models.ServiceDto
    ctcs.forEach((c) => {
      const s: models.ServiceDto | undefined = c.services!.find((it) => svcId === it.id)
>>>>>>> c904d2fd
      if (s && (!latestService || moment(s.valueDate).isAfter(moment(latestService.valueDate)))) {
        latestContact = c
        latestService = s
      }
    })
    return latestContact
  }

<<<<<<< HEAD
  filteredServices(ctcs: Array<models.Contact>, filter: any): Array<models.Service> {
    const byIds: { [key: string]: models.Service } = {}
=======
  filteredServices(ctcs: Array<models.ContactDto>, filter: any): Array<models.ServiceDto> {
    const byIds: { [key: string]: models.ServiceDto } = {}
>>>>>>> c904d2fd
    ctcs.forEach((c) =>
      (c.services || [])
        .filter((s) => filter(s, c))
        .forEach((s) => {
          const ps = byIds[s.id!]
          if (!ps || !ps.modified || (s.modified && ps.modified < s.modified)) {
            byIds[s.id!] = s
            s.contactId = c.id
          }
        })
    )
    return _.values(byIds).filter((s: any) => !s.deleted && !s.endOfLife)
  }

  //Return a promise
  filterServices(ctcs: Array<models.Contact>, filter: any): Promise<Array<models.Service>> {
    return Promise.resolve(this.filteredServices(ctcs, filter))
  }

<<<<<<< HEAD
  services(ctc: models.Contact, label: string) {
=======
  services(ctc: models.ContactDto, label: string) {
>>>>>>> c904d2fd
    return ctc.services!.filter((s) => s.label === label)
  }

  preferredContent(svc: models.Service, lng: string) {
    return (
      svc && svc.content && (svc.content[lng] || svc.content['fr'] || (Object.keys(svc.content)[0] ? svc.content[Object.keys(svc.content)[0]] : null))
    )
  }

  contentValue(c: models.Content) {
    return (
      c.stringValue ||
      ((c.numberValue || c.numberValue === 0) && c.numberValue) ||
      (c.measureValue && (c.measureValue.value || c.measureValue.value === 0) ? c.measureValue : null) ||
      c.medicationValue ||
      c.booleanValue
    )
  }

  shortServiceDescription(svc: models.Service, lng: string) {
    const c = this.preferredContent(svc, lng)
    return !c ? '' : this.shortContentDescription(c, lng, svc.label)
  }

  shortContentDescription(c: models.Content, lng: string, label?: string) {
    return (
      c.stringValue ||
      ((c.numberValue || c.numberValue === 0) && c.numberValue) ||
      (c.measureValue &&
        '' +
          (c.measureValue.value || c.measureValue.value === 0 ? c.measureValue.value : '-') +
          (c.measureValue.unit ? ' ' + c.measureValue.unit : '')) ||
      (c.medicationValue ? this.medication().medicationToString(c.medicationValue, lng) : null) ||
      (c.booleanValue && label) ||
<<<<<<< HEAD
      'OK'
=======
      "OK"
>>>>>>> c904d2fd
    )
  }

  medicationValue(svc: models.Service, lng: string) {
    const c =
      svc && svc.content && (svc.content[lng] || svc.content['fr'] || (Object.keys(svc.content)[0] ? svc.content[Object.keys(svc.content)[0]] : null))
    return c && c.medicationValue
  }

  contentHasData(c: any): boolean {
    return c.stringValue || c.numberValue || c.measureValue || c.booleanValue || c.booleanValue === false || c.medicationValue || c.documentId
  }

  localize(e: any, lng: string) {
    if (!e) {
      return null
    }
    return e[lng] || e.fr || e.en || e.nl
  }

  /**
   * Modifies the subcontacts this svc belongs to while minimizing the number of references to the svcs inside the subcontacts
   * After the invocation, there is at least one subcontact with provided poaId and heId that contains the svc
   * The svc is not removed from a previous subcontact it would belong to except if the new conditions are compatible
   * Note that undefined and null do not have the same meaning for formId
   * If formId is null: the subcontact which refers svc must have a null formId
   * If formId is undefined, the subcontact can have any value for formId
   *
   * When a svc does not exist yet in the current contact but exists in a previous contact, all the scs it was belonging to are
   * copied in the current contact
   *
   * the svc returned is the one that's inside the ctc
   *
   * @param ctc
   * @param user
   * @param ctcs
   * @param svc
   * @param formId
   * @param poaId aMap {heId2: [poaId11, poaId12], heId2: [poaId21] }
   * @param heId an Array of heIds, equivalent to poaIds = {heId: [], ...}
   * @param init
   * @returns {*}
   */

  promoteServiceInContact(
    ctc: models.Contact,
    user: models.User,
    ctcs: Array<models.Contact>,
    svc: models.Service,
    formId: string,
    poaIds?: { [key: string]: string[] },
    heIds?: Array<string>,
    init?: any
  ) {
    if (!ctc) {
      return null
    }
    const existing = ctc.services!.find((s) => s.id === svc.id)
    const promoted = _.extend(_.extend(existing || {}, svc), {
      author: user.id,
      responsible: user.healthcarePartyId || user.patientId,
      modified: new Date().getTime(),
    })
    if (!existing) {
      ;(ctc.services || (ctc.services = [])).push(promoted)
    }
    const allSubcontactsInCurrentContactContainingService = (ctc.subContacts || []).filter((csc) =>
      (csc.services || []).some((s) => s.serviceId === svc.id)
    )

    //Rearrange poaIds and heIds as a hierarchy
    const hierarchyOfHeAndPoaIds: { [key: string]: Array<any> } = {}
<<<<<<< HEAD
    ;(heIds || []).forEach((id) => (hierarchyOfHeAndPoaIds[id || '_'] = []))
=======
    ;(heIds || []).forEach((id) => (hierarchyOfHeAndPoaIds[id || "_"] = []))
>>>>>>> c904d2fd
    Object.keys(poaIds || {}).forEach((k: string) => {
      const poas = hierarchyOfHeAndPoaIds[k]
      if (poas) {
        hierarchyOfHeAndPoaIds[k] = _.concat(poas, (poaIds || {})[k])
      } else {
        hierarchyOfHeAndPoaIds[k] = (poaIds || {})[k]
      }
    })

    const pastCtc =
      (svc.contactId && svc.contactId !== ctc.id && ctcs.find((c) => c.id === svc.contactId)) ||
      ctcs.reduce(
<<<<<<< HEAD
        (selected: { s: models.Service | null; c: models.Contact | null }, c: models.Contact) => {
          const candidate = (c.services || []).find((s) => s.id === svc.id)
          return ctc.id !== c.id && candidate && (selected.s === null || utils.before(selected.s.modified || 0, candidate.modified || 0))
=======
        (
          selected: { s: models.ServiceDto | null; c: models.ContactDto | null },
          c: models.ContactDto
        ) => {
          const candidate = (c.services || []).find((s) => s.id === svc.id)
          return ctc.id !== c.id &&
            candidate &&
            (selected.s === null || utils.before(selected.s.modified || 0, candidate.modified || 0))
>>>>>>> c904d2fd
            ? { s: candidate, c: c }
            : selected
        },
        { s: null, c: null }
      ).c
    //Make sure that all scs the svc was belonging to are copied inside the current contact
    pastCtc &&
      pastCtc
        .subContacts!.filter((psc) => psc.services!.some((s) => s.serviceId === svc.id))
        .forEach((psc) => {
          const sameInCurrent = allSubcontactsInCurrentContactContainingService.find(
<<<<<<< HEAD
            (csc) => csc.formId === psc.formId && csc.planOfActionId === psc.planOfActionId && csc.healthElementId === psc.healthElementId
=======
            (csc) =>
              csc.formId === psc.formId &&
              csc.planOfActionId === psc.planOfActionId &&
              csc.healthElementId === psc.healthElementId
>>>>>>> c904d2fd
          )
          if (sameInCurrent) {
            if (!sameInCurrent.services!.some((s) => s.serviceId === svc.id)) {
              sameInCurrent.services!.push({ serviceId: svc.id })
            }
          } else {
            const newSubContact = _.assign(_.assign({}, psc), {
              services: [{ serviceId: svc.id }],
            })
            ctc.subContacts!.push(newSubContact)
            allSubcontactsInCurrentContactContainingService.push(newSubContact)
          }
        })

    if (!Object.keys(hierarchyOfHeAndPoaIds).length) {
      hierarchyOfHeAndPoaIds._ = [] //Default is to have at least one option with heId equals to null (represented by _)
    }

    Object.keys(hierarchyOfHeAndPoaIds).forEach((heId: string | null) => {
      if (heId === '_') {
        heId = null
      }
      const subPoaIds = heId ? hierarchyOfHeAndPoaIds[heId] : []
      ;((subPoaIds || []).length ? subPoaIds : [null]).forEach((poaId) => {
        //Create or assign subcontacts for all pairs he/poa (can be null/null)
        let destinationSubcontact = ctc.subContacts!.find(
          (sc) =>
            (!formId || sc.formId === formId) &&
            ((!poaId && !sc.planOfActionId) || sc.planOfActionId === poaId) &&
            ((!heId && !sc.healthElementId) || sc.healthElementId === heId)
        )
        if (!destinationSubcontact) {
          ctc.subContacts!.push(
            (destinationSubcontact = new models.SubContact({
              formId: formId || undefined,
              planOfActionId: poaId,
              healthElementId: heId,
              services: [],
            }))
          )
        }

        const redundantSubcontact =
          allSubcontactsInCurrentContactContainingService.find((aSc) => destinationSubcontact === aSc) ||
          allSubcontactsInCurrentContactContainingService.find(
<<<<<<< HEAD
            (aSc) =>
              (!aSc.planOfActionId || aSc.planOfActionId === destinationSubcontact!.planOfActionId) &&
              (!aSc.healthElementId || aSc.healthElementId === destinationSubcontact!.healthElementId) &&
=======
            (aSc) => destinationSubcontact === aSc
          ) ||
          allSubcontactsInCurrentContactContainingService.find(
            (aSc) =>
              (!aSc.planOfActionId ||
                aSc.planOfActionId === destinationSubcontact!.planOfActionId) &&
              (!aSc.healthElementId ||
                aSc.healthElementId === destinationSubcontact!.healthElementId) &&
>>>>>>> c904d2fd
              (!aSc.formId || aSc.formId === destinationSubcontact!.formId)
          ) // Find a compatible sc: one that does not contain extra and ≠ information than the destination

        if (redundantSubcontact && redundantSubcontact !== destinationSubcontact) {
          redundantSubcontact.services!.splice(
            redundantSubcontact.services!.findIndex((link) => link.serviceId === svc.id),
            1
          )
        }
        if (!destinationSubcontact.services!.some((s) => s.serviceId === svc.id)) {
          destinationSubcontact.services!.push({ serviceId: svc.id! })
        }
      })
    })

    return (init && init(promoted)) || promoted
  }

  isNumeric(svc: models.Service, lng: string) {
    const c = this.preferredContent(svc, lng)
    return c && (c.measureValue || c.numberValue || c.numberValue == 0)
  }

  service() {
    return {
      newInstance: (user: models.User, s: any) =>
        _.extend(
          {
            id: this.crypto.randomUuid(),
            _type: 'org.taktik.icure.entities.embed.Service',
            created: new Date().getTime(),
            modified: new Date().getTime(),
            responsible: user.healthcarePartyId || user.patientId,
            author: user.id,
            codes: [],
            tags: [],
            content: {},
<<<<<<< HEAD
            valueDate: parseInt(moment().format('YYYYMMDDHHmmss')),
=======
            valueDate: parseInt(moment().format("YYYYMMDDHHmmss")),
>>>>>>> c904d2fd
          },
          s
        ),
    }
  }

  medication() {
    const regimenScores: any = {
      afterwakingup: 63000,
      beforebreakfast: 70000,
      duringbreakfast: 80000,
      afterbreakfast: 90000,
      morning: 100000,
      betweenbreakfastandlunch: 103000,
      beforelunch: 113000,
      midday: 120000,
      duringlunch: 123000,
      afterlunch: 130000,
      afternoon: 140000,
      betweenlunchanddinner: 160000,
      beforedinner: 180000,
      duringdinner: 190000,
      afterdinner: 200000,
      evening: 210000,
      betweendinnerandsleep: 213000,
      thehourofsleep: 220000,
      night: 230000,
      beforemeals: -30000,
      betweenmeals: -20000,
      aftermeals: -10000,
    }

    const myself = {
      regimenScores: function () {
        return regimenScores
      },
      medicationNameToString: function (m: any): string {
        return m && m.compoundPrescription
          ? m.compoundPrescription
          : m && m.substanceProduct
          ? myself.productToString(m && m.substanceProduct)
          : myself.productToString(m && m.medicinalProduct)
      },
      reimbursementReasonToString: (m: any, lang: string) => {
        return m && m.reimbursementReason && m.reimbursementReason.label && m.reimbursementReason.label.hasOwnProperty(lang)
          ? m.reimbursementReason.label[lang]
          : ''
      },
      medicationToString: (m: any, lang: string) => {
        let res = `${myself.medicationNameToString(m)}, ${myself.posologyToString(m, lang)}`
        const reason = myself.reimbursementReasonToString(m, lang)
        res = m.numberOfPackages
          ? `${m.numberOfPackages} ${m.numberOfPackages > 1 ? this.i18n[lang].packagesOf : this.i18n[lang].packageOf} ${res}`
          : res
        res = m.duration ? `${res} ${this.i18n[lang].during} ${myself.durationToString(m.duration, lang)}` : res
        res = reason ? `${res} (${reason})` : res
        return res
      },
      productToString: (m: any): string => {
        if (!m) {
          return ''
        }
        return m.intendedname
      },
      posologyToString: (m: any, lang: string) => {
        if (m) {
          if (m.instructionForPatient && m.instructionForPatient.length) {
            return m.instructionForPatient
          }
          if (!m.regimen || !m.regimen.length) {
            return ''
          }

          const unit =
            m.regimen[0].administratedQuantity && m.regimen[0].administratedQuantity.administrationUnit
              ? m.regimen[0].administratedQuantity.administrationUnit.code
              : m.regimen[0].administratedQuantity && m.regimen[0].administratedQuantity.unit
          let quantity = m.regimen[0].administratedQuantity && m.regimen[0].administratedQuantity.quantity

          m.regimen.slice(1).find((ri: any) => {
            const oUnit =
              ri.administratedQuantity && ri.administratedQuantity.administrationUnit
                ? ri.administratedQuantity.administrationUnit.code
                : ri.administratedQuantity && ri.administratedQuantity.unit
            const oQuantity = ri.administratedQuantity && ri.administratedQuantity.quantity

            if (oQuantity !== quantity) {
              quantity = -1
            }
            return oUnit !== unit && oQuantity !== quantity
          })

          const cplxRegimen = !unit || quantity < 0
          const quantityUnit = cplxRegimen ? `1 ${this.i18n[lang].take_s_}` : `${quantity} ${unit || this.i18n[lang].take_s_}`

          const dayPeriod = m.regimen.find((r: any) => r.weekday !== null && r.weekday !== undefined)
            ? this.i18n[lang].weekly
            : m.regimen.find((r: any) => r.date)
            ? this.i18n[lang].monthly
            : this.i18n[lang].daily

          return `${quantityUnit}, ${m.regimen.length} x ${dayPeriod}, ${_.sortBy(
            m.regimen,
            (r) =>
              (r.date ? r.date * 1000000 : 29990000000000) +
              (r.dayNumber || 0) * 1000000 +
              ((r.weekday && r.weekday.weekNumber) || 0) * 7 * 1000000 +
<<<<<<< HEAD
              (r.timeOfDay ? r.timeOfDay : r.dayPeriod && r.dayPeriod.code ? (regimenScores[r.dayPeriod.code] as number) : 0)
          )
            .map((r) => (cplxRegimen ? myself.regimenToExtString(r, lang) : myself.regimenToString(r, lang)))
            .join(', ')}`
=======
              (r.timeOfDay
                ? r.timeOfDay
                : r.dayPeriod && r.dayPeriod.code
                ? (regimenScores[r.dayPeriod.code] as number)
                : 0)
          )
            .map((r) =>
              cplxRegimen ? myself.regimenToExtString(r, lang) : myself.regimenToString(r, lang)
            )
            .join(", ")}`
>>>>>>> c904d2fd
        }
      },
      frequencyToString: (m: any, lang: string) => {
        if (m.instructionForPatient && m.instructionForPatient.length) {
          return m.instructionForPatient
        }
        if (!m.regimen || !m.regimen.length) {
          return ''
        }

        const dayPeriod = m.regimen.find((r: any) => r.weekday !== null && r.weekday !== undefined)
          ? this.i18n[lang].weekly
          : m.regimen.find((r: any) => r.date)
          ? this.i18n[lang].monthly
          : this.i18n[lang].daily

        return `${m.regimen.length} x ${dayPeriod}`
      },
      durationToString: (d: models.Duration, lang: string) => {
        return d.value ? `${d.value} ${this.localize(d.unit!.label, lang)}` : ''
      },
      regimenToExtString: (r: models.RegimenItem, lang: string) => {
        const desc = myself.regimenToString(r, lang)
        return (
          (r.administratedQuantity && r.administratedQuantity.quantity && desc
            ? `${desc} (${r.administratedQuantity.quantity} ${
<<<<<<< HEAD
                (r.administratedQuantity.administrationUnit ? r.administratedQuantity.administrationUnit.code : r.administratedQuantity.unit) ||
                this.i18n[lang].take_s_
              })`
            : desc) || ''
=======
                (r.administratedQuantity.administrationUnit
                  ? r.administratedQuantity.administrationUnit.code
                  : r.administratedQuantity.unit) || this.i18n[lang].take_s_
              })`
            : desc) || ""
>>>>>>> c904d2fd
        )
      },
      regimenToString: (r: models.RegimenItem, lang: string) => {
        let res = r.date
          ? `${this.i18n[lang].the} ${moment(r.date).format('DD/MM/YYYY')}`
          : r.dayNumber
          ? `${this.i18n[lang].onDay} ${r.dayNumber}`
          : r.weekday && r.weekday.weekday
          ? `${this.i18n[lang].on} ${r.weekday.weekday}`
          : null
        if (r.dayPeriod && r.dayPeriod.code && r.dayPeriod.code.length) {
          res = res
<<<<<<< HEAD
            ? `${res} ${this.i18n[lang][r.dayPeriod.code] || this.localize(r.dayPeriod.label, lang) || r.dayPeriod.code}`
            : this.i18n[lang][r.dayPeriod.code] || this.localize(r.dayPeriod.label, lang) || r.dayPeriod.code
=======
            ? `${res} ${
                this.i18n[lang][r.dayPeriod.code] ||
                this.localize(r.dayPeriod.label, lang) ||
                r.dayPeriod.code
              }`
            : this.i18n[lang][r.dayPeriod.code] ||
              this.localize(r.dayPeriod.label, lang) ||
              r.dayPeriod.code
>>>>>>> c904d2fd
        }
        if (r.timeOfDay) {
          const timeOfDay =
            r.timeOfDay === 120000
              ? this.i18n[lang].noon
              : `${Math.floor(r.timeOfDay / 10000)}:${('' + (Math.floor(r.timeOfDay / 100) % 100)).replace(/^(.)$/, '0$1')}`
          res = res ? res + ' ' + this.i18n[lang].at + ' ' + timeOfDay : timeOfDay
        }
        return res
      },
      localize: (s: any, lang: string) => {
        if (!s) {
          return s
        }
        return (
          this.i18n[lang][s] ||
          (this.i18n[lang][s.toLowerCase()] &&
            this.i18n[lang][s.toLowerCase()]
<<<<<<< HEAD
              .split('')
              .map((c: string, idx: number) => (idx >= s.length || s[idx].toLocaleLowerCase() === s[idx] ? c : c.toLocaleUpperCase()))
              .join('')) ||
=======
              .split("")
              .map((c: string, idx: number) =>
                idx >= s.length || s[idx].toLocaleLowerCase() === s[idx] ? c : c.toLocaleUpperCase()
              )
              .join("")) ||
>>>>>>> c904d2fd
          s
        ) //Applies the (lower/upper)case to the translated lowercase version of the input string (s)
      },
    }
    return myself
  }
}<|MERGE_RESOLUTION|>--- conflicted
+++ resolved
@@ -21,11 +21,7 @@
     crypto: IccCryptoXApi,
     fetchImpl: (input: RequestInfo, init?: RequestInit) => Promise<Response> = typeof window !== 'undefined'
       ? window.fetch
-<<<<<<< HEAD
       : typeof self !== 'undefined'
-=======
-      : typeof self !== "undefined"
->>>>>>> c904d2fd
       ? self.fetch
       : fetch
   ) {
@@ -48,11 +44,7 @@
           groupId: this.crypto.randomUuid(),
           subContacts: [],
           services: [],
-<<<<<<< HEAD
           openingDate: parseInt(moment().format('YYYYMMDDHHmmss')),
-=======
-          openingDate: parseInt(moment().format("YYYYMMDDHHmmss")),
->>>>>>> c904d2fd
         },
         c || {}
       )
@@ -77,23 +69,12 @@
   ): Promise<models.Contact> {
     const hcpId = user.healthcarePartyId || user.patientId
     return this.crypto
-<<<<<<< HEAD
       .extractPreferredSfk(patient, hcpId!, confidential)
-=======
-      .extractPreferredSfk(patient, hcpId!!, confidential)
->>>>>>> c904d2fd
       .then((key) => {
         if (!key) {
           console.error(`SFK cannot be found for HealthElement ${key}. The health element will not be reachable from the patient side`)
         }
-<<<<<<< HEAD
         return Promise.all([this.crypto.initObjectDelegations(contact, patient, hcpId!, key), this.crypto.initEncryptionKeys(contact, hcpId!)])
-=======
-        return Promise.all([
-          this.crypto.initObjectDelegations(contact, patient, hcpId!, key),
-          this.crypto.initEncryptionKeys(contact, hcpId!),
-        ])
->>>>>>> c904d2fd
       })
       .then(([dels, eks]) => {
         _.extend(contact, {
@@ -104,7 +85,6 @@
         })
 
         let promise = Promise.resolve(contact)
-<<<<<<< HEAD
         ;(user.autoDelegations ? (user.autoDelegations.all || []).concat(user.autoDelegations.medicalInformation || []) : []).forEach(
           (delegateId) =>
             (promise = promise.then((contact) =>
@@ -114,55 +94,13 @@
               })
             ))
         )
-        ;(user.autoDelegations ? user.autoDelegations.anonymousMedicalInformation : []).forEach(
+        ;(user.autoDelegations && user.autoDelegations.anonymousMedicalInformation ? user.autoDelegations.anonymousMedicalInformation : []).forEach(
           (delegateId) =>
             (promise = promise.then((contact) =>
               this.crypto.addDelegationsAndEncryptionKeys(patient, contact, hcpId!, delegateId, null, eks.secretId).catch((e) => {
                 console.log(e)
                 return contact
               })
-=======
-        ;(user.autoDelegations
-          ? (user.autoDelegations.all || []).concat(user.autoDelegations.medicalInformation || [])
-          : []
-        ).forEach(
-          (delegateId) =>
-            (promise = promise.then((contact) =>
-              this.crypto
-                .addDelegationsAndEncryptionKeys(
-                  patient,
-                  contact,
-                  hcpId!,
-                  delegateId,
-                  dels.secretId,
-                  eks.secretId
-                )
-                .catch((e) => {
-                  console.log(e)
-                  return contact
-                })
-            ))
-        )
-        ;(user.autoDelegations && user.autoDelegations.anonymousMedicalInformation
-          ? user.autoDelegations.anonymousMedicalInformation
-          : []
-        ).forEach(
-          (delegateId) =>
-            (promise = promise.then((contact) =>
-              this.crypto
-                .addDelegationsAndEncryptionKeys(
-                  patient,
-                  contact,
-                  hcpId!,
-                  delegateId,
-                  null,
-                  eks.secretId
-                )
-                .catch((e) => {
-                  console.log(e)
-                  return contact
-                })
->>>>>>> c904d2fd
             ))
         )
         return promise
@@ -177,16 +115,12 @@
           encryptionKeys: eks.encryptionKeys,
         })
       )
-<<<<<<< HEAD
-      ;(user.autoDelegations ? (user.autoDelegations.all || []).concat(user.autoDelegations.medicalInformation || []) : []).forEach(
-=======
       ;(user.autoDelegations
         ? (user.autoDelegations.all || [])
             .concat(user.autoDelegations.medicalInformation || [])
             .concat(user.autoDelegations.anonymousMedicalInformation || [])
         : []
       ).forEach(
->>>>>>> c904d2fd
         (delegateId) =>
           (promise = promise.then((contact) =>
             this.crypto
@@ -221,7 +155,6 @@
    * @param hcpartyId
    * @param patient (Promise)
    */
-<<<<<<< HEAD
   findBy(hcpartyId: string, patient: models.Patient) {
     return this.crypto.extractSFKsHierarchyFromDelegations(patient, hcpartyId).then((secretForeignKeys) =>
       secretForeignKeys && secretForeignKeys.length > 0
@@ -240,33 +173,6 @@
           ).then((results) => _.uniqBy(_.flatMap(results), (x) => x.id))
         : Promise.resolve([])
     )
-=======
-  findBy(hcpartyId: string, patient: models.PatientDto) {
-    return this.crypto
-      .extractSFKsHierarchyFromDelegations(patient, hcpartyId)
-      .then((secretForeignKeys) =>
-        secretForeignKeys && secretForeignKeys.length > 0
-          ? Promise.all(
-              secretForeignKeys
-                .reduce((acc, level) => {
-                  return acc.concat([
-                    {
-                      hcpartyId: level.hcpartyId,
-                      extractedKeys: level.extractedKeys.filter(
-                        (key) =>
-                          !acc.some((previousLevel) => previousLevel.extractedKeys.includes(key))
-                      ),
-                    },
-                  ])
-                }, [] as Array<{ hcpartyId: string; extractedKeys: Array<string> }>)
-                .filter((l) => l.extractedKeys.length > 0)
-                .map(({ hcpartyId, extractedKeys }) =>
-                  this.findByHCPartyPatientSecretFKeys(hcpartyId, extractedKeys.join(","))
-                )
-            ).then((results) => _.uniqBy(_.flatMap(results), (x) => x.id))
-          : Promise.resolve([])
-      )
->>>>>>> c904d2fd
   }
 
   async findByPatientSFKs(hcpartyId: string, patients: Array<models.Patient>): Promise<Array<models.Contact>> {
@@ -277,13 +183,7 @@
           return acc.concat([
             {
               hcpartyId: level.hcpartyId,
-<<<<<<< HEAD
               extractedKeys: level.extractedKeys.filter((key) => !acc.some((previousLevel) => previousLevel.extractedKeys.includes(key))),
-=======
-              extractedKeys: level.extractedKeys.filter(
-                (key) => !acc.some((previousLevel) => previousLevel.extractedKeys.includes(key))
-              ),
->>>>>>> c904d2fd
             },
           ])
         }, [] as Array<{ hcpartyId: string; extractedKeys: Array<string> }>)
@@ -299,11 +199,7 @@
           Object.keys(perHcpId).map((hcpId) =>
             this.findContactsByHCPartyPatientForeignKeys(
               hcpartyId,
-<<<<<<< HEAD
               new models.ListOfIds({
-=======
-              new models.ListOfIdsDto({
->>>>>>> c904d2fd
                 ids: perHcpId[hcpId],
               })
             )
@@ -369,15 +265,9 @@
   ): Promise<PaginatedListContact | any> {
     return super
       .filterContactsBy(startDocumentId, limit, body)
-<<<<<<< HEAD
-      .then((ctcs) => this.decrypt(user.healthcarePartyId!, ctcs.rows!).then((decryptedRows) => Object.assign(ctcs, { rows: decryptedRows })))
-=======
       .then((ctcs) =>
-        this.decrypt(user.healthcarePartyId! || user.patientId!, ctcs.rows!).then((decryptedRows) =>
-          Object.assign(ctcs, { rows: decryptedRows })
-        )
+        this.decrypt(user.healthcarePartyId! || user.patientId!, ctcs.rows!).then((decryptedRows) => Object.assign(ctcs, { rows: decryptedRows }))
       )
->>>>>>> c904d2fd
   }
 
   listContactsByOpeningDateWithUser(
@@ -387,50 +277,20 @@
     hcpartyid: string,
     startDocumentId?: string,
     limit?: number
-<<<<<<< HEAD
   ): Promise<PaginatedListContact | any> {
-    return super.listContactsByOpeningDate(startKey, endKey, hcpartyid, startDocumentId, limit).then((ctcs) => {
-      ;(ctcs as any).rows = this.decrypt((user.healthcarePartyId || user.patientId)!, ctcs.rows!)
-      return ctcs
-    })
-  }
-
-  findByHCPartyFormIdWithUser(user: models.User, hcPartyId: string, formId: string): Promise<Array<models.Contact> | any> {
-    return super.findByHCPartyFormId(hcPartyId, formId).then((ctcs) => this.decrypt((user.healthcarePartyId || user.patientId)!, ctcs))
-  }
-
-  findByHCPartyFormIdsWithUser(user: models.User, hcPartyId: string, body: models.ListOfIds): Promise<Array<models.Contact> | any> {
-    return super.findByHCPartyFormIds(hcPartyId, body).then((ctcs) => this.decrypt((user.healthcarePartyId || user.patientId)!, ctcs))
-=======
-  ): Promise<PaginatedListContactDto | any> {
     return super
       .listContactsByOpeningDate(startKey, endKey, hcpartyid, startDocumentId, limit)
       .then((ctcs) =>
-        this.decrypt(user.healthcarePartyId! || user.patientId!, ctcs.rows!).then((decryptedRows) =>
-          Object.assign(ctcs, { rows: decryptedRows })
-        )
+        this.decrypt(user.healthcarePartyId! || user.patientId!, ctcs.rows!).then((decryptedRows) => Object.assign(ctcs, { rows: decryptedRows }))
       )
   }
 
-  findByHCPartyFormIdWithUser(
-    user: models.UserDto,
-    hcPartyId: string,
-    formId: string
-  ): Promise<Array<models.ContactDto> | any> {
-    return super
-      .findByHCPartyFormId(hcPartyId, formId)
-      .then((ctcs) => this.decrypt((user.healthcarePartyId || user.patientId)!, ctcs))
-  }
-
-  findByHCPartyFormIdsWithUser(
-    user: models.UserDto,
-    hcPartyId: string,
-    body: models.ListOfIdsDto
-  ): Promise<Array<models.ContactDto> | any> {
-    return super
-      .findByHCPartyFormIds(hcPartyId, body)
-      .then((ctcs) => this.decrypt((user.healthcarePartyId || user.patientId)!, ctcs))
->>>>>>> c904d2fd
+  findByHCPartyFormIdWithUser(user: models.User, hcPartyId: string, formId: string): Promise<Array<models.Contact> | any> {
+    return super.findByHCPartyFormId(hcPartyId, formId).then((ctcs) => this.decrypt((user.healthcarePartyId || user.patientId)!, ctcs))
+  }
+
+  findByHCPartyFormIdsWithUser(user: models.User, hcPartyId: string, body: models.ListOfIds): Promise<Array<models.Contact> | any> {
+    return super.findByHCPartyFormIds(hcPartyId, body).then((ctcs) => this.decrypt((user.healthcarePartyId || user.patientId)!, ctcs))
   }
 
   getContactWithUser(user: models.User, contactId: string): Promise<models.Contact | any> {
@@ -440,18 +300,8 @@
       .then((ctcs) => ctcs[0])
   }
 
-<<<<<<< HEAD
   getContactsWithUser(user: models.User, body?: models.ListOfIds): Promise<Array<models.Contact> | any> {
     return super.getContacts(body).then((ctcs) => this.decrypt((user.healthcarePartyId || user.patientId)!, ctcs))
-=======
-  getContactsWithUser(
-    user: models.UserDto,
-    body?: models.ListOfIdsDto
-  ): Promise<Array<models.ContactDto> | any> {
-    return super
-      .getContacts(body)
-      .then((ctcs) => this.decrypt((user.healthcarePartyId || user.patientId)!, ctcs))
->>>>>>> c904d2fd
   }
 
   modifyContactWithUser(user: models.User, body?: models.Contact): Promise<models.Contact | any> {
@@ -587,22 +437,12 @@
     return Promise.all(
       svcs.map(async (svc) => {
         if (!key) {
-<<<<<<< HEAD
           const { extractedKeys: sfks } = await this.crypto.extractKeysFromDelegationsForHcpHierarchy(
             hcpartyId,
             svc.id!,
             _.size(svc.encryptionKeys) ? svc.encryptionKeys! : svc.delegations!
           )
           key = await this.crypto.AES.importKey('raw', hex2ua(sfks[0].replace(/-/g, '')))
-=======
-          const { extractedKeys: sfks } =
-            await this.crypto.extractKeysFromDelegationsForHcpHierarchy(
-              hcpartyId,
-              svc.id!,
-              _.size(svc.encryptionKeys) ? svc.encryptionKeys! : svc.delegations!
-            )
-          key = await this.crypto.AES.importKey("raw", utils.hex2ua(sfks[0].replace(/-/g, "")))
->>>>>>> c904d2fd
         }
 
         if (svc.encryptedContent) {
@@ -648,19 +488,11 @@
     )
   }
 
-<<<<<<< HEAD
   contactOfService(ctcs: Array<models.Contact>, svcId: string): models.Contact | undefined {
     let latestContact: models.Contact | undefined = undefined
     let latestService: models.Service
     ctcs.forEach((c) => {
       const s: models.Service | undefined = c.services!.find((it) => svcId === it.id)
-=======
-  contactOfService(ctcs: Array<models.ContactDto>, svcId: string): models.ContactDto | undefined {
-    let latestContact: models.ContactDto | undefined = undefined
-    let latestService: models.ServiceDto
-    ctcs.forEach((c) => {
-      const s: models.ServiceDto | undefined = c.services!.find((it) => svcId === it.id)
->>>>>>> c904d2fd
       if (s && (!latestService || moment(s.valueDate).isAfter(moment(latestService.valueDate)))) {
         latestContact = c
         latestService = s
@@ -669,13 +501,8 @@
     return latestContact
   }
 
-<<<<<<< HEAD
   filteredServices(ctcs: Array<models.Contact>, filter: any): Array<models.Service> {
     const byIds: { [key: string]: models.Service } = {}
-=======
-  filteredServices(ctcs: Array<models.ContactDto>, filter: any): Array<models.ServiceDto> {
-    const byIds: { [key: string]: models.ServiceDto } = {}
->>>>>>> c904d2fd
     ctcs.forEach((c) =>
       (c.services || [])
         .filter((s) => filter(s, c))
@@ -695,11 +522,7 @@
     return Promise.resolve(this.filteredServices(ctcs, filter))
   }
 
-<<<<<<< HEAD
   services(ctc: models.Contact, label: string) {
-=======
-  services(ctc: models.ContactDto, label: string) {
->>>>>>> c904d2fd
     return ctc.services!.filter((s) => s.label === label)
   }
 
@@ -734,11 +557,7 @@
           (c.measureValue.unit ? ' ' + c.measureValue.unit : '')) ||
       (c.medicationValue ? this.medication().medicationToString(c.medicationValue, lng) : null) ||
       (c.booleanValue && label) ||
-<<<<<<< HEAD
       'OK'
-=======
-      "OK"
->>>>>>> c904d2fd
     )
   }
 
@@ -811,11 +630,7 @@
 
     //Rearrange poaIds and heIds as a hierarchy
     const hierarchyOfHeAndPoaIds: { [key: string]: Array<any> } = {}
-<<<<<<< HEAD
     ;(heIds || []).forEach((id) => (hierarchyOfHeAndPoaIds[id || '_'] = []))
-=======
-    ;(heIds || []).forEach((id) => (hierarchyOfHeAndPoaIds[id || "_"] = []))
->>>>>>> c904d2fd
     Object.keys(poaIds || {}).forEach((k: string) => {
       const poas = hierarchyOfHeAndPoaIds[k]
       if (poas) {
@@ -828,20 +643,9 @@
     const pastCtc =
       (svc.contactId && svc.contactId !== ctc.id && ctcs.find((c) => c.id === svc.contactId)) ||
       ctcs.reduce(
-<<<<<<< HEAD
         (selected: { s: models.Service | null; c: models.Contact | null }, c: models.Contact) => {
           const candidate = (c.services || []).find((s) => s.id === svc.id)
           return ctc.id !== c.id && candidate && (selected.s === null || utils.before(selected.s.modified || 0, candidate.modified || 0))
-=======
-        (
-          selected: { s: models.ServiceDto | null; c: models.ContactDto | null },
-          c: models.ContactDto
-        ) => {
-          const candidate = (c.services || []).find((s) => s.id === svc.id)
-          return ctc.id !== c.id &&
-            candidate &&
-            (selected.s === null || utils.before(selected.s.modified || 0, candidate.modified || 0))
->>>>>>> c904d2fd
             ? { s: candidate, c: c }
             : selected
         },
@@ -853,14 +657,7 @@
         .subContacts!.filter((psc) => psc.services!.some((s) => s.serviceId === svc.id))
         .forEach((psc) => {
           const sameInCurrent = allSubcontactsInCurrentContactContainingService.find(
-<<<<<<< HEAD
             (csc) => csc.formId === psc.formId && csc.planOfActionId === psc.planOfActionId && csc.healthElementId === psc.healthElementId
-=======
-            (csc) =>
-              csc.formId === psc.formId &&
-              csc.planOfActionId === psc.planOfActionId &&
-              csc.healthElementId === psc.healthElementId
->>>>>>> c904d2fd
           )
           if (sameInCurrent) {
             if (!sameInCurrent.services!.some((s) => s.serviceId === svc.id)) {
@@ -906,20 +703,9 @@
         const redundantSubcontact =
           allSubcontactsInCurrentContactContainingService.find((aSc) => destinationSubcontact === aSc) ||
           allSubcontactsInCurrentContactContainingService.find(
-<<<<<<< HEAD
             (aSc) =>
               (!aSc.planOfActionId || aSc.planOfActionId === destinationSubcontact!.planOfActionId) &&
               (!aSc.healthElementId || aSc.healthElementId === destinationSubcontact!.healthElementId) &&
-=======
-            (aSc) => destinationSubcontact === aSc
-          ) ||
-          allSubcontactsInCurrentContactContainingService.find(
-            (aSc) =>
-              (!aSc.planOfActionId ||
-                aSc.planOfActionId === destinationSubcontact!.planOfActionId) &&
-              (!aSc.healthElementId ||
-                aSc.healthElementId === destinationSubcontact!.healthElementId) &&
->>>>>>> c904d2fd
               (!aSc.formId || aSc.formId === destinationSubcontact!.formId)
           ) // Find a compatible sc: one that does not contain extra and ≠ information than the destination
 
@@ -957,11 +743,7 @@
             codes: [],
             tags: [],
             content: {},
-<<<<<<< HEAD
             valueDate: parseInt(moment().format('YYYYMMDDHHmmss')),
-=======
-            valueDate: parseInt(moment().format("YYYYMMDDHHmmss")),
->>>>>>> c904d2fd
           },
           s
         ),
@@ -1069,23 +851,10 @@
               (r.date ? r.date * 1000000 : 29990000000000) +
               (r.dayNumber || 0) * 1000000 +
               ((r.weekday && r.weekday.weekNumber) || 0) * 7 * 1000000 +
-<<<<<<< HEAD
               (r.timeOfDay ? r.timeOfDay : r.dayPeriod && r.dayPeriod.code ? (regimenScores[r.dayPeriod.code] as number) : 0)
           )
             .map((r) => (cplxRegimen ? myself.regimenToExtString(r, lang) : myself.regimenToString(r, lang)))
             .join(', ')}`
-=======
-              (r.timeOfDay
-                ? r.timeOfDay
-                : r.dayPeriod && r.dayPeriod.code
-                ? (regimenScores[r.dayPeriod.code] as number)
-                : 0)
-          )
-            .map((r) =>
-              cplxRegimen ? myself.regimenToExtString(r, lang) : myself.regimenToString(r, lang)
-            )
-            .join(", ")}`
->>>>>>> c904d2fd
         }
       },
       frequencyToString: (m: any, lang: string) => {
@@ -1112,18 +881,10 @@
         return (
           (r.administratedQuantity && r.administratedQuantity.quantity && desc
             ? `${desc} (${r.administratedQuantity.quantity} ${
-<<<<<<< HEAD
                 (r.administratedQuantity.administrationUnit ? r.administratedQuantity.administrationUnit.code : r.administratedQuantity.unit) ||
                 this.i18n[lang].take_s_
               })`
             : desc) || ''
-=======
-                (r.administratedQuantity.administrationUnit
-                  ? r.administratedQuantity.administrationUnit.code
-                  : r.administratedQuantity.unit) || this.i18n[lang].take_s_
-              })`
-            : desc) || ""
->>>>>>> c904d2fd
         )
       },
       regimenToString: (r: models.RegimenItem, lang: string) => {
@@ -1136,19 +897,8 @@
           : null
         if (r.dayPeriod && r.dayPeriod.code && r.dayPeriod.code.length) {
           res = res
-<<<<<<< HEAD
             ? `${res} ${this.i18n[lang][r.dayPeriod.code] || this.localize(r.dayPeriod.label, lang) || r.dayPeriod.code}`
             : this.i18n[lang][r.dayPeriod.code] || this.localize(r.dayPeriod.label, lang) || r.dayPeriod.code
-=======
-            ? `${res} ${
-                this.i18n[lang][r.dayPeriod.code] ||
-                this.localize(r.dayPeriod.label, lang) ||
-                r.dayPeriod.code
-              }`
-            : this.i18n[lang][r.dayPeriod.code] ||
-              this.localize(r.dayPeriod.label, lang) ||
-              r.dayPeriod.code
->>>>>>> c904d2fd
         }
         if (r.timeOfDay) {
           const timeOfDay =
@@ -1167,17 +917,9 @@
           this.i18n[lang][s] ||
           (this.i18n[lang][s.toLowerCase()] &&
             this.i18n[lang][s.toLowerCase()]
-<<<<<<< HEAD
               .split('')
               .map((c: string, idx: number) => (idx >= s.length || s[idx].toLocaleLowerCase() === s[idx] ? c : c.toLocaleUpperCase()))
               .join('')) ||
-=======
-              .split("")
-              .map((c: string, idx: number) =>
-                idx >= s.length || s[idx].toLocaleLowerCase() === s[idx] ? c : c.toLocaleUpperCase()
-              )
-              .join("")) ||
->>>>>>> c904d2fd
           s
         ) //Applies the (lower/upper)case to the translated lowercase version of the input string (s)
       },
