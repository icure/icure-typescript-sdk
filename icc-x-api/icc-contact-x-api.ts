--- conflicted
+++ resolved
@@ -138,15 +138,9 @@
    * @param patient (Promise)
    * @param usingPost
    */
-<<<<<<< HEAD
-  async findBy(hcpartyId: string, patient: models.Patient) {
+  async findBy(hcpartyId: string, patient: models.Patient, usingPost: boolean = false) {
     return await this.crypto.xapi.secretIdsForHcpHierarchyOf({ entity: patient, type: 'Patient' }).then((keysHierarchy) =>
       keysHierarchy && keysHierarchy.length > 0
-=======
-  findBy(hcpartyId: string, patient: models.Patient, usingPost: boolean = false) {
-    return this.crypto.extractSFKsHierarchyFromDelegations(patient, hcpartyId).then((secretForeignKeys) =>
-      secretForeignKeys && secretForeignKeys.length > 0
->>>>>>> 186bb3ac
         ? Promise.all(
             keysHierarchy
               .reduce((acc, level) => {
@@ -158,9 +152,11 @@
                 ])
               }, [] as Array<{ hcpartyId: string; extractedKeys: Array<string> }>)
               .filter((l) => l.extractedKeys.length > 0)
-              .map(({ hcpartyId, extractedKeys }) => usingPost ?
-                this.findByHCPartyPatientSecretFKeysArray(hcpartyId, _.uniq(extractedKeys)) :
-                this.findByHCPartyPatientSecretFKeys(hcpartyId, _.uniq(extractedKeys).join(',')))
+              .map(({ hcpartyId, extractedKeys }) =>
+                usingPost
+                  ? this.findByHCPartyPatientSecretFKeysArray(hcpartyId, _.uniq(extractedKeys))
+                  : this.findByHCPartyPatientSecretFKeys(hcpartyId, _.uniq(extractedKeys).join(','))
+              )
           ).then((results) => _.uniqBy(_.flatMap(results), (x) => x.id))
         : Promise.resolve([])
     )
