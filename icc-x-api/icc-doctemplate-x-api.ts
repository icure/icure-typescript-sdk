--- conflicted
+++ resolved
@@ -6,11 +6,7 @@
 import { DocumentTemplate } from '../icc-api/model/models'
 import { string2ua } from './utils/binary-utils'
 import { XHR } from '../icc-api/api/XHR'
-<<<<<<< HEAD
-import { AuthenticationProvider, NoAuthenticationProvider } from './auth/AuthenticationProvider'
-=======
 import { AuthenticationProvider } from './auth/AuthenticationProvider'
->>>>>>> 01f69a52
 
 // noinspection JSUnusedGlobalSymbols
 export class IccDoctemplateXApi extends IccDoctemplateApi {
@@ -22,11 +18,7 @@
     host: string,
     headers: { [key: string]: string },
     crypto: IccCryptoXApi,
-<<<<<<< HEAD
-    authenticationProvider: AuthenticationProvider = new NoAuthenticationProvider(),
-=======
     authenticationProvider: AuthenticationProvider,
->>>>>>> 01f69a52
     fetchImpl: (input: RequestInfo, init?: RequestInit) => Promise<Response> = typeof window !== 'undefined'
       ? window.fetch
       : typeof self !== 'undefined'
