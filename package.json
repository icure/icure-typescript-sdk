{
  "name": "@icure/api",
<<<<<<< HEAD
  "version": "5.1.15",
=======
  "version": "5.1.16",
>>>>>>> 27253750
  "description": "Typescript version of iCure standalone API client",
  "types": "dist/index.d.ts",
  "dependencies": {
    "date-fns": "^2.23.0",
    "libphonenumber-js": "^1.7.18",
    "lodash": "^4.17.21",
    "moment": "^2.22.1",
    "text-encoding": "^0.7.0",
    "uuid": "^8.3.2",
    "uuid-encoder": "^1.1.0"
  },
  "devDependencies": {
    "@icure/test-setup": "^0.0.35",
    "@types/chai": "^4.3.0",
    "@types/isomorphic-fetch": "^0.0.36",
    "@types/lodash": "^4.14.182",
    "@types/md5": "^2.3.2",
    "@types/mocha": "^9.1.0",
    "@types/node": "^16.11.41",
    "@types/node-localstorage": "^1.3.0",
    "@types/react-dom": "^18.0.8",
    "@types/rsocket-core": "^0.0.7",
    "@types/rsocket-websocket-client": "^0.0.4",
    "@types/uuid": "^8.3.4",
    "@types/ws": "^8.5.3",
    "axios": "^0.26.1",
    "chai": "^4.3.6",
    "isomorphic-fetch": "^3.0.0",
    "md5": "^2.3.0",
    "mocha": "^9.2.2",
    "node-localstorage": "^2.2.1",
    "nyc": "^15.1.0",
    "prettier": "^2.6.2",
    "pretty-quick": "^3.1.3",
    "rimraf": "^3.0.2",
    "source-map-support": "^0.5.21",
    "ts-node": "^10.7.0",
    "typescript": "^4.5.5"
  },
  "scripts": {
    "gen": "java -classpath swagger-codegen-generators.jar io.swagger.codegen.v3.cli.SwaggerCodegen generate -i https://krakenb.svc.icure.cloud/v3/api-docs/v1 -l typescript --additional-properties classPrefix=Icc skipPathPrefix=/rest/v1 -o ./icc-api/",
    "genloc": "java -classpath swagger-codegen-generators.jar io.swagger.codegen.v3.cli.SwaggerCodegen generate -i http://127.0.0.1:16043/v3/api-docs/v1 -l typescript --additional-properties classPrefix=Icc skipPathPrefix=/rest/v1 -o ./icc-api/",
    "gendev": "java -classpath swagger-codegen-generators.jar io.swagger.codegen.v3.cli.SwaggerCodegen generate -i https://kraken.icure.dev/v3/api-docs/v1 -l typescript --additional-properties classPrefix=Icc skipPathPrefix=/rest/v1 -o ./icc-api/",
    "eslint": "eslint --fix icc-api/* icc-x-api/*",
    "build": "tsc",
    "prepare": "rimraf dist && npm run build && jq '{name:.name, version:.version, description:.description, main:\"index.js\", types:\"index.d.ts\", dependencies:.dependencies, author:.author, license:.license, bugs:.bugs, homepage:.homepage}' < package.json > dist/package.json",
    "publish": "yarn version && yarn run prepare && cd dist && yarn publish --no-git-tag-version --new-version `git describe --abbrev=0 --tags` && cd ..",
    "precommit": "pretty-quick --staged",
    "test": "nyc mocha test/**/*.ts --require ts-node/register --require source-map-support/register --timeout=15000 --recursive",
    "clean": "npx ts-node ./test/cleanup.ts"
  },
  "repository": {
    "type": "git",
    "url": "git+https://github.com/taktik/icc-api.git"
  },
  "prettier": {
    "semi": false,
    "printWidth": 150,
    "singleQuote": true
  },
  "nyc": {
    "extension": [
      ".ts",
      ".tsx"
    ],
    "exclude": [
      "**/*.d.ts"
    ],
    "reporter": [
      "html",
      "lcov"
    ],
    "all": true
  },
  "author": "Taktik sa - B12 Consulting",
  "license": "MIT",
  "bugs": {
    "url": "https://github.com/taktik/icc-api/issues"
  },
  "homepage": "https://github.com/taktik/icc-api#readme"
}<|MERGE_RESOLUTION|>--- conflicted
+++ resolved
@@ -1,10 +1,6 @@
 {
   "name": "@icure/api",
-<<<<<<< HEAD
-  "version": "5.1.15",
-=======
   "version": "5.1.16",
->>>>>>> 27253750
   "description": "Typescript version of iCure standalone API client",
   "types": "dist/index.d.ts",
   "dependencies": {
