{
  "name": "@icure/api",
<<<<<<< HEAD
  "version": "4.2.38",
=======
  "version": "5.0.37",
>>>>>>> 154969da
  "description": "Typescript version of iCure standalone API client",
  "types": "dist/index.d.ts",
  "dependencies": {
    "date-fns": "^2.23.0",
    "libphonenumber-js": "^1.7.18",
    "lodash": "^4.17.21",
    "moment": "^2.22.1",
    "text-encoding": "^0.7.0",
    "uuid": "^8.3.2",
    "uuid-encoder": "^1.1.0"
  },
  "devDependencies": {
    "@icure/test-setup": "^0.0.15",
    "@types/chai": "^4.3.0",
    "@types/isomorphic-fetch": "^0.0.36",
    "@types/lodash": "^4.14.182",
    "@types/md5": "^2.3.2",
    "@types/mocha": "^9.1.0",
    "@types/node": "^16.11.41",
    "@types/node-localstorage": "^1.3.0",
    "@types/rsocket-core": "^0.0.7",
    "@types/rsocket-websocket-client": "^0.0.4",
    "@types/uuid": "^8.3.4",
    "@types/ws": "^8.5.3",
    "axios": "^0.26.1",
    "chai": "^4.3.6",
    "isomorphic-fetch": "^3.0.0",
    "md5": "^2.3.0",
    "mocha": "^9.2.2",
    "node-localstorage": "^2.2.1",
    "nyc": "^15.1.0",
    "prettier": "^2.6.2",
    "pretty-quick": "^3.1.3",
    "rimraf": "^3.0.2",
    "source-map-support": "^0.5.21",
    "ts-node": "^10.7.0",
    "typescript": "^4.5.5"
  },
  "scripts": {
    "gen": "java -classpath swagger-codegen-generators.jar io.swagger.codegen.v3.cli.SwaggerCodegen generate -i https://kraken.svc.icure.cloud/v3/api-docs/v1 -l typescript --additional-properties classPrefix=Icc skipPathPrefix=/rest/v1 -o ./icc-api/",
    "genloc": "java -classpath swagger-codegen-generators.jar io.swagger.codegen.v3.cli.SwaggerCodegen generate -i http://127.0.0.1:16043/v3/api-docs/v1 -l typescript --additional-properties classPrefix=Icc skipPathPrefix=/rest/v1 -o ./icc-api/",
    "gendev": "java -classpath swagger-codegen-generators.jar io.swagger.codegen.v3.cli.SwaggerCodegen generate -i https://kraken.icure.dev/v3/api-docs/v1 -l typescript --additional-properties classPrefix=Icc skipPathPrefix=/rest/v1 -o ./icc-api/",
    "eslint": "eslint --fix icc-api/* icc-x-api/*",
    "build": "tsc",
    "prepare": "rimraf dist && npm run build && jq '{name:.name, version:.version, description:.description, main:\"index.js\", types:\"index.d.ts\", dependencies:.dependencies, author:.author, license:.license, bugs:.bugs, homepage:.homepage}' < package.json > dist/package.json",
    "publish": "yarn version && yarn run prepare && cd dist && yarn publish --no-git-tag-version --new-version `git describe --abbrev=0 --tags` && cd ..",
    "precommit": "pretty-quick --staged",
    "test": "nyc mocha test/**/*.ts --require ts-node/register --require source-map-support/register --timeout=15000 --recursive"
  },
  "repository": {
    "type": "git",
    "url": "git+https://github.com/taktik/icc-api.git"
  },
  "prettier": {
    "semi": false,
    "printWidth": 150,
    "singleQuote": true
  },
  "nyc": {
    "extension": [
      ".ts",
      ".tsx"
    ],
    "exclude": [
      "**/*.d.ts"
    ],
    "reporter": [
      "html",
      "lcov"
    ],
    "all": true
  },
  "author": "Taktik sa - B12 Consulting",
  "license": "MIT",
  "bugs": {
    "url": "https://github.com/taktik/icc-api/issues"
  },
  "homepage": "https://github.com/taktik/icc-api#readme"
}<|MERGE_RESOLUTION|>--- conflicted
+++ resolved
@@ -1,10 +1,6 @@
 {
   "name": "@icure/api",
-<<<<<<< HEAD
-  "version": "4.2.38",
-=======
   "version": "5.0.37",
->>>>>>> 154969da
   "description": "Typescript version of iCure standalone API client",
   "types": "dist/index.d.ts",
   "dependencies": {
