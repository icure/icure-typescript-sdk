{
  "name": "@taktik/icc-api",
<<<<<<< HEAD
  "version": "3.0.66",
=======
  "version": "3.0.70",
>>>>>>> 35dc4022
  "description": "Typescript version of iCure standalone API client",
  "main": "dist/index.js",
  "types": "dist/index.d.ts",
  "dependencies": {
    "@taktik/fhc-api": "^0.3.9",
    "base64-js": "^1.3.0",
    "libphonenumber-js": "^1.7.18",
    "lodash": "^4.17.12",
    "moment": "^2.22.1",
    "text-encoding": "^0.7.0",
    "uuid-encoder": "^1.1.0"
  },
  "devDependencies": {
    "@types/base64-js": "^1.2.5",
    "@types/chai": "^4.1.7",
    "@types/lodash": "^4.14.116",
    "@types/mocha": "^5.2.7",
    "@types/moment": "^2.13.0",
    "@types/node": "^12.7.5",
    "@types/node-fetch": "^2.5.10",
    "@types/pegjs": "^0.10.1",
    "@types/pouchdb": "^6.3.3",
    "@types/sinon": "^7.0.12",
    "@types/text-encoding": "0.0.34",
    "@types/vorpal": "^1.12.0",
    "@typescript-eslint/parser": "^4.22.0",
    "chai": "^4.2.0",
    "husky": "^6.0.0",
    "karma": "^6.3.2",
    "karma-chrome-launcher": "^3.1.0",
    "karma-coverage": "^2.0.3",
    "karma-mocha": "^2.0.1",
    "karma-typescript": "^5.5.1",
    "karma-typescript-es6-transform": "^5.5.1",
    "mixin-deep": "^2.0.1",
    "mocha": "^8.3.2",
    "node-fetch": "^2.6.1",
    "node-localstorage": "^2.1.6",
    "prettier": "^2.2.1",
    "pretty-quick": "^3.1.0",
    "rimraf": "^3.0.2",
    "sinon": "^10.0.1",
    "ts-jest": "^26.5.5",
    "ts-node": "^9.1.1",
    "tslint": "^5.20.0",
    "tslint-config-standard": "^8.0.1",
    "typescript": "^4.2.4"
  },
  "optionalDependencies": {
    "node-webcrypto-ossl": "^1.0.48"
  },
  "scripts": {
    "gen": "java -classpath swagger-codegen-generators.jar io.swagger.codegen.v3.cli.SwaggerCodegen generate -i https://kraken.svc.icure.cloud/v3/api-docs -l typescript --additional-properties classPrefix=icc skipPathPrefix=/rest/v1 -o ./icc-api/",
    "genloc": "java -classpath swagger-codegen-generators.jar io.swagger.codegen.v3.cli.SwaggerCodegen generate -i http://127.0.0.1:16043/v3/api-docs -l typescript --additional-properties classPrefix=icc skipPathPrefix=/rest/v1 -o ./icc-api/",
    "gendev": "java -classpath swagger-codegen-generators.jar io.swagger.codegen.v3.cli.SwaggerCodegen generate -i https://kraken.icure.dev/v3/api-docs -l typescript --additional-properties classPrefix=icc skipPathPrefix=/rest/v1 -o ./icc-api/",
    "test": "echo \"Error: no test specified\" && exit 1",
    "build": "tsc",
    "prepare": "rimraf dist && npm run build",
    "precommit": "pretty-quick --staged"
  },
  "repository": {
    "type": "git",
    "url": "git+https://github.com/taktik/icc-api.git"
  },
  "prettier": {
    "semi": false,
    "printWidth": 100
  },
  "author": "Taktik sa - B12 Consulting",
  "license": "MIT",
  "bugs": {
    "url": "https://github.com/taktik/icc-api/issues"
  },
  "homepage": "https://github.com/taktik/icc-api#readme"
}<|MERGE_RESOLUTION|>--- conflicted
+++ resolved
@@ -1,10 +1,6 @@
 {
   "name": "@taktik/icc-api",
-<<<<<<< HEAD
-  "version": "3.0.66",
-=======
   "version": "3.0.70",
->>>>>>> 35dc4022
   "description": "Typescript version of iCure standalone API client",
   "main": "dist/index.js",
   "types": "dist/index.d.ts",
