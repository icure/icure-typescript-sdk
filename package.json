{
<<<<<<< HEAD
  "name": "icc-api",
  "version": "1.0.170",
=======
  "name": "@antoinepairet/icc-api",
  "version": "2.3.0",
>>>>>>> 07b161ef
  "description": "Typescript version of iCure standalone API client",
  "main": "dist/index.js",
  "types": "dist/index.d.ts",
  "dependencies": {
    "@antoinepairet/fhc-api": "^1.2.4",
    "base64-js": "^1.3.0",
<<<<<<< HEAD
    "fhc-api": "^1.0.41",
    "libphonenumber-js": "^1.7.18",
    "lodash": "^4.17.12",
=======
    "libphonenumber-js": "^1.5.1",
    "lodash": "^4.17.11",
>>>>>>> 07b161ef
    "moment": "^2.22.1",
    "text-encoding": "^0.7.0",
    "uuid-encoder": "^1.1.0"
  },
  "devDependencies": {
    "@types/base64-js": "^1.2.5",
    "@types/chai": "^4.1.7",
    "@types/lodash": "^4.14.116",
    "@types/mocha": "^5.2.7",
    "@types/moment": "^2.13.0",
    "@types/text-encoding": "0.0.34",
    "chai": "^4.2.0",
    "husky": "^0.14.3",
    "mocha": "^6.2.0",
    "node-webcrypto-ossl": "^1.0.48",
    "prettier": "^1.13.5",
    "pretty-quick": "^1.6.0",
    "rimraf": "^2.6.2",
    "ts-node": "^8.3.0",
    "typescript": "^2.9.2"
  },
  "scripts": {
    "genhtml": "java -classpath swagger-codegen-cli.jar io.swagger.codegen.SwaggerCodegen generate -i https://backendb.svc.icure.cloud/rest/v1/swagger.json -l html --additional-properties classPrefix=icc -o ./apidocs",
    "gen": "java -classpath swagger-codegen-cli.jar io.swagger.codegen.SwaggerCodegen generate -i https://backendb.svc.icure.cloud/rest/v1/swagger.json -l typescript --additional-properties classPrefix=icc -o ./icc-api",
    "genloc": "java -classpath swagger-codegen-cli.jar io.swagger.codegen.SwaggerCodegen generate -i http://127.0.0.1:16043/rest/v1/swagger.json -l typescript --additional-properties classPrefix=icc -o ./icc-api",
    "gendev": "java -classpath swagger-codegen-cli.jar io.swagger.codegen.SwaggerCodegen generate -i https://backend.icure.dev/rest/v1/swagger.json -l typescript --additional-properties classPrefix=icc -o ./icc-api",
    "test": "echo \"Error: no test specified\" && exit 1",
    "build": "tsc",
    "prepare": "rimraf dist && npm run build",
    "precommit": "pretty-quick --staged",
    "pretty-quick": "pretty-quick"
  },
  "repository": {
    "type": "git",
    "url": "git+https://github.com/taktik/icc-api.git"
  },
  "prettier": {
    "semi": false,
    "printWidth": 100
  },
  "author": "Taktik sa - B12 Consulting",
  "license": "MIT",
  "bugs": {
    "url": "https://github.com/taktik/icc-api/issues"
  },
  "homepage": "https://github.com/taktik/icc-api#readme"
}<|MERGE_RESOLUTION|>--- conflicted
+++ resolved
@@ -1,25 +1,14 @@
 {
-<<<<<<< HEAD
   "name": "icc-api",
   "version": "1.0.170",
-=======
-  "name": "@antoinepairet/icc-api",
-  "version": "2.3.0",
->>>>>>> 07b161ef
   "description": "Typescript version of iCure standalone API client",
   "main": "dist/index.js",
   "types": "dist/index.d.ts",
   "dependencies": {
-    "@antoinepairet/fhc-api": "^1.2.4",
     "base64-js": "^1.3.0",
-<<<<<<< HEAD
-    "fhc-api": "^1.0.41",
+    "fhc-api": "^1.0.44",
     "libphonenumber-js": "^1.7.18",
     "lodash": "^4.17.12",
-=======
-    "libphonenumber-js": "^1.5.1",
-    "lodash": "^4.17.11",
->>>>>>> 07b161ef
     "moment": "^2.22.1",
     "text-encoding": "^0.7.0",
     "uuid-encoder": "^1.1.0"
@@ -49,8 +38,7 @@
     "test": "echo \"Error: no test specified\" && exit 1",
     "build": "tsc",
     "prepare": "rimraf dist && npm run build",
-    "precommit": "pretty-quick --staged",
-    "pretty-quick": "pretty-quick"
+    "precommit": "pretty-quick --staged"
   },
   "repository": {
     "type": "git",
