{
  "name": "icc-api",
  "version": "1.0.62",
  "description": "Typescript version of iCure standalone API client",
  "main": "dist/index.js",
  "types": "dist/index.d.ts",
  "dependencies": {
    "@types/moment": "^2.13.0",
    "base64-js": "^1.3.0",
<<<<<<< HEAD
    "fhc-api": "git://github.com/b12consulting/fhc-api.git#b12/development",
=======
    "fhc-api": "^1.0.24",
>>>>>>> fb6b6d0a
    "libphonenumber-js": "^1.5.1",
    "lodash": "^4.17.10",
    "moment": "^2.22.1",
    "uuid-encoder": "^1.1.0"
  },
  "devDependencies": {
    "@types/base64-js": "^1.2.5",
    "@types/lodash": "^4.14.116",
    "husky": "^0.14.3",
    "prettier": "^1.13.5",
    "pretty-quick": "^1.6.0",
    "typescript": "^2.9.2"
  },
  "scripts": {
    "gen": "java -classpath swagger-codegen-cli.jar io.swagger.codegen.SwaggerCodegen generate -i https://icure.cloud/rest/v1/swagger.json -l typescript --additional-properties classPrefix=icc -o ./icc-api",
    "genloc": "java -classpath swagger-codegen-cli.jar io.swagger.codegen.SwaggerCodegen generate -i http://127.0.0.1:16043/rest/v1/swagger.json -l typescript --additional-properties classPrefix=icc -o ./icc-api",
    "test": "echo \"Error: no test specified\" && exit 1",
    "build": "tsc",
    "prepublishOnly": "rm -rf dist && npm run build",
    "precommit": "pretty-quick --staged"
  },
  "repository": {
    "type": "git",
    "url": "git+https://github.com/taktik/icc-api.git"
  },
  "prettier": {
    "semi": false,
    "printWidth": 100
  },
  "author": "Taktik sa - B12 Consulting",
  "license": "ISC",
  "bugs": {
    "url": "https://github.com/b12consulting/icc-api/issues"
  },
  "homepage": "https://github.com/b12consulting/icc-api#readme"
}<|MERGE_RESOLUTION|>--- conflicted
+++ resolved
@@ -7,11 +7,7 @@
   "dependencies": {
     "@types/moment": "^2.13.0",
     "base64-js": "^1.3.0",
-<<<<<<< HEAD
     "fhc-api": "git://github.com/b12consulting/fhc-api.git#b12/development",
-=======
-    "fhc-api": "^1.0.24",
->>>>>>> fb6b6d0a
     "libphonenumber-js": "^1.5.1",
     "lodash": "^4.17.10",
     "moment": "^2.22.1",
