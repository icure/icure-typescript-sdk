{
  "name": "@icure/api",
<<<<<<< HEAD
  "version": "5.2.33",
=======
  "version": "5.2.35",
>>>>>>> 2a8adaa3
  "description": "Typescript version of iCure standalone API client",
  "types": "dist/index.d.ts",
  "dependencies": {
    "date-fns": "^2.23.0",
    "libphonenumber-js": "^1.7.18",
    "lodash": "^4.17.21",
    "moment": "^2.22.1",
    "text-encoding": "^0.7.0",
    "uuid": "^8.3.2",
    "uuid-encoder": "^1.1.0"
  },
  "devDependencies": {
    "@icure/test-setup": "^0.0.35",
    "@types/chai": "^4.3.0",
    "@types/isomorphic-fetch": "^0.0.36",
    "@types/lodash": "^4.14.182",
    "@types/md5": "^2.3.2",
    "@types/mocha": "^9.1.0",
    "@types/node": "^16.11.41",
    "@types/node-localstorage": "^1.3.0",
    "@types/react-dom": "^18.0.8",
    "@types/rsocket-core": "^0.0.7",
    "@types/rsocket-websocket-client": "^0.0.4",
    "@types/uuid": "^8.3.4",
    "@types/ws": "^8.5.3",
    "axios": "^0.26.1",
    "chai": "^4.3.6",
    "isomorphic-fetch": "^3.0.0",
    "md5": "^2.3.0",
    "mocha": "^9.2.2",
    "node-localstorage": "^2.2.1",
    "nyc": "^15.1.0",
    "prettier": "^2.6.2",
    "pretty-quick": "^3.1.3",
    "rimraf": "^3.0.2",
    "source-map-support": "^0.5.21",
    "ts-node": "^10.7.0",
    "typescript": "^4.5.5"
  },
  "scripts": {
    "gen": "java -classpath swagger-codegen-generators.jar io.swagger.codegen.v3.cli.SwaggerCodegen generate -i https://krakenb.svc.icure.cloud/v3/api-docs/v1 -l typescript --additional-properties classPrefix=Icc skipPathPrefix=/rest/v1 -o ./icc-api/",
    "genloc": "java -classpath swagger-codegen-generators.jar io.swagger.codegen.v3.cli.SwaggerCodegen generate -i http://127.0.0.1:16043/v3/api-docs/v1 -l typescript --additional-properties classPrefix=Icc skipPathPrefix=/rest/v1 -o ./icc-api/",
    "gendev": "java -classpath swagger-codegen-generators.jar io.swagger.codegen.v3.cli.SwaggerCodegen generate -i https://kraken.icure.dev/v3/api-docs/v1 -l typescript --additional-properties classPrefix=Icc skipPathPrefix=/rest/v1 -o ./icc-api/",
    "eslint": "eslint --fix icc-api/* icc-x-api/*",
    "build": "tsc",
    "prepare": "rimraf dist && npm run build && jq '{name:.name, version:.version, description:.description, main:\"index.js\", types:\"index.d.ts\", dependencies:.dependencies, author:.author, license:.license, bugs:.bugs, homepage:.homepage}' < package.json > dist/package.json",
    "publish": "yarn version && yarn run prepare && cd dist && yarn publish --no-git-tag-version --new-version `git describe --abbrev=0 --tags` && cd ..",
    "precommit": "pretty-quick --staged",
    "test": "nyc mocha test/**/*.ts --require ts-node/register --require source-map-support/register --timeout=15000 --recursive",
    "clean": "npx ts-node ./test/cleanup.ts"
  },
  "repository": {
    "type": "git",
    "url": "git+https://github.com/taktik/icc-api.git"
  },
  "prettier": {
    "semi": false,
    "printWidth": 150,
    "singleQuote": true
  },
  "nyc": {
    "extension": [
      ".ts",
      ".tsx"
    ],
    "exclude": [
      "**/*.d.ts"
    ],
    "reporter": [
      "html",
      "lcov"
    ],
    "all": true
  },
  "author": "Taktik sa - B12 Consulting",
  "license": "MIT",
  "bugs": {
    "url": "https://github.com/taktik/icc-api/issues"
  },
  "homepage": "https://github.com/taktik/icc-api#readme"
}<|MERGE_RESOLUTION|>--- conflicted
+++ resolved
@@ -1,10 +1,6 @@
 {
   "name": "@icure/api",
-<<<<<<< HEAD
-  "version": "5.2.33",
-=======
   "version": "5.2.35",
->>>>>>> 2a8adaa3
   "description": "Typescript version of iCure standalone API client",
   "types": "dist/index.d.ts",
   "dependencies": {
