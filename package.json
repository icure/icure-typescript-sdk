{
  "name": "@antoinepairet/icc-api",
  "version": "2.0.0",
  "description": "Typescript version of iCure standalone API client",
  "main": "dist/index.js",
  "types": "dist/index.d.ts",
  "dependencies": {
    "@antoinepairet/fhc-api": "^1.0.37",
    "base64-js": "^1.3.0",
<<<<<<< HEAD
    "fhc-api": "github:antoinepairet/fhc-api#b12/feat/pmg-ehealth",
=======
>>>>>>> d5e41f70
    "libphonenumber-js": "^1.5.1",
    "lodash": "^4.17.10",
    "moment": "^2.22.1",
    "text-encoding": "^0.7.0",
    "uuid-encoder": "^1.1.0"
  },
  "devDependencies": {
    "@types/base64-js": "^1.2.5",
    "@types/lodash": "^4.14.116",
    "@types/moment": "^2.13.0",
    "@types/text-encoding": "0.0.34",
    "husky": "^0.14.3",
    "prettier": "^1.13.5",
    "pretty-quick": "^1.6.0",
    "rimraf": "^2.6.2",
    "typescript": "^2.9.2"
  },
  "scripts": {
    "gen": "java -classpath swagger-codegen-cli.jar io.swagger.codegen.SwaggerCodegen generate -i https://icure.cloud/rest/v1/swagger.json -l typescript --additional-properties classPrefix=icc -o ./icc-api",
    "genloc": "java -classpath swagger-codegen-cli.jar io.swagger.codegen.SwaggerCodegen generate -i http://127.0.0.1:16043/rest/v1/swagger.json -l typescript --additional-properties classPrefix=icc -o ./icc-api",
    "test": "echo \"Error: no test specified\" && exit 1",
    "build": "tsc",
    "prepare": "rimraf dist && npm run build",
    "precommit": "pretty-quick --staged",
    "pretty-quick": "pretty-quick"
  },
  "repository": {
    "type": "git",
    "url": "git+https://github.com/taktik/icc-api.git"
  },
  "prettier": {
    "semi": false,
    "printWidth": 100
  },
  "author": "Taktik sa - B12 Consulting",
  "license": "MIT",
  "bugs": {
    "url": "https://github.com/taktik/icc-api/issues"
  },
  "homepage": "https://github.com/taktik/icc-api#readme"
}<|MERGE_RESOLUTION|>--- conflicted
+++ resolved
@@ -7,10 +7,6 @@
   "dependencies": {
     "@antoinepairet/fhc-api": "^1.0.37",
     "base64-js": "^1.3.0",
-<<<<<<< HEAD
-    "fhc-api": "github:antoinepairet/fhc-api#b12/feat/pmg-ehealth",
-=======
->>>>>>> d5e41f70
     "libphonenumber-js": "^1.5.1",
     "lodash": "^4.17.10",
     "moment": "^2.22.1",
