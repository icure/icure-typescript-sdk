--- conflicted
+++ resolved
@@ -15,10 +15,6 @@
       - uses: actions/checkout@v2
         with:
           fetch-depth: 0 # Shallow clones should be disabled for a better relevancy of analysis
-<<<<<<< HEAD
-
-=======
->>>>>>> 7deadc6c
       - name: Authenticate with private NPM package
         run: echo "//registry.npmjs.org/:_authToken=${NPM_TOKEN}" > .npmrc
       - name: Install dependencies
